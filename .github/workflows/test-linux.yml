--- conflicted
+++ resolved
@@ -60,15 +60,11 @@
         TEST_TYPE: ['fast', 'slow']
 
     steps:
-<<<<<<< HEAD
       - name: Setup systemd
         shell: bash -l {0}
         run: systemctl edit --user --full --force wagoOpenhabBridge.service
-      - name: Checkout
-=======
       - name: Checkout Pull Requests
         if: github.event_name == 'pull_request'
->>>>>>> 9122a512
         uses: actions/checkout@v2
         with:
           ref: ${{ github.event.pull_request.head.sha }}
