--- conflicted
+++ resolved
@@ -158,11 +158,7 @@
 * If one of the previous steps fail, merge a fix PR and start the process again with an incremented 'rcX' commit.
 
 
-<<<<<<< HEAD
-## Update Changelog and Announcements
-=======
 ## Update Changelog, Announcements and metadata files
->>>>>>> 40c61a9c
 
 * Create a PR in master to update those files by following the steps below.
 
@@ -188,13 +184,10 @@
 
 * `git add .` and `git commit -m "Update Announcements"`
 
-<<<<<<< HEAD
-=======
 * Update [org.spyder_ide.spyder.appdata.xml](scripts/org.spyder_ide.spyder.appdata.xml) adding the version to be released over the `<releases>` tag
 
 * `git add .` and `git commit -m "Update metadata files"`
 
->>>>>>> 40c61a9c
 * Once merged, backport the PR that contains these changes to the stable branch (e.g. `6.x`)
 
 
