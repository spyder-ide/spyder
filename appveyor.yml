--- conflicted
+++ resolved
@@ -13,11 +13,7 @@
       rope pyflakes sphinx pygments pylint pycodestyle psutil nbconvert
       qtawesome cloudpickle pickleshare pyzmq chardet mock pandas pytest
       pytest-cov numpydoc scipy pillow qtconsole matplotlib jedi pywin32
-<<<<<<< HEAD
-      sympy cython
-=======
-      keyring
->>>>>>> 46c123b1
+      sympy cython keyring
     PIP_DEPENDENCIES: "pytest-qt pytest-mock pytest-timeout flaky codecov"
 
   matrix:
