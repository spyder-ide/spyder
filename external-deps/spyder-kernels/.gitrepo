; DO NOT EDIT (unless you know what you are doing)
;
; This subdirectory is a git "subrepo", and this file is maintained by the
; git-subrepo command. See https://github.com/git-commands/git-subrepo#readme
;
[subrepo]
	remote = https://github.com/spyder-ide/spyder-kernels.git
<<<<<<< HEAD
	branch = magics_runfile
	commit = 8208bcdbb321402168935d266df63cf5354478b8
	parent = da9e4288e054530d224c79bcfe7d4982fc99d254
	branch = improve_namespace
	commit = ee83722b71d4ff1e8942a4b262b92a445f7a9dd6
	parent = 50187ebe97aa9a3dd57e1bf18e3a4923a01f8274
=======
	branch = master
	commit = 35193f2b1e16b3b71563355855795a70316ab1ba
	parent = f658b5fb4c570a26a0a2f4ae6b6b949be3591631
>>>>>>> a829c550
	method = merge
	cmdver = 0.4.5<|MERGE_RESOLUTION|>--- conflicted
+++ resolved
@@ -5,17 +5,8 @@
 ;
 [subrepo]
 	remote = https://github.com/spyder-ide/spyder-kernels.git
-<<<<<<< HEAD
-	branch = magics_runfile
-	commit = 8208bcdbb321402168935d266df63cf5354478b8
-	parent = da9e4288e054530d224c79bcfe7d4982fc99d254
-	branch = improve_namespace
-	commit = ee83722b71d4ff1e8942a4b262b92a445f7a9dd6
-	parent = 50187ebe97aa9a3dd57e1bf18e3a4923a01f8274
-=======
 	branch = master
 	commit = 35193f2b1e16b3b71563355855795a70316ab1ba
 	parent = f658b5fb4c570a26a0a2f4ae6b6b949be3591631
->>>>>>> a829c550
 	method = merge
 	cmdver = 0.4.5