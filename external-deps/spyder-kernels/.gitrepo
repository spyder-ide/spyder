--- conflicted
+++ resolved
@@ -5,14 +5,8 @@
 ;
 [subrepo]
 	remote = https://github.com/spyder-ide/spyder-kernels.git
-<<<<<<< HEAD
 	branch = improve_namespace
 	commit = 9e8773c81fd5562758f6225a902ede24b9b8e40d
 	parent = 89f953859ee7c2e91ad6c46a887889b867f6c14f
-=======
-	branch = master
-	commit = d28282944b5fc5186fa88fc63230a50d18bfeea5
-	parent = 78d244292a5ffe1c79152a0b5e51ba10d25509e3
->>>>>>> 193a59f8
 	method = merge
 	cmdver = 0.4.3