--- conflicted
+++ resolved
@@ -5,14 +5,8 @@
 ;
 [subrepo]
 	remote = https://github.com/spyder-ide/spyder-kernels.git
-<<<<<<< HEAD
-	branch = master
-	commit = 506a25ca78de0175694f652bb2617fba5fb98ac5
-	parent = 95ece1757515bceb5a11aede60efd3e4beb99495
-=======
 	branch = 1.x
 	commit = 70651f2bff9aceccfabde24b7316ba11c0433e23
 	parent = 052089e3ca67947a4dfedb4a78ae7b97773c2de9
->>>>>>> 03172b79
 	method = merge
 	cmdver = 0.4.1