# -*- coding: utf-8 -*-
# -----------------------------------------------------------------------------
# Copyright (c) 2009- Spyder Kernels Contributors
#
# Licensed under the terms of the MIT License
# (see spyder_kernels/__init__.py for details)
# -----------------------------------------------------------------------------

"""
Spyder kernel for Jupyter.
"""

# Standard library imports
import faulthandler
import json
import logging
import os
import re
import sys
import traceback
import tempfile
import threading

# Third-party imports
from ipykernel.ipkernel import IPythonKernel
from ipykernel import eventloops, get_connection_info
from traitlets.config.loader import LazyConfigValue
import zmq
from zmq.utils.garbage import gc

# Local imports
import spyder_kernels
from spyder_kernels.comms.frontendcomm import FrontendComm
from spyder_kernels.comms.decorators import (
    register_comm_handlers, comm_handler)
from spyder_kernels.utils.iofuncs import iofunctions
from spyder_kernels.utils.mpl import automatic_backend, MPL_BACKENDS_TO_SPYDER
from spyder_kernels.utils.nsview import (
    get_remote_data, make_remote_view, get_size)
from spyder_kernels.console.shell import SpyderShell
from spyder_kernels.comms.utils import WriteContext


logger = logging.getLogger(__name__)


# Excluded variables from the Variable Explorer (i.e. they are not
# shown at all there)
EXCLUDED_NAMES = ['In', 'Out', 'exit', 'get_ipython', 'quit']


class SpyderKernel(IPythonKernel):
    """Spyder kernel for Jupyter."""

    shell_class = SpyderShell

    def __init__(self, *args, **kwargs):
        super(SpyderKernel, self).__init__(*args, **kwargs)

        self.comm_manager.get_comm = self._get_comm
        self.frontend_comm = FrontendComm(self)

        # All functions that can be called through the comm
        register_comm_handlers(self, self.frontend_comm)
        register_comm_handlers(self.shell, self.frontend_comm)

        self.namespace_view_settings = {}
        self.faulthandler_handle = None
        self._cwd_initialised = False

        # Add handlers to control to process messages while debugging
        self.control_handlers['comm_msg'] = self.control_comm_msg
        self.control_handlers['complete_request'] = self.shell_handlers[
            'complete_request']

        # Socket to signal shell_stream locally
        self.loopback_socket = None

    @property
    def kernel_info(self):
        # Used for checking correct version by spyder
        infos = super().kernel_info
        infos.update({
            "spyder_kernels_info": (
                spyder_kernels.__version__,
                sys.executable
            )
        })
        return infos

    # -- Public API -----------------------------------------------------------
    def frontend_call(self, blocking=False, broadcast=True,
                      timeout=None, callback=None, display_error=False):
        """Call the frontend."""
        # If not broadcast, send only to the calling comm
        if broadcast:
            comm_id = None
        else:
            comm_id = self.frontend_comm.calling_comm_id

        return self.frontend_comm.remote_call(
            blocking=blocking,
            comm_id=comm_id,
            callback=callback,
            timeout=timeout,
            display_error=display_error)

    def get_state(self):
        """"get current state to send to the frontend"""
        state = {}
        with WriteContext("get_state"):
            if self._cwd_initialised:
                state["cwd"] = self.get_cwd()
            state["namespace_view"] = self.get_namespace_view()
            state["var_properties"] = self.get_var_properties()
        return state

    def publish_state(self):
        """Publish the current kernel state"""
        if not self.frontend_comm.is_open():
            # No one to send to
            return
        try:
            self.frontend_call(blocking=False).update_state(self.get_state())
        except Exception:
            pass

    def enable_faulthandler(self):
        """
        Open a file to save the faulthandling and identifiers for
        internal threads.
        """
        fault_dir = None
        if sys.platform.startswith('linux'):
            # Do not use /tmp for temporary files
            try:
                from xdg.BaseDirectory import xdg_data_home
                fault_dir = xdg_data_home
                os.makedirs(fault_dir, exist_ok=True)
            except Exception:
                fault_dir = None

        self.faulthandler_handle = tempfile.NamedTemporaryFile(
            'wt', suffix='.fault', dir=fault_dir)
        main_id = threading.main_thread().ident
        system_ids = [
            thread.ident for thread in threading.enumerate()
            if thread is not threading.main_thread()
        ]
        faulthandler.enable(self.faulthandler_handle)
        return self.faulthandler_handle.name, main_id, system_ids

    @comm_handler
    def get_fault_text(self, fault_filename, main_id, ignore_ids):
        """Get fault text from old run."""
        # Read file
        try:
            with open(fault_filename, 'r') as f:
                fault = f.read()
        except FileNotFoundError:
            return
        except UnicodeDecodeError as e:
            return (
                "Can not read fault file!\n"
                + "UnicodeDecodeError: " + str(e))

        # Remove file
        try:
            os.remove(fault_filename)
        except FileNotFoundError:
            pass
        except PermissionError:
            pass

        # Process file
        if not fault:
            return

        thread_regex = (
            r"(Current thread|Thread) "
            r"(0x[\da-f]+) \(most recent call first\):"
            r"(?:.|\r\n|\r|\n)+?(?=Current thread|Thread|\Z)")
        # Keep line for future improvements
        # files_regex = r"File \"([^\"]+)\", line (\d+) in (\S+)"

        text = ""
        start_idx = 0
        for idx, match in enumerate(re.finditer(thread_regex, fault)):
            # Add anything non-matched
            text += fault[start_idx:match.span()[0]]
            start_idx = match.span()[1]
            thread_id = int(match.group(2), base=16)
            if thread_id != main_id:
                if thread_id in ignore_ids:
                    continue
                if "wurlitzer.py" in match.group(0):
                    # Wurlitzer threads are launched later
                    continue
                text += "\n" + match.group(0) + "\n"
            else:
                try:
                    pattern = (r".*(?:/IPython/core/interactiveshell\.py|"
                               r"\\IPython\\core\\interactiveshell\.py).*")
                    match_internal = next(re.finditer(pattern, match.group(0)))
                    end_idx = match_internal.span()[0]
                except StopIteration:
                    end_idx = None
                text += "\nMain thread:\n" + match.group(0)[:end_idx] + "\n"

        # Add anything after match
        text += fault[start_idx:]
        return text

    def get_system_threads_id(self):
        """Return the list of system threads id."""
        ignore_threads = [
            self.parent.poller,  # Parent poller
            self.shell.history_manager.save_thread,  # history
            self.parent.heartbeat,  # heartbeat
            self.parent.iopub_thread.thread,  # iopub
            gc.thread,  # ZMQ garbage collector thread
            self.parent.control_thread,  # control
        ]
        return [
            thread.ident for thread in ignore_threads if thread is not None]

    def filter_stack(self, stack, is_main):
        """Return the part of the stack the user needs to see."""
        # Remove wurlitzer frames
        for frame_summary in stack:
            if "wurlitzer.py" in frame_summary.filename:
                return
        # Cleanup main thread
        if is_main:
            start_idx = -1
            for idx in range(len(stack)):
                if stack[idx].filename.endswith(
                        ("IPython/core/interactiveshell.py",
                         "IPython\\core\\interactiveshell.py")):
                    start_idx = idx + 1
            if start_idx != -1:
                stack = stack[start_idx:]
            else:
                stack = []
        return stack

    @comm_handler
    def get_current_frames(self, ignore_internal_threads=True):
        """Get the current frames."""
        ignore_list = self.get_system_threads_id()
        main_id = threading.main_thread().ident
        frames = {}
        thread_names = {thread.ident: thread.name
                        for thread in threading.enumerate()}

        for thread_id, frame in sys._current_frames().items():
            stack = traceback.StackSummary.extract(
                traceback.walk_stack(frame))
            stack.reverse()
            if ignore_internal_threads:
                if thread_id in ignore_list:
                    continue
                stack = self.filter_stack(stack, main_id == thread_id)
            if stack is not None:
                if thread_id in thread_names:
                    thread_name = thread_names[thread_id]
                else:
                    thread_name = str(thread_id)
                frames[thread_name] = stack
        return frames

    # --- For the Variable Explorer
    @comm_handler
    def get_namespace_view(self, frame=None):
        """
        Return the namespace view

        This is a dictionary with the following structure

        {'a':
            {
                'type': 'str',
                'size': 1,
                'view': '1',
                'python_type': 'int',
                'numpy_type': 'Unknown'
            }
        }

        Here:
        * 'a' is the variable name.
        * 'type' and 'size' are self-evident.
        * 'view' is its value or its repr computed with
          `value_to_display`.
        * 'python_type' is its Python type computed with
          `get_type_string`.
        * 'numpy_type' is its Numpy type (if any) computed with
          `get_numpy_type_string`.
        """

        settings = self.namespace_view_settings
        if settings:
            ns = self.shell._get_current_namespace(frame=frame)
            view = make_remote_view(ns, settings, EXCLUDED_NAMES)
            return view
        else:
            return None

    @comm_handler
    def get_var_properties(self):
        """
        Get some properties of the variables in the current
        namespace
        """
        settings = self.namespace_view_settings
        if settings:
            ns = self.shell._get_current_namespace()
            data = get_remote_data(ns, settings, mode='editable',
                                   more_excluded_names=EXCLUDED_NAMES)

            properties = {}
            for name, value in list(data.items()):
                properties[name] = {
                    'is_list':  self._is_list(value),
                    'is_dict':  self._is_dict(value),
                    'is_set': self._is_set(value),
                    'len': self._get_len(value),
                    'is_array': self._is_array(value),
                    'is_image': self._is_image(value),
                    'is_data_frame': self._is_data_frame(value),
                    'is_series': self._is_series(value),
                    'array_shape': self._get_array_shape(value),
                    'array_ndim': self._get_array_ndim(value)
                }

            return properties
        else:
            return None

    @comm_handler
    def get_value(self, name):
        """Get the value of a variable"""
        ns = self.shell._get_current_namespace()
        return ns[name]

    @comm_handler
    def set_value(self, name, value):
        """Set the value of a variable"""
        ns = self.shell._get_reference_namespace(name)
        ns[name] = value
        self.log.debug(ns)

    @comm_handler
    def remove_value(self, name):
        """Remove a variable"""
        ns = self.shell._get_reference_namespace(name)
        ns.pop(name)

    @comm_handler
    def copy_value(self, orig_name, new_name):
        """Copy a variable"""
        ns = self.shell._get_reference_namespace(orig_name)
        ns[new_name] = ns[orig_name]

    @comm_handler
    def load_data(self, filename, ext, overwrite=False):
        """
        Load data from filename.

        Use 'overwrite' to determine if conflicts between variable names need
        to be handle or not.

        For example, if a loaded variable is call 'var'
        and there is already a variable 'var' in the namespace, having
        'overwrite=True' will cause 'var' to be updated.
        In the other hand, with 'overwrite=False', a new variable will be
        created with a sufix starting with 000 i.e 'var000' (default behavior).
        """
        from spyder_kernels.utils.misc import fix_reference_name

        glbs = self.shell.user_ns
        load_func = iofunctions.load_funcs[ext]
        data, error_message = load_func(filename)

        if error_message:
            return error_message

        if not overwrite:
            # We convert to list since we mutate this dictionary
            for key in list(data.keys()):
                new_key = fix_reference_name(key, blacklist=list(glbs.keys()))
                if new_key != key:
                    data[new_key] = data.pop(key)

        try:
            glbs.update(data)
        except Exception as error:
            return str(error)

        return None

    @comm_handler
    def save_namespace(self, filename):
        """Save namespace into filename"""
        ns = self.shell._get_current_namespace()
        settings = self.namespace_view_settings
        data = get_remote_data(ns, settings, mode='picklable',
                               more_excluded_names=EXCLUDED_NAMES).copy()
        return iofunctions.save(data, filename)

    # --- For Pdb
    def _do_complete(self, code, cursor_pos):
        """Call parent class do_complete"""
        return super(SpyderKernel, self).do_complete(code, cursor_pos)

    def do_complete(self, code, cursor_pos):
        """
        Call PdB complete if we are debugging.

        Public method of ipykernel overwritten for debugging.
        """
        if self.shell.is_debugging():
            return self.shell.pdb_session.do_complete(code, cursor_pos)
        return self._do_complete(code, cursor_pos)

    def interrupt_eventloop(self):
        """
        Interrupts the eventloop.

        To be used when the main thread is blocked by a call to self.eventloop.
        This can be called from another thread, e.g. the control thread.

        note:
        Interrupting the eventloop is only implemented when a message is
        received on the shell channel, but this message is queued and
        won't be processed because an `execute` message is being
        processed.
        """
        if not self.eventloop:
            return

        if self.loopback_socket is None:
            # Add socket to signal shell_stream locally
            self.loopback_socket = self.shell_stream.socket.context.socket(
                zmq.DEALER)
            port = json.loads(get_connection_info())['shell_port']
            self.loopback_socket.connect("tcp://127.0.0.1:%i" % port)
            # Add dummy handler
            self.shell_handlers["interrupt_eventloop"] = (
                lambda stream, ident, parent: None)

        self.session.send(
            self.loopback_socket, self.session.msg("interrupt_eventloop"))

    # --- For the Help plugin
    @comm_handler
    def is_defined(self, obj, force_import=False):
        """Return True if object is defined in current namespace"""
        from spyder_kernels.utils.dochelpers import isdefined

        ns = self.shell._get_current_namespace(with_magics=True)
        return isdefined(obj, force_import=force_import, namespace=ns)

    @comm_handler
    def get_doc(self, objtxt):
        """Get object documentation dictionary"""
        try:
            import matplotlib
            matplotlib.rcParams['docstring.hardcopy'] = True
        except:
            pass
        from spyder_kernels.utils.dochelpers import getdoc

        obj, valid = self._eval(objtxt)
        if valid:
            return getdoc(obj)

    @comm_handler
    def get_source(self, objtxt):
        """Get object source"""
        from spyder_kernels.utils.dochelpers import getsource

        obj, valid = self._eval(objtxt)
        if valid:
            return getsource(obj)

    # -- For Matplolib
    @comm_handler
    def get_matplotlib_backend(self):
        """Get current matplotlib backend."""
        try:
            import matplotlib
            return MPL_BACKENDS_TO_SPYDER[matplotlib.get_backend()]
        except Exception:
            return None

    @comm_handler
    def get_mpl_interactive_backend(self):
        """
        Get current Matplotlib interactive backend.

        This is different from the current backend because, for instance, the
        user can set first the Qt5 backend, then the Inline one. In that case,
        the current backend is Inline, but the current interactive one is Qt5,
        and this backend can't be changed without a kernel restart.
        """
        # Mapping from frameworks to backend names.
        mapping = {
            'qt': 'QtAgg',
            'tk': 'TkAgg',
            'macosx': 'MacOSX'
        }

        # --- Get interactive framework
        framework = None

        # Detect if there is a graphical framework running by checking the
        # eventloop function attached to the kernel.eventloop attribute (see
        # `ipykernel.eventloops.enable_gui` for context).
        loop_func = self.eventloop

        if loop_func is not None:
            if loop_func == eventloops.loop_tk:
                framework = 'tk'
            elif loop_func == eventloops.loop_qt5:
                framework = 'qt'
            elif loop_func == eventloops.loop_cocoa:
                framework = 'macosx'
            else:
                # Spyder doesn't handle other backends
                framework = 'other'

        # --- Return backend according to framework
        if framework is None:
            # Since no interactive backend has been set yet, this is
            # equivalent to having the inline one.
            return 'inline'
        elif framework in mapping:
            return MPL_BACKENDS_TO_SPYDER[mapping[framework]]
        else:
            # This covers the case of other backends (e.g. Wx or Gtk)
            # which users can set interactively with the %matplotlib
            # magic but not through our Preferences.
            return -1

    @comm_handler
    def set_matplotlib_conf(self, conf):
        """Set matplotlib configuration"""
        pylab_autoload_n = 'pylab/autoload'
        pylab_backend_n = 'pylab/backend'
        figure_format_n = 'pylab/inline/figure_format'
        resolution_n = 'pylab/inline/resolution'
        width_n = 'pylab/inline/width'
        height_n = 'pylab/inline/height'
        bbox_inches_n = 'pylab/inline/bbox_inches'
        inline_backend = 'inline'

        if pylab_autoload_n in conf or pylab_backend_n in conf:
            self._set_mpl_backend(
                conf.get(pylab_backend_n, inline_backend),
                pylab=conf.get(pylab_autoload_n, False)
            )
        if figure_format_n in conf:
            self._set_config_option(
                'InlineBackend.figure_format',
                conf[figure_format_n]
            )
        if resolution_n in conf:
            self._set_mpl_inline_rc_config('figure.dpi', conf[resolution_n])
        if width_n in conf and height_n in conf:
            self._set_mpl_inline_rc_config(
                'figure.figsize',
                (conf[width_n], conf[height_n])
            )
        if bbox_inches_n in conf:
            self.set_mpl_inline_bbox_inches(conf[bbox_inches_n])


    def set_mpl_inline_bbox_inches(self, bbox_inches):
        """
        Set inline print figure bbox inches.

        The change is done by updating the 'print_figure_kwargs' config dict.
        """
        config = self.config
        inline_config = (
            config['InlineBackend'] if 'InlineBackend' in config else {})
        print_figure_kwargs = (
            inline_config['print_figure_kwargs']
            if 'print_figure_kwargs' in inline_config else {})
        bbox_inches_dict = {
            'bbox_inches': 'tight' if bbox_inches else None}
        print_figure_kwargs.update(bbox_inches_dict)

        # This seems to be necessary for newer versions of Traitlets because
        # print_figure_kwargs doesn't return a dict.
        if isinstance(print_figure_kwargs, LazyConfigValue):
            figure_kwargs_dict = print_figure_kwargs.to_dict().get('update')
            if figure_kwargs_dict:
                print_figure_kwargs = figure_kwargs_dict

        self._set_config_option(
            'InlineBackend.print_figure_kwargs', print_figure_kwargs)

    # -- For completions
    def set_jedi_completer(self, use_jedi):
        """Enable/Disable jedi as the completer for the kernel."""
        self._set_config_option('IPCompleter.use_jedi', use_jedi)

    def set_greedy_completer(self, use_greedy):
        """Enable/Disable greedy completer for the kernel."""
        self._set_config_option('IPCompleter.greedy', use_greedy)

    def set_autocall(self, autocall):
        """Enable/Disable autocall funtionality."""
        self._set_config_option('ZMQInteractiveShell.autocall', autocall)

    # --- Additional methods
    @comm_handler
    def set_configuration(self, dic):
        """Set kernel configuration"""
        ret = {}
        for key, value in dic.items():
            if key == "cwd":
                self._cwd_initialised = True
                os.chdir(value)
                self.publish_state()
            elif key == "namespace_view_settings":
                self.namespace_view_settings = value
                self.publish_state()
            elif key == "pdb":
                self.shell.set_pdb_configuration(value)
            elif key == "faulthandler":
                ret[key] = self.enable_faulthandler()
            elif key == "special_kernel":
                ret[key] = self.set_special_kernel(value)
            elif key == "color scheme":
                self.set_color_scheme(value)
            elif key == "jedi_completer":
                self.set_jedi_completer(value)
            elif key == "greedy_completer":
                self.set_greedy_completer(value)
            elif key == "autocall":
                self.set_autocall(value)
            elif key == "matplotlib":
                self.set_matplotlib_conf(value)
            elif key == "update_gui":
                self.shell.update_gui_frontend = value
        return ret

    def set_color_scheme(self, color_scheme):
        if color_scheme == "dark":
            # Needed to change the colors of tracebacks
            self.shell.run_line_magic("colors", "linux")
            self.set_sympy_forecolor(background_color='dark')
        elif color_scheme == "light":
            self.shell.run_line_magic("colors", "lightbg")
            self.set_sympy_forecolor(background_color='light')

    def get_cwd(self):
        """Get current working directory."""
        try:
            return os.getcwd()
        except (IOError, OSError):
            pass

    @comm_handler
    def get_syspath(self):
        """Return sys.path contents."""
        return sys.path[:]

    @comm_handler
    def get_env(self):
        """Get environment variables."""
        return os.environ.copy()

    @comm_handler
    def close_all_mpl_figures(self):
        """Close all Matplotlib figures."""
        try:
            import matplotlib.pyplot as plt
            plt.close('all')
        except:
            pass

<<<<<<< HEAD
    @comm_handler
    def is_special_kernel_valid(self, special):
        """
        Check if optional dependencies are available for special consoles.
        """
        if special is None:
            return
        elif special == "pylab":
=======
    def set_special_kernel(self, special):
        """
        Check if optional dependencies are available for special consoles.
        """
        self.shell.special = None
        if special is None:
            return

        if special == "pylab":
>>>>>>> 9139d367
            try:
               import matplotlib
            except Exception:
                return "matplotlib"
<<<<<<< HEAD
        elif special == "sympy":
=======
            exec("from pylab import *", self.shell.user_ns)
            self.shell.special = special
            return

        if special == "sympy":
>>>>>>> 9139d367
            try:
               import sympy
            except Exception:
                return "sympy"
<<<<<<< HEAD
        elif special == "cython":
            try:
               import cython
            except Exception:
                return "cython"
=======
            sympy_init = "\n".join([
                "from sympy import *",
                "x, y, z, t = symbols('x y z t')",
                "k, m, n = symbols('k m n', integer=True)",
                "f, g, h = symbols('f g h', cls=Function)",
                "init_printing()",
            ])
            exec(sympy_init, self.shell.user_ns)
            self.shell.special = special
            return

        if special == "cython":
            try:
               import cython

               # Import pyximport to enable Cython files support for
               # import statement
               import pyximport
               pyx_setup_args = {}

               # Add Numpy include dir to pyximport/distutils
               try:
                   import numpy
                   pyx_setup_args['include_dirs'] = numpy.get_include()
               except Exception:
                   pass

               # Setup pyximport and enable Cython files reload
               pyximport.install(setup_args=pyx_setup_args,
                                 reload_support=True)
            except Exception:
                return "cython"
            
            self.shell.run_line_magic("reload_ext", "Cython")
            self.shell.special = special
            return

        raise NotImplementedError(f"{special}")
>>>>>>> 9139d367

    @comm_handler
    def update_syspath(self, path_dict, new_path_dict):
        """
        Update the PYTHONPATH of the kernel.

        `path_dict` and `new_path_dict` have the paths as keys and the state
        as values. The state is `True` for active and `False` for inactive.

        `path_dict` corresponds to the previous state of the PYTHONPATH.
        `new_path_dict` corresponds to the new state of the PYTHONPATH.
        """
        # Remove old paths
        for path in path_dict:
            while path in sys.path:
                sys.path.remove(path)

        # Add new paths
        pypath = [path for path, active in new_path_dict.items() if active]
        if pypath:
            sys.path.extend(pypath)
            os.environ.update({'PYTHONPATH': os.pathsep.join(pypath)})
        else:
            os.environ.pop('PYTHONPATH', None)

    # -- Private API ---------------------------------------------------
    # --- For the Variable Explorer
    def _get_len(self, var):
        """Return sequence length"""
        try:
            return get_size(var)
        except:
            return None

    def _is_array(self, var):
        """Return True if variable is a NumPy array"""
        try:
            import numpy
            return isinstance(var, numpy.ndarray)
        except:
            return False

    def _is_image(self, var):
        """Return True if variable is a PIL.Image image"""
        try:
            from PIL import Image
            return isinstance(var, Image.Image)
        except:
            return False

    def _is_data_frame(self, var):
        """Return True if variable is a DataFrame"""
        try:
            from pandas import DataFrame
            return isinstance(var, DataFrame)
        except:
            return False

    def _is_series(self, var):
        """Return True if variable is a Series"""
        try:
            from pandas import Series
            return isinstance(var, Series)
        except:
            return False

    def _is_list(self, var):
        """Return True if variable is a list or tuple."""
        # The try/except is necessary to fix spyder-ide/spyder#19516.
        try:
            return isinstance(var, (tuple, list))
        except Exception:
            return False

    def _is_dict(self, var):
        """Return True if variable is a dictionary."""
        # The try/except is necessary to fix spyder-ide/spyder#19516.
        try:
            return isinstance(var, dict)
        except Exception:
            return False

    def _is_set(self, var):
        """Return True if variable is a set."""
        # The try/except is necessary to fix spyder-ide/spyder#19516.
        try:
            return isinstance(var, set)
        except Exception:
            return False

    def _get_array_shape(self, var):
        """Return array's shape"""
        try:
            if self._is_array(var):
                return var.shape
            else:
                return None
        except:
            return None

    def _get_array_ndim(self, var):
        """Return array's ndim"""
        try:
            if self._is_array(var):
                return var.ndim
            else:
                return None
        except:
            return None

    # --- For the Help plugin
    def _eval(self, text):
        """
        Evaluate text and return (obj, valid)
        where *obj* is the object represented by *text*
        and *valid* is True if object evaluation did not raise any exception
        """

        assert isinstance(text, str)
        ns = self.shell._get_current_namespace(with_magics=True)
        try:
            return eval(text, ns), True
        except:
            return None, False

    # --- For Matplotlib
    def _set_mpl_backend(self, backend, pylab=False):
        """
        Set a backend for Matplotlib.

        backend: A parameter that can be passed to %matplotlib
                 (e.g. 'inline' or 'tk').
        pylab: Is the pylab magic should be used in order to populate the
               namespace from numpy and matplotlib
        """
        import traceback

        # Don't proceed further if there's any error while importing Matplotlib
        try:
            import matplotlib
        except Exception:
            return

        generic_error = (
            "\n" + "="*73 + "\n"
            "NOTE: The following error appeared when setting "
            "your Matplotlib backend!!\n" + "="*73 + "\n\n"
            "{0}"
        )

        magic = 'pylab' if pylab else 'matplotlib'

        if backend == "auto":
            backend = automatic_backend()

        error = None
        try:
            # This prevents Matplotlib to automatically set the backend, which
            # overrides our own mechanism.
            matplotlib.rcParams['backend'] = 'Agg'

            # Set the backend
            self.shell.run_line_magic(magic, backend)
        except RuntimeError as err:
            # This catches errors generated by ipykernel when
            # trying to set a backend. See issue 5541
            if "GUI eventloops" in str(err):
                previous_backend = matplotlib.get_backend()
                if not backend in previous_backend.lower():
                    # Only inform about an error if the user selected backend
                    # and the one set by Matplotlib are different. Else this
                    # message is very confusing.
                    error = (
                        "\n"
                        "NOTE: Spyder *can't* set your selected Matplotlib "
                        "backend because there is a previous backend already "
                        "in use.\n\n"
                        "Your backend will be {0}".format(previous_backend)
                    )
            # This covers other RuntimeError's
            else:
                error = generic_error.format(traceback.format_exc())
        except ImportError as err:
            additional_info = (
                "This is most likely caused by missing packages in the Python "
                "environment\n"
                "or installation whose interpreter is located at:\n\n"
                "    {0}"
            ).format(sys.executable)

            error = generic_error.format(err) + '\n\n' + additional_info
        except Exception:
            error = generic_error.format(traceback.format_exc())
        if error:
            print(error)

    def _set_config_option(self, option, value):
        """
        Set config options using the %config magic.

        As parameters:
            option: config option, for example 'InlineBackend.figure_format'.
            value: value of the option, for example 'SVG', 'Retina', etc.
        """
        try:
            base_config = "{option} = "
            value_line = (
                "'{value}'" if isinstance(value, str) else "{value}")
            config_line = base_config + value_line
            self.shell.run_line_magic(
                'config',
                config_line.format(option=option, value=value))
        except Exception:
            pass

    def _set_mpl_inline_rc_config(self, option, value):
        """
        Update any of the Matplolib rcParams given an option and value.
        """
        try:
            from matplotlib import rcParams
            rcParams[option] = value
        except Exception:
            # Needed in case matplolib isn't installed
            pass

    def set_sympy_forecolor(self, background_color='dark'):
        """Set SymPy forecolor depending on console background."""
<<<<<<< HEAD
=======
        if self.shell.special != "sympy":
            return
>>>>>>> 9139d367
        try:
            from sympy import init_printing
            if background_color == 'dark':
                init_printing(forecolor='White', ip=self.shell)
            elif background_color == 'light':
                init_printing(forecolor='Black', ip=self.shell)
        except Exception:
            pass

    # --- Others
    def _load_autoreload_magic(self):
        """Load %autoreload magic."""
        try:
            self.shell.run_line_magic('reload_ext', 'autoreload')
            self.shell.run_line_magic('autoreload', '2')
        except Exception:
            pass

    def _load_wurlitzer(self):
        """Load wurlitzer extension."""
        # Wurlitzer has no effect on Windows
        if not os.name == 'nt':
            # Enclose this in a try/except because if it fails the
            # console will be totally unusable.
            # Fixes spyder-ide/spyder#8668
            try:
                self.shell.run_line_magic('reload_ext', 'wurlitzer')
            except Exception:
                pass

    def _get_comm(self, comm_id):
        """
        We need to redefine this method from ipykernel.comm_manager to
        avoid showing a warning when the comm corresponding to comm_id
        is not present.

        Fixes spyder-ide/spyder#15498
        """
        try:
            return self.comm_manager.comms[comm_id]
        except KeyError:
            pass

    def control_comm_msg(self, stream, ident, msg):
        """
        Handler for comm_msg messages from control channel.

        If comm is not open yet, cache message.
        """
        content = msg['content']
        comm_id = content['comm_id']
        comm = self.comm_manager.get_comm(comm_id)
        if comm is None:
            self.frontend_comm.cache_message(comm_id, msg)
            return
        try:
            comm.handle_msg(msg)
        except Exception:
            self.comm_manager.log.error(
                'Exception in comm_msg for %s', comm_id, exc_info=True)

    def pre_handler_hook(self):
        """Hook to execute before calling message handler"""
        pass

    def post_handler_hook(self):
        """Hook to execute after calling message handler"""
        # keep ipykernel behavior of resetting sigint every call
        self.shell.register_debugger_sigint()
        # Reset tracing function so that pdb.set_trace works
        sys.settrace(None)<|MERGE_RESOLUTION|>--- conflicted
+++ resolved
@@ -683,16 +683,6 @@
         except:
             pass
 
-<<<<<<< HEAD
-    @comm_handler
-    def is_special_kernel_valid(self, special):
-        """
-        Check if optional dependencies are available for special consoles.
-        """
-        if special is None:
-            return
-        elif special == "pylab":
-=======
     def set_special_kernel(self, special):
         """
         Check if optional dependencies are available for special consoles.
@@ -702,31 +692,19 @@
             return
 
         if special == "pylab":
->>>>>>> 9139d367
             try:
                import matplotlib
             except Exception:
                 return "matplotlib"
-<<<<<<< HEAD
-        elif special == "sympy":
-=======
             exec("from pylab import *", self.shell.user_ns)
             self.shell.special = special
             return
 
         if special == "sympy":
->>>>>>> 9139d367
             try:
                import sympy
             except Exception:
                 return "sympy"
-<<<<<<< HEAD
-        elif special == "cython":
-            try:
-               import cython
-            except Exception:
-                return "cython"
-=======
             sympy_init = "\n".join([
                 "from sympy import *",
                 "x, y, z, t = symbols('x y z t')",
@@ -765,7 +743,6 @@
             return
 
         raise NotImplementedError(f"{special}")
->>>>>>> 9139d367
 
     @comm_handler
     def update_syspath(self, path_dict, new_path_dict):
@@ -994,11 +971,8 @@
 
     def set_sympy_forecolor(self, background_color='dark'):
         """Set SymPy forecolor depending on console background."""
-<<<<<<< HEAD
-=======
         if self.shell.special != "sympy":
             return
->>>>>>> 9139d367
         try:
             from sympy import init_printing
             if background_color == 'dark':
