# -*- coding: utf-8 -*-
# -----------------------------------------------------------------------------
# Copyright (c) 2009- Spyder Kernels Contributors
#
# Licensed under the terms of the MIT License
# (see spyder_kernels/__init__.py for details)
# -----------------------------------------------------------------------------

"""
Spyder kernel for Jupyter.
"""

# Standard library imports
import faulthandler
import json
import logging
import os
import re
import sys
import traceback
import tempfile
import threading

# Third-party imports
from ipykernel.ipkernel import IPythonKernel
from ipykernel import eventloops, get_connection_info
from traitlets.config.loader import LazyConfigValue
import zmq
from zmq.utils.garbage import gc

# Local imports
import spyder_kernels
from spyder_kernels.comms.frontendcomm import FrontendComm
from spyder_kernels.comms.decorators import (
    register_comm_handlers, comm_handler)
from spyder_kernels.utils.iofuncs import iofunctions
from spyder_kernels.utils.mpl import automatic_backend, MPL_BACKENDS_TO_SPYDER
from spyder_kernels.utils.nsview import (
    get_remote_data, make_remote_view, get_size)
from spyder_kernels.console.shell import SpyderShell
from spyder_kernels.comms.utils import WriteContext


logger = logging.getLogger(__name__)


# Excluded variables from the Variable Explorer (i.e. they are not
# shown at all there)
EXCLUDED_NAMES = ['In', 'Out', 'exit', 'get_ipython', 'quit']


class SpyderKernel(IPythonKernel):
    """Spyder kernel for Jupyter."""

    shell_class = SpyderShell

    def __init__(self, *args, **kwargs):
        super(SpyderKernel, self).__init__(*args, **kwargs)

        self.comm_manager.get_comm = self._get_comm
        self.frontend_comm = FrontendComm(self)

        # All functions that can be called through the comm
        register_comm_handlers(self, self.frontend_comm)
        register_comm_handlers(self.shell, self.frontend_comm)

        self.namespace_view_settings = {}
        self.faulthandler_handle = None
        self._cwd_initialised = False

        # Add handlers to control to process messages while debugging
        self.control_handlers['comm_msg'] = self.control_comm_msg
        self.control_handlers['complete_request'] = self.shell_handlers[
            'complete_request']

        # Socket to signal shell_stream locally
        self.loopback_socket = None

    @property
    def kernel_info(self):
        # Used for checking correct version by spyder
        infos = super().kernel_info
        infos.update({
            "spyder_kernels_info": (
                spyder_kernels.__version__,
                sys.executable
            )
        })
        return infos

    # -- Public API -----------------------------------------------------------
    def frontend_call(self, blocking=False, broadcast=True,
                      timeout=None, callback=None, display_error=False):
        """Call the frontend."""
        # If not broadcast, send only to the calling comm
        if broadcast:
            comm_id = None
        else:
            comm_id = self.frontend_comm.calling_comm_id

        return self.frontend_comm.remote_call(
            blocking=blocking,
            comm_id=comm_id,
            callback=callback,
            timeout=timeout,
            display_error=display_error)

    def get_state(self):
        """"get current state to send to the frontend"""
        state = {}
        with WriteContext("get_state"):
            if self._cwd_initialised:
                state["cwd"] = self.get_cwd()
            state["namespace_view"] = self.get_namespace_view()
            state["var_properties"] = self.get_var_properties()
        return state

    def publish_state(self):
        """Publish the current kernel state"""
        if not self.frontend_comm.is_open():
            # No one to send to
            return
        try:
            self.frontend_call(blocking=False).update_state(self.get_state())
        except Exception:
            pass

    def enable_faulthandler(self):
        """
        Open a file to save the faulthandling and identifiers for
        internal threads.
        """
        fault_dir = None
        if sys.platform.startswith('linux'):
            # Do not use /tmp for temporary files
            try:
                from xdg.BaseDirectory import xdg_data_home
                fault_dir = xdg_data_home
                os.makedirs(fault_dir, exist_ok=True)
            except Exception:
                fault_dir = None

        self.faulthandler_handle = tempfile.NamedTemporaryFile(
            'wt', suffix='.fault', dir=fault_dir)
        main_id = threading.main_thread().ident
        system_ids = [
            thread.ident for thread in threading.enumerate()
            if thread is not threading.main_thread()
        ]
        faulthandler.enable(self.faulthandler_handle)
        return self.faulthandler_handle.name, main_id, system_ids

    @comm_handler
    def get_fault_text(self, fault_filename, main_id, ignore_ids):
        """Get fault text from old run."""
        # Read file
        try:
            with open(fault_filename, 'r') as f:
                fault = f.read()
        except FileNotFoundError:
            return
        except UnicodeDecodeError as e:
            return (
                "Can not read fault file!\n"
                + "UnicodeDecodeError: " + str(e))

        # Remove file
        try:
            os.remove(fault_filename)
        except FileNotFoundError:
            pass
        except PermissionError:
            pass

        # Process file
        if not fault:
            return

        thread_regex = (
            r"(Current thread|Thread) "
            r"(0x[\da-f]+) \(most recent call first\):"
            r"(?:.|\r\n|\r|\n)+?(?=Current thread|Thread|\Z)")
        # Keep line for future improvements
        # files_regex = r"File \"([^\"]+)\", line (\d+) in (\S+)"

        text = ""
        start_idx = 0
        for idx, match in enumerate(re.finditer(thread_regex, fault)):
            # Add anything non-matched
            text += fault[start_idx:match.span()[0]]
            start_idx = match.span()[1]
            thread_id = int(match.group(2), base=16)
            if thread_id != main_id:
                if thread_id in ignore_ids:
                    continue
                if "wurlitzer.py" in match.group(0):
                    # Wurlitzer threads are launched later
                    continue
                text += "\n" + match.group(0) + "\n"
            else:
                try:
                    pattern = (r".*(?:/IPython/core/interactiveshell\.py|"
                               r"\\IPython\\core\\interactiveshell\.py).*")
                    match_internal = next(re.finditer(pattern, match.group(0)))
                    end_idx = match_internal.span()[0]
                except StopIteration:
                    end_idx = None
                text += "\nMain thread:\n" + match.group(0)[:end_idx] + "\n"

        # Add anything after match
        text += fault[start_idx:]
        return text

    def get_system_threads_id(self):
        """Return the list of system threads id."""
        ignore_threads = [
            self.parent.poller,  # Parent poller
            self.shell.history_manager.save_thread,  # history
            self.parent.heartbeat,  # heartbeat
            self.parent.iopub_thread.thread,  # iopub
            gc.thread,  # ZMQ garbage collector thread
            self.parent.control_thread,  # control
        ]
        return [
            thread.ident for thread in ignore_threads if thread is not None]

    def filter_stack(self, stack, is_main):
        """Return the part of the stack the user needs to see."""
        # Remove wurlitzer frames
        for frame_summary in stack:
            if "wurlitzer.py" in frame_summary.filename:
                return
        # Cleanup main thread
        if is_main:
            start_idx = -1
            for idx in range(len(stack)):
                if stack[idx].filename.endswith(
                        ("IPython/core/interactiveshell.py",
                         "IPython\\core\\interactiveshell.py")):
                    start_idx = idx + 1
            if start_idx != -1:
                stack = stack[start_idx:]
            else:
                stack = []
        return stack

    @comm_handler
    def get_current_frames(self, ignore_internal_threads=True):
        """Get the current frames."""
        ignore_list = self.get_system_threads_id()
        main_id = threading.main_thread().ident
        frames = {}
        thread_names = {thread.ident: thread.name
                        for thread in threading.enumerate()}

        for thread_id, frame in sys._current_frames().items():
            stack = traceback.StackSummary.extract(
                traceback.walk_stack(frame))
            stack.reverse()
            if ignore_internal_threads:
                if thread_id in ignore_list:
                    continue
                stack = self.filter_stack(stack, main_id == thread_id)
            if stack is not None:
                if thread_id in thread_names:
                    thread_name = thread_names[thread_id]
                else:
                    thread_name = str(thread_id)
                frames[thread_name] = stack
        return frames

    # --- For the Variable Explorer
    @comm_handler
    def get_namespace_view(self, frame=None):
        """
        Return the namespace view

        This is a dictionary with the following structure

        {'a':
            {
                'type': 'str',
                'size': 1,
                'view': '1',
                'python_type': 'int',
                'numpy_type': 'Unknown'
            }
        }

        Here:
        * 'a' is the variable name.
        * 'type' and 'size' are self-evident.
        * 'view' is its value or its repr computed with
          `value_to_display`.
        * 'python_type' is its Python type computed with
          `get_type_string`.
        * 'numpy_type' is its Numpy type (if any) computed with
          `get_numpy_type_string`.
        """

        settings = self.namespace_view_settings
        if settings:
            ns = self.shell._get_current_namespace(frame=frame)
            view = make_remote_view(ns, settings, EXCLUDED_NAMES)
            return view
        else:
            return None

    @comm_handler
    def get_var_properties(self):
        """
        Get some properties of the variables in the current
        namespace
        """
        settings = self.namespace_view_settings
        if settings:
            ns = self.shell._get_current_namespace()
            data = get_remote_data(ns, settings, mode='editable',
                                   more_excluded_names=EXCLUDED_NAMES)

            properties = {}
            for name, value in list(data.items()):
                properties[name] = {
                    'is_list':  self._is_list(value),
                    'is_dict':  self._is_dict(value),
                    'is_set': self._is_set(value),
                    'len': self._get_len(value),
                    'is_array': self._is_array(value),
                    'is_image': self._is_image(value),
                    'is_data_frame': self._is_data_frame(value),
                    'is_series': self._is_series(value),
                    'array_shape': self._get_array_shape(value),
                    'array_ndim': self._get_array_ndim(value)
                }

            return properties
        else:
            return None

    @comm_handler
    def get_value(self, name):
        """Get the value of a variable"""
        ns = self.shell._get_current_namespace()
        return ns[name]

    @comm_handler
    def set_value(self, name, value):
        """Set the value of a variable"""
        ns = self.shell._get_reference_namespace(name)
        ns[name] = value
        self.log.debug(ns)

    @comm_handler
    def remove_value(self, name):
        """Remove a variable"""
        ns = self.shell._get_reference_namespace(name)
        ns.pop(name)

    @comm_handler
    def copy_value(self, orig_name, new_name):
        """Copy a variable"""
        ns = self.shell._get_reference_namespace(orig_name)
        ns[new_name] = ns[orig_name]

    @comm_handler
    def load_data(self, filename, ext, overwrite=False):
        """
        Load data from filename.

        Use 'overwrite' to determine if conflicts between variable names need
        to be handle or not.

        For example, if a loaded variable is call 'var'
        and there is already a variable 'var' in the namespace, having
        'overwrite=True' will cause 'var' to be updated.
        In the other hand, with 'overwrite=False', a new variable will be
        created with a sufix starting with 000 i.e 'var000' (default behavior).
        """
        from spyder_kernels.utils.misc import fix_reference_name

        glbs = self.shell.user_ns
        load_func = iofunctions.load_funcs[ext]
        data, error_message = load_func(filename)

        if error_message:
            return error_message

        if not overwrite:
            # We convert to list since we mutate this dictionary
            for key in list(data.keys()):
                new_key = fix_reference_name(key, blacklist=list(glbs.keys()))
                if new_key != key:
                    data[new_key] = data.pop(key)

        try:
            glbs.update(data)
        except Exception as error:
            return str(error)

        return None

    @comm_handler
    def save_namespace(self, filename):
        """Save namespace into filename"""
        ns = self.shell._get_current_namespace()
        settings = self.namespace_view_settings
        data = get_remote_data(ns, settings, mode='picklable',
                               more_excluded_names=EXCLUDED_NAMES).copy()
        return iofunctions.save(data, filename)

    # --- For Pdb
    def _do_complete(self, code, cursor_pos):
        """Call parent class do_complete"""
        return super(SpyderKernel, self).do_complete(code, cursor_pos)

    def do_complete(self, code, cursor_pos):
        """
        Call PdB complete if we are debugging.

        Public method of ipykernel overwritten for debugging.
        """
        if self.shell.is_debugging():
            return self.shell.pdb_session.do_complete(code, cursor_pos)
        return self._do_complete(code, cursor_pos)

    def interrupt_eventloop(self):
        """
        Interrupts the eventloop.

        To be used when the main thread is blocked by a call to self.eventloop.
        This can be called from another thread, e.g. the control thread.

        note:
        Interrupting the eventloop is only implemented when a message is
        received on the shell channel, but this message is queued and
        won't be processed because an `execute` message is being
        processed.
        """
        if not self.eventloop:
            return

        if self.loopback_socket is None:
            # Add socket to signal shell_stream locally
            self.loopback_socket = self.shell_stream.socket.context.socket(
                zmq.DEALER)
            port = json.loads(get_connection_info())['shell_port']
            self.loopback_socket.connect("tcp://127.0.0.1:%i" % port)
            # Add dummy handler
            self.shell_handlers["interrupt_eventloop"] = (
                lambda stream, ident, parent: None)

        self.session.send(
            self.loopback_socket, self.session.msg("interrupt_eventloop"))

    # --- For the Help plugin
    @comm_handler
    def is_defined(self, obj, force_import=False):
        """Return True if object is defined in current namespace"""
        from spyder_kernels.utils.dochelpers import isdefined

        ns = self.shell._get_current_namespace(with_magics=True)
        return isdefined(obj, force_import=force_import, namespace=ns)

    @comm_handler
    def get_doc(self, objtxt):
        """Get object documentation dictionary"""
        try:
            import matplotlib
            matplotlib.rcParams['docstring.hardcopy'] = True
        except:
            pass
        from spyder_kernels.utils.dochelpers import getdoc

        obj, valid = self._eval(objtxt)
        if valid:
            return getdoc(obj)

    @comm_handler
    def get_source(self, objtxt):
        """Get object source"""
        from spyder_kernels.utils.dochelpers import getsource

        obj, valid = self._eval(objtxt)
        if valid:
            return getsource(obj)

    # -- For Matplolib
    @comm_handler
    def get_matplotlib_backend(self):
        """Get current matplotlib backend."""
        try:
            import matplotlib
            return MPL_BACKENDS_TO_SPYDER[matplotlib.get_backend()]
        except Exception:
            return None

    @comm_handler
    def get_mpl_interactive_backend(self):
        """
        Get current Matplotlib interactive backend.

        This is different from the current backend because, for instance, the
        user can set first the Qt5 backend, then the Inline one. In that case,
        the current backend is Inline, but the current interactive one is Qt5,
        and this backend can't be changed without a kernel restart.
        """
        # Mapping from frameworks to backend names.
        mapping = {
            'qt': 'QtAgg',
            'tk': 'TkAgg',
            'macosx': 'MacOSX'
        }

        # --- Get interactive framework
        framework = None

        # Detect if there is a graphical framework running by checking the
        # eventloop function attached to the kernel.eventloop attribute (see
        # `ipykernel.eventloops.enable_gui` for context).
        loop_func = self.eventloop

        if loop_func is not None:
            if loop_func == eventloops.loop_tk:
                framework = 'tk'
            elif loop_func == eventloops.loop_qt5:
                framework = 'qt'
            elif loop_func == eventloops.loop_cocoa:
                framework = 'macosx'
            else:
                # Spyder doesn't handle other backends
                framework = 'other'

        # --- Return backend according to framework
        if framework is None:
            # Since no interactive backend has been set yet, this is
            # equivalent to having the inline one.
            return 'inline'
        elif framework in mapping:
            return MPL_BACKENDS_TO_SPYDER[mapping[framework]]
        else:
            # This covers the case of other backends (e.g. Wx or Gtk)
            # which users can set interactively with the %matplotlib
            # magic but not through our Preferences.
            return -1

    @comm_handler
    def set_matplotlib_conf(self, conf):
        """Set matplotlib configuration"""
        pylab_autoload_n = 'pylab/autoload'
        pylab_backend_n = 'pylab/backend'
        figure_format_n = 'pylab/inline/figure_format'
        resolution_n = 'pylab/inline/resolution'
        width_n = 'pylab/inline/width'
        height_n = 'pylab/inline/height'
        bbox_inches_n = 'pylab/inline/bbox_inches'
        inline_backend = 'inline'

        if pylab_autoload_n in conf or pylab_backend_n in conf:
            self._set_mpl_backend(
                conf.get(pylab_backend_n, inline_backend),
                pylab=conf.get(pylab_autoload_n, False)
            )
        if figure_format_n in conf:
            self._set_config_option(
                'InlineBackend.figure_format',
                conf[figure_format_n]
            )
        if resolution_n in conf:
            self._set_mpl_inline_rc_config('figure.dpi', conf[resolution_n])
        if width_n in conf and height_n in conf:
            self._set_mpl_inline_rc_config(
                'figure.figsize',
                (conf[width_n], conf[height_n])
            )
        if bbox_inches_n in conf:
            self.set_mpl_inline_bbox_inches(conf[bbox_inches_n])


    def set_mpl_inline_bbox_inches(self, bbox_inches):
        """
        Set inline print figure bbox inches.

        The change is done by updating the 'print_figure_kwargs' config dict.
        """
        config = self.config
        inline_config = (
            config['InlineBackend'] if 'InlineBackend' in config else {})
        print_figure_kwargs = (
            inline_config['print_figure_kwargs']
            if 'print_figure_kwargs' in inline_config else {})
        bbox_inches_dict = {
            'bbox_inches': 'tight' if bbox_inches else None}
        print_figure_kwargs.update(bbox_inches_dict)

        # This seems to be necessary for newer versions of Traitlets because
        # print_figure_kwargs doesn't return a dict.
        if isinstance(print_figure_kwargs, LazyConfigValue):
            figure_kwargs_dict = print_figure_kwargs.to_dict().get('update')
            if figure_kwargs_dict:
                print_figure_kwargs = figure_kwargs_dict

        self._set_config_option(
            'InlineBackend.print_figure_kwargs', print_figure_kwargs)

    # -- For completions
    def set_jedi_completer(self, use_jedi):
        """Enable/Disable jedi as the completer for the kernel."""
        self._set_config_option('IPCompleter.use_jedi', use_jedi)

    def set_greedy_completer(self, use_greedy):
        """Enable/Disable greedy completer for the kernel."""
        self._set_config_option('IPCompleter.greedy', use_greedy)

    def set_autocall(self, autocall):
        """Enable/Disable autocall funtionality."""
        self._set_config_option('ZMQInteractiveShell.autocall', autocall)

    # --- Additional methods
    @comm_handler
<<<<<<< HEAD
    def set_configuration(self, dic):
        """Set kernel configuration"""
        ret = {}
        for key, value in dic.items():
=======
    def set_configuration(self, conf):
        """Set kernel configuration"""
        ret = {}
        for key, value in conf.items():
>>>>>>> 70b08cf6
            if key == "cwd":
                self._cwd_initialised = True
                os.chdir(value)
                self.publish_state()
            elif key == "namespace_view_settings":
                self.namespace_view_settings = value
                self.publish_state()
            elif key == "pdb":
                self.shell.set_pdb_configuration(value)
            elif key == "faulthandler":
                if value:
                    ret[key] = self.enable_faulthandler()
            elif key == "special_kernel":
                ret[key] = self.set_special_kernel(value)
            elif key == "color scheme":
                self.set_color_scheme(value)
            elif key == "jedi_completer":
                self.set_jedi_completer(value)
            elif key == "greedy_completer":
                self.set_greedy_completer(value)
            elif key == "autocall":
                self.set_autocall(value)
            elif key == "matplotlib":
                self.set_matplotlib_conf(value)
            elif key == "update_gui":
                self.shell.update_gui_frontend = value
            elif key == "wurlitzer":
                if value:
                    self._load_wurlitzer()
            elif key == "autoreload_magic":
                self._autoreload_magic(value)
        return ret

    def set_color_scheme(self, color_scheme):
        if color_scheme == "dark":
            # Needed to change the colors of tracebacks
            self.shell.run_line_magic("colors", "linux")
            self.set_sympy_forecolor(background_color='dark')
        elif color_scheme == "light":
            self.shell.run_line_magic("colors", "lightbg")
            self.set_sympy_forecolor(background_color='light')

    def get_cwd(self):
        """Get current working directory."""
        try:
            return os.getcwd()
        except (IOError, OSError):
            pass

    @comm_handler
    def get_syspath(self):
        """Return sys.path contents."""
        return sys.path[:]

    @comm_handler
    def get_env(self):
        """Get environment variables."""
        return os.environ.copy()

    @comm_handler
    def close_all_mpl_figures(self):
        """Close all Matplotlib figures."""
        try:
            import matplotlib.pyplot as plt
            plt.close('all')
        except:
            pass

    def set_special_kernel(self, special):
        """
        Check if optional dependencies are available for special consoles.
        """
        self.shell.special = None
        if special is None:
            return

        if special == "pylab":
            try:
                import matplotlib
<<<<<<< HEAD
            except Exception:
                return "matplotlib"
            exec("from pylab import *", self.shell.user_ns)
            self.shell.special = special
            return
=======
                exec("from pylab import *", self.shell.user_ns)
                self.shell.special = special
                return
            except Exception:
                return "matplotlib"
>>>>>>> 70b08cf6

        if special == "sympy":
            try:
                import sympy
<<<<<<< HEAD
            except Exception:
                return "sympy"
            sympy_init = "\n".join([
                "from sympy import *",
                "x, y, z, t = symbols('x y z t')",
                "k, m, n = symbols('k m n', integer=True)",
                "f, g, h = symbols('f g h', cls=Function)",
                "init_printing()",
            ])
            exec(sympy_init, self.shell.user_ns)
            self.shell.special = special
            return
=======
                sympy_init = "\n".join([
                    "from sympy import *",
                    "x, y, z, t = symbols('x y z t')",
                    "k, m, n = symbols('k m n', integer=True)",
                    "f, g, h = symbols('f g h', cls=Function)",
                    "init_printing()",
                ])
                exec(sympy_init, self.shell.user_ns)
                self.shell.special = special
                return
            except Exception:
                return "sympy"
>>>>>>> 70b08cf6

        if special == "cython":
            try:
                import cython

                # Import pyximport to enable Cython files support for
                # import statement
                import pyximport
                pyx_setup_args = {}

                # Add Numpy include dir to pyximport/distutils
                try:
                    import numpy
                    pyx_setup_args['include_dirs'] = numpy.get_include()
                except Exception:
                    pass

                # Setup pyximport and enable Cython files reload
                pyximport.install(setup_args=pyx_setup_args,
                                  reload_support=True)
<<<<<<< HEAD
            except Exception:
                return "cython"

            self.shell.run_line_magic("reload_ext", "Cython")
            self.shell.special = special
            return

=======

                self.shell.run_line_magic("reload_ext", "Cython")
                self.shell.special = special
                return

            except Exception:
                return "cython"

>>>>>>> 70b08cf6
        raise NotImplementedError(f"{special}")

    @comm_handler
    def update_syspath(self, path_dict, new_path_dict):
        """
        Update the PYTHONPATH of the kernel.

        `path_dict` and `new_path_dict` have the paths as keys and the state
        as values. The state is `True` for active and `False` for inactive.

        `path_dict` corresponds to the previous state of the PYTHONPATH.
        `new_path_dict` corresponds to the new state of the PYTHONPATH.
        """
        # Remove old paths
        for path in path_dict:
            while path in sys.path:
                sys.path.remove(path)

        # Add new paths
        pypath = [path for path, active in new_path_dict.items() if active]
        if pypath:
            sys.path.extend(pypath)
            os.environ.update({'PYTHONPATH': os.pathsep.join(pypath)})
        else:
            os.environ.pop('PYTHONPATH', None)

    # -- Private API ---------------------------------------------------
    # --- For the Variable Explorer
    def _get_len(self, var):
        """Return sequence length"""
        try:
            return get_size(var)
        except:
            return None

    def _is_array(self, var):
        """Return True if variable is a NumPy array"""
        try:
            import numpy
            return isinstance(var, numpy.ndarray)
        except:
            return False

    def _is_image(self, var):
        """Return True if variable is a PIL.Image image"""
        try:
            from PIL import Image
            return isinstance(var, Image.Image)
        except:
            return False

    def _is_data_frame(self, var):
        """Return True if variable is a DataFrame"""
        try:
            from pandas import DataFrame
            return isinstance(var, DataFrame)
        except:
            return False

    def _is_series(self, var):
        """Return True if variable is a Series"""
        try:
            from pandas import Series
            return isinstance(var, Series)
        except:
            return False

    def _is_list(self, var):
        """Return True if variable is a list or tuple."""
        # The try/except is necessary to fix spyder-ide/spyder#19516.
        try:
            return isinstance(var, (tuple, list))
        except Exception:
            return False

    def _is_dict(self, var):
        """Return True if variable is a dictionary."""
        # The try/except is necessary to fix spyder-ide/spyder#19516.
        try:
            return isinstance(var, dict)
        except Exception:
            return False

    def _is_set(self, var):
        """Return True if variable is a set."""
        # The try/except is necessary to fix spyder-ide/spyder#19516.
        try:
            return isinstance(var, set)
        except Exception:
            return False

    def _get_array_shape(self, var):
        """Return array's shape"""
        try:
            if self._is_array(var):
                return var.shape
            else:
                return None
        except:
            return None

    def _get_array_ndim(self, var):
        """Return array's ndim"""
        try:
            if self._is_array(var):
                return var.ndim
            else:
                return None
        except:
            return None

    # --- For the Help plugin
    def _eval(self, text):
        """
        Evaluate text and return (obj, valid)
        where *obj* is the object represented by *text*
        and *valid* is True if object evaluation did not raise any exception
        """

        assert isinstance(text, str)
        ns = self.shell._get_current_namespace(with_magics=True)
        try:
            return eval(text, ns), True
        except:
            return None, False

    # --- For Matplotlib
    def _set_mpl_backend(self, backend, pylab=False):
        """
        Set a backend for Matplotlib.

        backend: A parameter that can be passed to %matplotlib
                 (e.g. 'inline' or 'tk').
        pylab: Is the pylab magic should be used in order to populate the
               namespace from numpy and matplotlib
        """
        import traceback

        # Don't proceed further if there's any error while importing Matplotlib
        try:
            import matplotlib
        except Exception:
            return

        generic_error = (
            "\n" + "="*73 + "\n"
            "NOTE: The following error appeared when setting "
            "your Matplotlib backend!!\n" + "="*73 + "\n\n"
            "{0}"
        )

        magic = 'pylab' if pylab else 'matplotlib'

        if backend == "auto":
            backend = automatic_backend()

        error = None
        try:
            # This prevents Matplotlib to automatically set the backend, which
            # overrides our own mechanism.
            matplotlib.rcParams['backend'] = 'Agg'

            # Set the backend
            self.shell.run_line_magic(magic, backend)
        except RuntimeError as err:
            # This catches errors generated by ipykernel when
            # trying to set a backend. See issue 5541
            if "GUI eventloops" in str(err):
                previous_backend = matplotlib.get_backend()
                if not backend in previous_backend.lower():
                    # Only inform about an error if the user selected backend
                    # and the one set by Matplotlib are different. Else this
                    # message is very confusing.
                    error = (
                        "\n"
                        "NOTE: Spyder *can't* set your selected Matplotlib "
                        "backend because there is a previous backend already "
                        "in use.\n\n"
                        "Your backend will be {0}".format(previous_backend)
                    )
            # This covers other RuntimeError's
            else:
                error = generic_error.format(traceback.format_exc())
        except ImportError as err:
            additional_info = (
                "This is most likely caused by missing packages in the Python "
                "environment\n"
                "or installation whose interpreter is located at:\n\n"
                "    {0}"
            ).format(sys.executable)

            error = generic_error.format(err) + '\n\n' + additional_info
        except Exception:
            error = generic_error.format(traceback.format_exc())
        if error:
            print(error)

    def _set_config_option(self, option, value):
        """
        Set config options using the %config magic.

        As parameters:
            option: config option, for example 'InlineBackend.figure_format'.
            value: value of the option, for example 'SVG', 'Retina', etc.
        """
        try:
            base_config = "{option} = "
            value_line = (
                "'{value}'" if isinstance(value, str) else "{value}")
            config_line = base_config + value_line
            self.shell.run_line_magic(
                'config',
                config_line.format(option=option, value=value))
        except Exception:
            pass

    def _set_mpl_inline_rc_config(self, option, value):
        """
        Update any of the Matplolib rcParams given an option and value.
        """
        try:
            from matplotlib import rcParams
            rcParams[option] = value
        except Exception:
            # Needed in case matplolib isn't installed
            pass

    def set_sympy_forecolor(self, background_color='dark'):
        """Set SymPy forecolor depending on console background."""
        if self.shell.special != "sympy":
            return
        try:
            from sympy import init_printing
            if background_color == 'dark':
                init_printing(forecolor='White', ip=self.shell)
            elif background_color == 'light':
                init_printing(forecolor='Black', ip=self.shell)
        except Exception:
            pass

    # --- Others
    def _autoreload_magic(self, enable):
        """Load %autoreload magic."""
        try:
            if enable:
                self.shell.run_line_magic('reload_ext', 'autoreload')
                self.shell.run_line_magic('autoreload', "2")
            else:
                self.shell.run_line_magic('autoreload', "off")

        except Exception:
            pass

    def _load_wurlitzer(self):
        """Load wurlitzer extension."""
        # Wurlitzer has no effect on Windows
        if not os.name == 'nt':
            # Enclose this in a try/except because if it fails the
            # console will be totally unusable.
            # Fixes spyder-ide/spyder#8668
            try:
                self.shell.run_line_magic('reload_ext', 'wurlitzer')
            except Exception:
                pass

    def _get_comm(self, comm_id):
        """
        We need to redefine this method from ipykernel.comm_manager to
        avoid showing a warning when the comm corresponding to comm_id
        is not present.

        Fixes spyder-ide/spyder#15498
        """
        try:
            return self.comm_manager.comms[comm_id]
        except KeyError:
            pass

    def control_comm_msg(self, stream, ident, msg):
        """
        Handler for comm_msg messages from control channel.

        If comm is not open yet, cache message.
        """
        content = msg['content']
        comm_id = content['comm_id']
        comm = self.comm_manager.get_comm(comm_id)
        if comm is None:
            self.frontend_comm.cache_message(comm_id, msg)
            return
        try:
            comm.handle_msg(msg)
        except Exception:
            self.comm_manager.log.error(
                'Exception in comm_msg for %s', comm_id, exc_info=True)

    def pre_handler_hook(self):
        """Hook to execute before calling message handler"""
        pass

    def post_handler_hook(self):
        """Hook to execute after calling message handler"""
        # keep ipykernel behavior of resetting sigint every call
        self.shell.register_debugger_sigint()
        # Reset tracing function so that pdb.set_trace works
        sys.settrace(None)<|MERGE_RESOLUTION|>--- conflicted
+++ resolved
@@ -617,17 +617,10 @@
 
     # --- Additional methods
     @comm_handler
-<<<<<<< HEAD
-    def set_configuration(self, dic):
-        """Set kernel configuration"""
-        ret = {}
-        for key, value in dic.items():
-=======
     def set_configuration(self, conf):
         """Set kernel configuration"""
         ret = {}
         for key, value in conf.items():
->>>>>>> 70b08cf6
             if key == "cwd":
                 self._cwd_initialised = True
                 os.chdir(value)
@@ -707,37 +700,15 @@
         if special == "pylab":
             try:
                 import matplotlib
-<<<<<<< HEAD
-            except Exception:
-                return "matplotlib"
-            exec("from pylab import *", self.shell.user_ns)
-            self.shell.special = special
-            return
-=======
                 exec("from pylab import *", self.shell.user_ns)
                 self.shell.special = special
                 return
             except Exception:
                 return "matplotlib"
->>>>>>> 70b08cf6
 
         if special == "sympy":
             try:
                 import sympy
-<<<<<<< HEAD
-            except Exception:
-                return "sympy"
-            sympy_init = "\n".join([
-                "from sympy import *",
-                "x, y, z, t = symbols('x y z t')",
-                "k, m, n = symbols('k m n', integer=True)",
-                "f, g, h = symbols('f g h', cls=Function)",
-                "init_printing()",
-            ])
-            exec(sympy_init, self.shell.user_ns)
-            self.shell.special = special
-            return
-=======
                 sympy_init = "\n".join([
                     "from sympy import *",
                     "x, y, z, t = symbols('x y z t')",
@@ -750,7 +721,6 @@
                 return
             except Exception:
                 return "sympy"
->>>>>>> 70b08cf6
 
         if special == "cython":
             try:
@@ -771,15 +741,6 @@
                 # Setup pyximport and enable Cython files reload
                 pyximport.install(setup_args=pyx_setup_args,
                                   reload_support=True)
-<<<<<<< HEAD
-            except Exception:
-                return "cython"
-
-            self.shell.run_line_magic("reload_ext", "Cython")
-            self.shell.special = special
-            return
-
-=======
 
                 self.shell.run_line_magic("reload_ext", "Cython")
                 self.shell.special = special
@@ -788,7 +749,6 @@
             except Exception:
                 return "cython"
 
->>>>>>> 70b08cf6
         raise NotImplementedError(f"{special}")
 
     @comm_handler
