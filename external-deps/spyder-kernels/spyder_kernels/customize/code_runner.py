--- conflicted
+++ resolved
@@ -47,12 +47,8 @@
 from spyder_kernels.customize.spyderpdb import SpyderPdb
 from spyder_kernels.customize.umr import UserModuleReloader
 from spyder_kernels.customize.utils import (
-<<<<<<< HEAD
-    capture_last_Expr, canonic, create_pathlist)
-=======
     capture_last_Expr, canonic, exec_encapsulate_locals
 )
->>>>>>> f1096401
 
 
 # For logging
