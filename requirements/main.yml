# We can not refer to an environment.yml file from another
# So to get performant launches on mybinder.org, we have copied
# the contents of this file to binder/environment.yml. If you
# make changes here, please copy them over there too.
channels:
  - conda-forge/label/spyder_kernels_rc
  - conda-forge
dependencies:
  - atomicwrites >=1.2.0
  - chardet >=2.0.0
  - cloudpickle >=0.5.0
  - cookiecutter >=1.6.0
  - diff-match-patch >=20181111
  - fzf >=0.42.0
  - intervaltree >=3.0.2
  - ipython >=8.13.0,<9.0.0,!=8.17.1
  - jedi >=0.17.2,<0.20.0
  - jellyfish >=0.7
  - jsonschema >=3.2.0
  - keyring >=17.0.0
  - nbconvert >=4.0
  - numpydoc >=0.6.0
  - parso >=0.7.0,<0.9.0
  - pexpect >=4.4.0
  - pickleshare >=0.4
  - psutil >=5.3
  - pygments >=2.0
  - pylint >=2.5.0,<3.1
  - pylint-venv >=3.0.2
  - pyls-spyder >=0.4.0
<<<<<<< HEAD
  - pyqt >=5.15,<5.16
  - pyqtwebengine >=5.15,<5.16
  - python-lsp-black >=1.2.0,<3.0.0
=======
  - pyqt >=5.10,<5.16
  - pyqtwebengine >=5.10,<5.16
  - python-lsp-black >=2.0.0,<3.0.0
>>>>>>> 4d1c87c2
  - python-lsp-server >=1.9.0,<1.10.0
  - pyuca >=1.2
  - pyzmq >=22.1.0
  - qdarkstyle >=3.2.0,<3.3.0
  - qstylizer >=0.2.2
  - qtawesome >=1.3.0
  - qtconsole >=5.5.0,<5.6.0
  - qtpy >=2.4.0
  - rtree >=0.9.7
  - setuptools >=49.6.0
  - sphinx >=0.6.6
  - spyder-kernels >=3.0.0b3,<3.0.0b4
  - superqt >=0.6.1,<1.0.0
  - textdistance >=4.2.0
  - three-merge >=0.1.1
  - watchdog >=0.10.3<|MERGE_RESOLUTION|>--- conflicted
+++ resolved
@@ -28,15 +28,9 @@
   - pylint >=2.5.0,<3.1
   - pylint-venv >=3.0.2
   - pyls-spyder >=0.4.0
-<<<<<<< HEAD
   - pyqt >=5.15,<5.16
   - pyqtwebengine >=5.15,<5.16
-  - python-lsp-black >=1.2.0,<3.0.0
-=======
-  - pyqt >=5.10,<5.16
-  - pyqtwebengine >=5.10,<5.16
   - python-lsp-black >=2.0.0,<3.0.0
->>>>>>> 4d1c87c2
   - python-lsp-server >=1.9.0,<1.10.0
   - pyuca >=1.2
   - pyzmq >=22.1.0
