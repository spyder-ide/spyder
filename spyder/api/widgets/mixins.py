--- conflicted
+++ resolved
@@ -271,11 +271,7 @@
         title: Optional[str] = None,
         icon: Optional[QIcon] = None,
         reposition: Optional[bool] = True,
-<<<<<<< HEAD
-        register_menu: Optional[bool] = True,
-=======
         register: bool = True,
->>>>>>> 6dae78a2
         MenuClass=SpyderMenu
     ) -> SpyderMenu:
         """
@@ -308,18 +304,11 @@
             menu.menuAction().setIconVisibleInMenu(True)
             menu.setIcon(icon)
 
-<<<<<<< HEAD
-        if register_menu:
-            MENU_REGISTRY.register_reference(
-                menu, menu_id, self.PLUGIN_NAME, self.CONTEXT_NAME
-            )
-=======
         if register:
             MENU_REGISTRY.register_reference(
                 menu, menu_id, self.PLUGIN_NAME, self.CONTEXT_NAME
             )
             self._menus[menu_id] = menu
->>>>>>> 6dae78a2
 
         return menu
 
@@ -329,11 +318,7 @@
         title: Optional[str] = None,
         icon: Optional[QIcon] = None,
         reposition: Optional[bool] = True,
-<<<<<<< HEAD
-        register_menu: Optional[bool] = True
-=======
         register: bool = True
->>>>>>> 6dae78a2
     ) -> SpyderMenu:
         """
         Create a menu for Spyder.
@@ -347,15 +332,9 @@
         icon: QIcon or None
             Icon to use for the menu.
         reposition: bool, optional (default True)
-<<<<<<< HEAD
-            Whether to vertically reposition the menu due to it's padding.
-        register_menu: bool, optional (default True)
-            Whether to register menu in the central registry
-=======
             Whether to vertically reposition the menu due to its padding.
         register: bool
             Whether to register the menu in the global registry.
->>>>>>> 6dae78a2
 
         Returns
         -------
@@ -367,11 +346,7 @@
             title=title,
             icon=icon,
             reposition=reposition,
-<<<<<<< HEAD
-            register_menu=register_menu
-=======
             register=register
->>>>>>> 6dae78a2
         )
 
     def get_menu(
