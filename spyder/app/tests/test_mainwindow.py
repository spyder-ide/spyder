--- conflicted
+++ resolved
@@ -188,21 +188,6 @@
     if not hasattr(main_window, 'window'):
         main_window.window = start.main()
     # Start the window
-<<<<<<< HEAD
-    window = start.main()
-
-    # Teardown
-    def close_window():
-        window.close()
-    request.addfinalizer(close_window)
-
-    yield window
-    # Print shell content if failed
-    if request.node.rep_setup.passed:
-        if request.node.rep_call.failed:
-            print(window.ipyconsole.get_current_shellwidget(
-                )._control.toPlainText())
-=======
     window = main_window.window
 
     yield window
@@ -235,7 +220,6 @@
         if hasattr(main_window, 'window'):
             main_window.window.close()
     request.addfinalizer(remove_test_dir)
->>>>>>> 37f7df78
 
 
 # =============================================================================
