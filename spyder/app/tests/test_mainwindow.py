--- conflicted
+++ resolved
@@ -2430,10 +2430,6 @@
 
 @pytest.mark.slow
 @flaky(max_runs=3)
-<<<<<<< HEAD
-def test_debug_thread(main_window, qtbot):
-    """Test that we can debug an unsaved file."""
-=======
 def test_varexp_refresh(main_window, qtbot):
     """
     Test refreshing the variable explorer while the kernel is executing.
@@ -2504,17 +2500,12 @@
             "    def foo():\n"
             "        abba = 27\n"
             "    foo()\n")
->>>>>>> e18b2b90
     # Wait until the window is fully up
     shell = main_window.ipyconsole.get_current_shellwidget()
     qtbot.waitUntil(lambda: shell._prompt_html is not None,
                     timeout=SHELL_TIMEOUT)
 
     # Main variables
-<<<<<<< HEAD
-    control = shell._control
-=======
->>>>>>> e18b2b90
     debug_action = main_window.debug_toolbar_actions[0]
     debug_button = main_window.debug_toolbar.widgetForAction(debug_action)
 
@@ -2524,33 +2515,11 @@
     # create new file
     main_window.editor.new()
     code_editor = main_window.editor.get_focus_widget()
-<<<<<<< HEAD
-    code_editor.set_text('import threading\n'
-                         'def foo():\n'
-                         '    print(0)\n'
-                         'thread = threading.Thread(target=foo)\n'
-                         'thread.start()\n'
-                         'thread.join()\n')
-
-    # Set breakpoint
-    code_editor.debugger.toogle_breakpoint(line_number=3)
-    qtbot.wait(500)
-=======
     code_editor.set_text(code)
->>>>>>> e18b2b90
 
     # Start debugging
     qtbot.mouseClick(debug_button, Qt.LeftButton)
 
-<<<<<<< HEAD
-    # There is a breakpoint, so it should continue
-    qtbot.waitUntil(
-        lambda: 'ipdb> continue' in shell._control.toPlainText())
-    qtbot.waitUntil(
-        lambda: shell._control.toPlainText().split()[-1] == 'ipdb>')
-
-    assert "1---> 3     print(0)" in control.toPlainText()
-=======
     for key in ['n', 'n', 's', 'n', 'n']:
         qtbot.waitUntil(
             lambda: shell._control.toPlainText().split()[-1] == 'ipdb>')
@@ -2608,7 +2577,49 @@
             assert test_folder in control.toPlainText()
             count += 1
     assert count >= 1
->>>>>>> e18b2b90
+
+
+@pytest.mark.slow
+@flaky(max_runs=3)
+def test_debug_thread(main_window, qtbot):
+    """Test that we can debug an unsaved file."""
+    # Wait until the window is fully up
+    shell = main_window.ipyconsole.get_current_shellwidget()
+    qtbot.waitUntil(lambda: shell._prompt_html is not None,
+                    timeout=SHELL_TIMEOUT)
+
+    # Main variables
+    control = shell._control
+    debug_action = main_window.debug_toolbar_actions[0]
+    debug_button = main_window.debug_toolbar.widgetForAction(debug_action)
+
+    # Clear all breakpoints
+    main_window.editor.clear_all_breakpoints()
+
+    # create new file
+    main_window.editor.new()
+    code_editor = main_window.editor.get_focus_widget()
+    code_editor.set_text('import threading\n'
+                         'def foo():\n'
+                         '    print(0)\n'
+                         'thread = threading.Thread(target=foo)\n'
+                         'thread.start()\n'
+                         'thread.join()\n')
+
+    # Set breakpoint
+    code_editor.debugger.toogle_breakpoint(line_number=3)
+    qtbot.wait(500)
+
+    # Start debugging
+    qtbot.mouseClick(debug_button, Qt.LeftButton)
+
+    # There is a breakpoint, so it should continue
+    qtbot.waitUntil(
+        lambda: 'ipdb> continue' in shell._control.toPlainText())
+    qtbot.waitUntil(
+        lambda: shell._control.toPlainText().split()[-1] == 'ipdb>')
+
+    assert "1---> 3     print(0)" in control.toPlainText()
 
 
 if __name__ == "__main__":
