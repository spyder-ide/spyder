--- conflicted
+++ resolved
@@ -387,12 +387,7 @@
               '_/spyder documentation': "F1",
               '_/restart': "Shift+Alt+R",
               '_/quit': "Ctrl+Q",
-<<<<<<< HEAD
               # -- In plugins/editor
-=======
-              '_/file switcher': 'Ctrl+P',
-              '_/symbol finder': 'Ctrl+Alt+P',
->>>>>>> 7d0b6496
               '_/run': "F5",
               '_/configure': "Ctrl+F6",
               '_/re-run last script': "F6",
@@ -505,14 +500,11 @@
               'pylint/run file in pylint': "F8",
               # -- Profiler --
               'profiler/run file in profiler': "F10",
-<<<<<<< HEAD
               # ---- In Switcher ----
               'switcher/file switcher': 'Ctrl+P',
               'switcher/symbol finder': 'Ctrl+Alt+P',
               # ---- In widgets/ipythonconsole/shell.py ----
-=======
               # -- IPython console --
->>>>>>> 7d0b6496
               'ipython_console/new tab': "Ctrl+T",
               'ipython_console/reset namespace': "Ctrl+Alt+R",
               'ipython_console/restart kernel': "Ctrl+.",
