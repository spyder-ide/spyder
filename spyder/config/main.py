# -*- coding: utf-8 -*-
#
# Copyright © Spyder Project Contributors
# Licensed under the terms of the MIT License
# (see spyder/__init__.py for details)

"""
Spyder configuration options.

Note: Leave this file free of Qt related imports, so that it can be used to
quickly load a user config file.
"""

import os
import sys

# Local import
from spyder.config.base import CHECK_ALL, EXCLUDED_NAMES
from spyder.config.fonts import MEDIUM, SANS_SERIF
from spyder.config.utils import IMPORT_EXT
from spyder.config.appearance import APPEARANCE
from spyder.plugins.editor.utils.findtasks import TASKS_PATTERN
from spyder.utils.introspection.module_completion import PREFERRED_MODULES


# =============================================================================
# Main constants
# =============================================================================
# Find in files exclude patterns
EXCLUDE_PATTERNS = ['*.csv, *.dat, *.log, *.tmp, *.bak, *.orig']

# Extensions that should be visible in Spyder's file/project explorers
SHOW_EXT = ['.py', '.ipynb', '.txt', '.dat', '.pdf', '.png', '.svg']

# Extensions supported by Spyder (Editor or Variable explorer)
USEFUL_EXT = IMPORT_EXT + SHOW_EXT

# Name filters for file/project explorers (excluding files without extension)
NAME_FILTERS = ['README', 'INSTALL', 'LICENSE', 'CHANGELOG'] + \
               ['*' + _ext for _ext in USEFUL_EXT if _ext]

# Port used to detect if there is a running instance and to communicate with
# it to open external files
OPEN_FILES_PORT = 21128

# OS Specific
WIN = os.name == 'nt'
MAC = sys.platform == 'darwin'
LINUX = sys.platform.startswith('linux')
CTRL = "Meta" if MAC else "Ctrl"

# Modules to be preloaded for Rope and Jedi
PRELOAD_MDOULES = ', '.join(PREFERRED_MODULES)


# =============================================================================
#  Defaults
# =============================================================================
DEFAULTS = [
            ('main',
             {
              'opengl': 'software',
              'single_instance': True,
              'open_files_port': OPEN_FILES_PORT,
              'tear_off_menus': False,
              'normal_screen_resolution': True,
              'high_dpi_scaling': False,
              'high_dpi_custom_scale_factor': False,
              'high_dpi_custom_scale_factors': '1.5',
              'vertical_dockwidget_titlebars': False,
              'vertical_tabs': False,
              'animated_docks': True,
              'prompt_on_exit': False,
              'panes_locked': True,
              'window/size': (1260, 740),
              'window/position': (10, 10),
              'window/is_maximized': True,
              'window/is_fullscreen': False,
              'window/prefs_dialog_size': (1050, 530),
              'show_status_bar': True,
              'memory_usage/enable': True,
              'memory_usage/timeout': 2000,
              'cpu_usage/enable': False,
              'cpu_usage/timeout': 2000,
              'use_custom_margin': True,
              'custom_margin': 0,
              'use_custom_cursor_blinking': False,
              'show_internal_errors': True,
              'check_updates_on_startup': True,
              'toolbars_visible': True,
              'cursor/width': 2,
              'completion/size': (300, 180),
              'report_error/remember_me': False,
              'report_error/remember_token': False,
              }),
            ('quick_layouts',
             {
              'place_holder': '',
              'names': ['Matlab layout', 'Rstudio layout', 'Vertical split', 'Horizontal split'],
              'order': ['Matlab layout', 'Rstudio layout', 'Vertical split', 'Horizontal split'],
              'active': ['Matlab layout', 'Rstudio layout', 'Vertical split', 'Horizontal split'],
              }),
            ('internal_console',
             {
              'max_line_count': 300,
              'working_dir_history': 30,
              'working_dir_adjusttocontents': False,
              'wrap': True,
              'codecompletion/auto': False,
              'external_editor/path': 'SciTE',
              'external_editor/gotoline': '-goto:',
              }),
            ('main_interpreter',
             {
              'default': True,
              'custom': False,
              'umr/enabled': True,
              'umr/verbose': True,
              'umr/namelist': [],
              'custom_interpreters_list': [],
              'custom_interpreter': '',
              }),
            ('ipython_console',
             {
              'show_banner': True,
              'completion_type': 0,
              'use_pager': False,
              'show_calltips': True,
              'ask_before_closing': False,
              'show_reset_namespace_warning': True,
              'buffer_size': 500,
              'pylab': True,
              'pylab/autoload': False,
              'pylab/backend': 0,
              'pylab/inline/figure_format': 0,
              'pylab/inline/resolution': 72,
              'pylab/inline/width': 6,
              'pylab/inline/height': 4,
              'pylab/inline/bbox_inches': True,
              'startup/run_lines': '',
              'startup/use_run_file': False,
              'startup/run_file': '',
              'greedy_completer': False,
              'jedi_completer': False,
              'autocall': 0,
              'symbolic_math': False,
              'in_prompt': '',
              'out_prompt': '',
              'show_elapsed_time': False,
              'ask_before_restart': True,
              # This is True because there are libraries like Pyomo
              # that generate a lot of Command Prompts while running,
              # and that's extremely annoying for Windows users.
              'hide_cmd_windows': True
              }),
            ('variable_explorer',
             {
              'check_all': CHECK_ALL,
              'dataframe_format': '.6g',  # No percent sign to avoid problems
                                          # with ConfigParser's interpolation
              'excluded_names': EXCLUDED_NAMES,
              'exclude_private': True,
              'exclude_uppercase': True,
              'exclude_capitalized': False,
              'exclude_unsupported': True,
              'truncate': True,
              'minmax': False,
              'show_callable_attributes': True,
              'show_special_attributes': False
             }),
            ('plots',
             {
              'mute_inline_plotting': True,
              'show_plot_outline': False,
              'auto_fit_plotting': True
             }),
            ('editor',
             {
              'printer_header/font/family': SANS_SERIF,
              'printer_header/font/size': MEDIUM,
              'printer_header/font/italic': False,
              'printer_header/font/bold': False,
              'wrap': False,
              'wrapflag': True,
              'todo_list': True,
              'realtime_analysis': True,
              'realtime_analysis/timeout': 2500,
              'outline_explorer': True,
              'line_numbers': True,
              'blank_spaces': False,
              'edge_line': True,
              'edge_line_columns': '79',
              'indent_guides': False,
              'scroll_past_end': False,
              'toolbox_panel': True,
              'close_parentheses': True,
              'close_quotes': True,
              'add_colons': True,
              'auto_unindent': True,
              'indent_chars': '*    *',
              'tab_stop_width_spaces': 4,
              'check_eol_chars': True,
              'convert_eol_on_save': False,
              'convert_eol_on_save_to': 'LF',
              'tab_always_indent': False,
              'intelligent_backspace': True,
              'automatic_completions': True,
              'completions_hint': True,
              'underline_errors': False,
              'highlight_current_line': True,
              'highlight_current_cell': True,
              'occurrence_highlighting': True,
              'occurrence_highlighting/timeout': 1500,
              'always_remove_trailing_spaces': False,
              'show_tab_bar': True,
              'show_class_func_dropdown': False,
              'max_recent_files': 20,
              'save_all_before_run': True,
              'focus_to_editor': True,
              'run_cell_copy': False,
              'onsave_analysis': False,
              'autosave_enabled': True,
              'autosave_interval': 60,
              'docstring_type': 'Numpydoc',
              'strip_trailing_spaces_on_modify': True,
              }),
            ('historylog',
             {
              'enable': True,
              'max_entries': 100,
              'wrap': True,
              'go_to_eof': True,
              'line_numbers': False,
              }),
            ('help',
             {
              'enable': True,
              'max_history_entries': 20,
              'wrap': True,
              'connect/editor': False,
              'connect/ipython_console': False,
              'math': True,
              'automatic_import': True,
              }),
            ('onlinehelp',
             {
              'enable': True,
              'zoom_factor': .8,
              'max_history_entries': 20,
              }),
            ('outline_explorer',
             {
              'enable': True,
              'show_fullpath': False,
              'show_all_files': False,
              'group_cells': True,
              'sort_files_alphabetically': False,
              'show_comments': True,
              }),
            ('project_explorer',
             {
              'name_filters': NAME_FILTERS,
              'show_all': True,
              'show_hscrollbar': True,
              'visible_if_project_open': True
              }),
            ('explorer',
             {
              'enable': True,
              'wrap': True,
              'name_filters': NAME_FILTERS,
              'show_hidden': True,
              'show_all': True,
              'show_icontext': False,
              'single_click_to_open': False,
              }),
            ('find_in_files',
             {
              'enable': True,
              'supported_encodings': ["utf-8", "iso-8859-1", "cp1252"],
              'exclude': EXCLUDE_PATTERNS,
              'exclude_regexp': False,
              'search_text_regexp': False,
              'search_text': [''],
              'search_text_samples': [TASKS_PATTERN],
              'more_options': True,
              'case_sensitive': False,
              }),
            ('breakpoints',
             {
              'enable': True,
              }),
            ('profiler',
             {
              'enable': True,
              }),
            ('pylint',
             {
              'enable': True,
              }),
            ('workingdir',
             {
              'working_dir_adjusttocontents': False,
              'working_dir_history': 20,
              'console/use_project_or_home_directory': False,
              'console/use_cwd': True,
              'console/use_fixed_directory': False,
              'startup/use_fixed_directory': False,
              }),
            ('shortcuts',
             {
              # ---- Global ----
              # -- In app/spyder.py
              '_/close pane': "Shift+Ctrl+F4",
              '_/lock unlock panes': "Shift+Ctrl+F5",
              '_/use next layout': "Shift+Alt+PgDown",
              '_/use previous layout': "Shift+Alt+PgUp",
              '_/preferences': "Ctrl+Alt+Shift+P",
              '_/maximize pane': "Ctrl+Alt+Shift+M",
              '_/fullscreen mode': "F11",
              '_/save current layout': "Shift+Alt+S",
              '_/layout preferences': "Shift+Alt+P",
              '_/show toolbars': "Alt+Shift+T",
              '_/spyder documentation': "F1",
              '_/restart': "Shift+Alt+R",
              '_/quit': "Ctrl+Q",
              # -- In plugins/editor
              '_/file switcher': 'Ctrl+P',
              '_/symbol finder': 'Ctrl+Alt+P',
              '_/debug': "Ctrl+F5",
              '_/debug step over': "Ctrl+F10",
              '_/debug continue': "Ctrl+F12",
              '_/debug step into': "Ctrl+F11",
              '_/debug step return': "Ctrl+Shift+F11",
              '_/debug exit': "Ctrl+Shift+F12",
              '_/run': "F5",
              '_/configure': "Ctrl+F6",
              '_/re-run last script': "F6",
              # -- In plugins/init
              '_/switch to help': "Ctrl+Shift+H",
              '_/switch to outline_explorer': "Ctrl+Shift+O",
              '_/switch to editor': "Ctrl+Shift+E",
              '_/switch to historylog': "Ctrl+Shift+L",
              '_/switch to onlinehelp': "Ctrl+Shift+D",
              '_/switch to project_explorer': "Ctrl+Shift+P",
              '_/switch to ipython_console': "Ctrl+Shift+I",
              '_/switch to variable_explorer': "Ctrl+Shift+V",
              '_/switch to find_in_files': "Ctrl+Shift+F",
              '_/switch to explorer': "Ctrl+Shift+X",
              '_/switch to plots': "Ctrl+Shift+G",
              # -- In widgets/findreplace.py
              'find_replace/find text': "Ctrl+F",
              'find_replace/find next': "F3",
              'find_replace/find previous': "Shift+F3",
              'find_replace/replace text': "Ctrl+R",
              'find_replace/hide find and replace': "Escape",
              # ---- Editor ----
              # -- In widgets/sourcecode/codeeditor.py
              'editor/code completion': CTRL+'+Space',
              'editor/duplicate line': "Ctrl+Alt+Up" if WIN else \
                                       "Shift+Alt+Up",
              'editor/copy line': "Ctrl+Alt+Down" if WIN else \
                                  "Shift+Alt+Down",
              'editor/delete line': 'Ctrl+D',
              'editor/transform to uppercase': 'Ctrl+Shift+U',
              'editor/transform to lowercase': 'Ctrl+U',
              'editor/indent': 'Ctrl+]',
              'editor/unindent': 'Ctrl+[',
              'editor/move line up': "Alt+Up",
              'editor/move line down': "Alt+Down",
              'editor/go to new line': "Ctrl+Shift+Return",
              'editor/go to definition': "Ctrl+G",
              'editor/toggle comment': "Ctrl+1",
              'editor/blockcomment': "Ctrl+4",
              'editor/unblockcomment': "Ctrl+5",
              'editor/start of line': "Meta+A",
              'editor/end of line': "Meta+E",
              'editor/previous line': "Meta+P",
              'editor/next line': "Meta+N",
              'editor/previous char': "Meta+B",
              'editor/next char': "Meta+F",
              'editor/previous word': "Ctrl+Left",
              'editor/next word': "Ctrl+Right",
              'editor/kill to line end': "Meta+K",
              'editor/kill to line start': "Meta+U",
              'editor/yank': 'Meta+Y',
              'editor/rotate kill ring': 'Shift+Meta+Y',
              'editor/kill previous word': 'Meta+Backspace',
              'editor/kill next word': 'Meta+D',
              'editor/start of document': 'Ctrl+Home',
              'editor/end of document': 'Ctrl+End',
              'editor/undo': 'Ctrl+Z',
              'editor/redo': 'Ctrl+Shift+Z',
              'editor/cut': 'Ctrl+X',
              'editor/copy': 'Ctrl+C',
              'editor/paste': 'Ctrl+V',
              'editor/delete': 'Del',
              'editor/select all': "Ctrl+A",
              # -- In widgets/editor.py
              'editor/inspect current object': 'Ctrl+I',
              'editor/breakpoint': 'F12',
              'editor/conditional breakpoint': 'Shift+F12',
              'editor/run selection': "F9",
              'editor/go to line': 'Ctrl+L',
              'editor/go to previous file': CTRL + '+Shift+Tab',
              'editor/go to next file': CTRL + '+Tab',
              'editor/cycle to previous file': 'Ctrl+PgUp',
              'editor/cycle to next file': 'Ctrl+PgDown',
              'editor/new file': "Ctrl+N",
              'editor/open last closed':"Ctrl+Shift+T",
              'editor/open file': "Ctrl+O",
              'editor/save file': "Ctrl+S",
              'editor/save all': "Ctrl+Alt+S",
              'editor/save as': 'Ctrl+Shift+S',
              'editor/close all': "Ctrl+Shift+W",
              'editor/last edit location': "Ctrl+Alt+Shift+Left",
              'editor/previous cursor position': "Ctrl+Alt+Left",
              'editor/next cursor position': "Ctrl+Alt+Right",
              'editor/previous warning': "Ctrl+Alt+Shift+,",
              'editor/next warning': "Ctrl+Alt+Shift+.",
              'editor/zoom in 1': "Ctrl++",
              'editor/zoom in 2': "Ctrl+=",
              'editor/zoom out': "Ctrl+-",
              'editor/zoom reset': "Ctrl+0",
              'editor/close file 1': "Ctrl+W",
              'editor/close file 2': "Ctrl+F4",
              'editor/run cell': CTRL + '+Return',
              'editor/run cell and advance': 'Shift+Return',
              'editor/debug cell': 'Alt+Shift+Return',
              'editor/go to next cell': 'Ctrl+Down',
              'editor/go to previous cell': 'Ctrl+Up',
              'editor/re-run last cell': 'Alt+Return',
              'editor/split vertically': "Ctrl+{",
              'editor/split horizontally': "Ctrl+_",
              'editor/close split panel': "Alt+Shift+W",
              'editor/docstring': "Ctrl+Alt+D",
              # -- In Breakpoints
              '_/switch to breakpoints': "Ctrl+Shift+B",
              # ---- Consoles (in widgets/shell) ----
              'console/inspect current object': "Ctrl+I",
              'console/clear shell': "Ctrl+L",
              'console/clear line': "Shift+Escape",
              # ---- In Pylint ----
              'pylint/run analysis': "F8",
              # ---- In Profiler ----
              'profiler/run profiler': "F10",
              # ---- In widgets/ipythonconsole/shell.py ----
              'ipython_console/new tab': "Ctrl+T",
              'ipython_console/reset namespace': "Ctrl+Alt+R",
              'ipython_console/restart kernel': "Ctrl+.",
              # ---- In widgets/arraybuider.py ----
              'array_builder/enter array inline': "Ctrl+Alt+M",
              'array_builder/enter array table': "Ctrl+M",
              # ---- In widgets/variableexplorer/arrayeditor.py ----
              'variable_explorer/copy': 'Ctrl+C',
              # ---- In widgets/variableexplorer/namespacebrowser.py ----
              'variable_explorer/search': 'Ctrl+F',
              # ---- In widgets/plots/figurebrowser.py ----
              'plots/copy': 'Ctrl+C',
              'plots/previous figure': 'Ctrl+PgUp',
              'plots/next figure': 'Ctrl+PgDown',
              # ---- In widgets/explorer ----
              'explorer/copy file': 'Ctrl+C',
              'explorer/paste file': 'Ctrl+V',
              'explorer/copy absolute path': 'Ctrl+Alt+C',
              'explorer/copy relative path': 'Ctrl+Alt+Shift+C',
              }),
            ('appearance', APPEARANCE),
            ('lsp-server',
             {
              # This option is not used with the LSP server config
              # It is used to disable hover hints in the editor
              'enable_hover_hints': True,
              'code_completion': True,
              'jedi_definition': True,
              'jedi_definition/follow_imports': True,
              'jedi_signature_help': True,
              'preload_modules': PRELOAD_MDOULES,
              'pyflakes': True,
              'mccabe': False,
              'pycodestyle': False,
              'pycodestyle/filename': '',
              'pycodestyle/exclude': '',
              'pycodestyle/select': '',
              'pycodestyle/ignore': '',
              'pycodestyle/max_line_length': 79,
              'pydocstyle': False,
              'pydocstyle/convention': 'numpy',
              'pydocstyle/select': '',
              'pydocstyle/ignore': '',
              'pydocstyle/match': '(?!test_).*\\.py',
              'pydocstyle/match_dir': '[^\\.].*',
<<<<<<< HEAD
              'advanced/command_launch': 'pyls',
              'advanced/host': '',
              'advanced/port': 0,
=======
              'advanced/module': 'pyls',
              'advanced/host': '127.0.0.1',
              'advanced/port': 2087,
>>>>>>> 1087a136
              'advanced/external': False,
              'advanced/stdio': True
             }),
            ]


NAME_MAP = {
    # Empty container object means use the rest of defaults
    'spyder': [],
    # Splitting these files makes sense for projects, we might as well
    # apply the same split for the app global config
    # These options change on spyder startup or are tied to a specific OS,
    # not good for version control
    'transient': [
        ('main', [
            'completion/size',
            'crash',
            'current_version',
            'historylog_filename',
            'last_visible_toolbars',
            'spyder_pythonpath',
            'window/position',
            'window/prefs_dialog_size',
            'window/size',
            'window/state',
            ]
         ),
        ('appearance', [
            'windows_style',
            ]
         ),
        ('editor', [
            'autosave_mapping',
            'bookmarks',
            'filenames',
            'layout_settings',
            'recent_files',
            'splitter_state',
            ]
         ),
        ('explorer', [
            'file_associations',
        ]),
        ('find_in_files', [
            'path_history'
            'search_text',
            ]
         ),
        ('main_interpreter', [
            'custom_interpreters_list',
            'custom_interpreter',
            'executable',
             ]
         ),
        ('onlinehelp', [
            'zoom_factor',
             ]
         ),
        ('outline_explorer', [
            'expanded_state',
            'scrollbar_position',
            ],
         ),
        ('project_explorer', [
            'current_project_path',
            'expanded_state',
            'recent_projects',
            'scrollbar_position',
          ]
         ),
        ('quick_layouts', []), # Empty list means use all options
        ('run', [
            'breakpoints',
            'configurations',
            'defaultconfiguration',
            'default/wdir/fixed_directory',
          ]
         ),
        ('workingdir', [
            'console/fixed_directory',
            'startup/fixed_directory',
          ]
         ),
    ]
}


# =============================================================================
# Config instance
# =============================================================================
# IMPORTANT NOTES:
# 1. If you want to *change* the default value of a current option, you need to
#    do a MINOR update in config version, e.g. from 3.0.0 to 3.1.0
# 2. If you want to *remove* options that are no longer needed in our codebase,
#    or if you want to *rename* options, then you need to do a MAJOR update in
#    version, e.g. from 3.0.0 to 4.0.0
# 3. You don't need to touch this value if you're just adding a new option
<<<<<<< HEAD
CONF_VERSION = '52.1.0'

=======
CONF_VERSION = '53.0.0'

>>>>>>> 1087a136
<|MERGE_RESOLUTION|>--- conflicted
+++ resolved
@@ -490,15 +490,10 @@
               'pydocstyle/ignore': '',
               'pydocstyle/match': '(?!test_).*\\.py',
               'pydocstyle/match_dir': '[^\\.].*',
-<<<<<<< HEAD
               'advanced/command_launch': 'pyls',
               'advanced/host': '',
               'advanced/port': 0,
-=======
               'advanced/module': 'pyls',
-              'advanced/host': '127.0.0.1',
-              'advanced/port': 2087,
->>>>>>> 1087a136
               'advanced/external': False,
               'advanced/stdio': True
              }),
@@ -596,10 +591,4 @@
 #    or if you want to *rename* options, then you need to do a MAJOR update in
 #    version, e.g. from 3.0.0 to 4.0.0
 # 3. You don't need to touch this value if you're just adding a new option
-<<<<<<< HEAD
-CONF_VERSION = '52.1.0'
-
-=======
-CONF_VERSION = '53.0.0'
-
->>>>>>> 1087a136
+CONF_VERSION = '53.0.0'