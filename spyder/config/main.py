# -*- coding: utf-8 -*-
#
# Copyright © Spyder Project Contributors
# Licensed under the terms of the MIT License
# (see spyder/__init__.py for details)

"""
Spyder configuration options.

Note: Leave this file free of Qt related imports, so that it can be used to
quickly load a user config file.
"""

import os
import sys

# Local import
from spyder.config.base import CHECK_ALL, EXCLUDED_NAMES
from spyder.config.utils import IMPORT_EXT
from spyder.config.appearance import APPEARANCE
from spyder.plugins.editor.utils.findtasks import TASKS_PATTERN
from spyder.utils.introspection.module_completion import PREFERRED_MODULES


# =============================================================================
# Main constants
# =============================================================================
# Find in files exclude patterns
EXCLUDE_PATTERNS = ['*.csv, *.dat, *.log, *.tmp, *.bak, *.orig']

# Extensions that should be visible in Spyder's file/project explorers
SHOW_EXT = ['.py', '.ipynb', '.dat', '.pdf', '.png', '.svg', '.md', '.yml',
            '.yaml']

# Extensions supported by Spyder (Editor or Variable explorer)
USEFUL_EXT = IMPORT_EXT + SHOW_EXT

# Name filters for file/project explorers (excluding files without extension)
NAME_FILTERS = ['README', 'INSTALL', 'LICENSE', 'CHANGELOG']
NAME_FILTERS += ['*' + _ext for _ext in USEFUL_EXT if _ext not in NAME_FILTERS]

# Port used to detect if there is a running instance and to communicate with
# it to open external files
OPEN_FILES_PORT = 21128

# OS Specific
WIN = os.name == 'nt'
MAC = sys.platform == 'darwin'
LINUX = sys.platform.startswith('linux')
CTRL = "Meta" if MAC else "Ctrl"

# Modules to be preloaded for Rope and Jedi
PRELOAD_MDOULES = ', '.join(PREFERRED_MODULES)


# =============================================================================
#  Defaults
# =============================================================================
DEFAULTS = [
            ('main',
             {
              'opengl': 'software',
              'single_instance': True,
              'open_files_port': OPEN_FILES_PORT,
              'mac_open_file': False,
              'normal_screen_resolution': True,
              'high_dpi_scaling': False,
              'high_dpi_custom_scale_factor': False,
              'high_dpi_custom_scale_factors': '1.5',
              'vertical_tabs': False,
              'prompt_on_exit': False,
              'panes_locked': True,
              'window/size': (1260, 740),
              'window/position': (10, 10),
              'window/is_maximized': True,
              'window/is_fullscreen': False,
              'use_custom_margin': True,
              'custom_margin': 0,
              'use_custom_cursor_blinking': False,
              'show_internal_errors': True,
              'check_updates_on_startup': True,
              'cursor/width': 2,
              'completion/size': (300, 180),
              'report_error/remember_token': False,
              'show_dpi_message': True,
              }),
            ('toolbar',
             {
              'enable': True,
              'toolbars_visible': True,
              'last_visible_toolbars': [],
             }),
            ('statusbar',
             {
              'show_status_bar': True,
              'memory_usage/enable': True,
              'memory_usage/timeout': 2000,
              'cpu_usage/enable': False,
              'cpu_usage/timeout': 2000,
              'clock/enable': False,
              'clock/timeout': 1000,
              }),
            ('pythonpath_manager',
             {
              'spyder_pythonpath': [],
              }),
            ('quick_layouts',
             {
              'place_holder': '',
              'names': [],
              'order': [],
              'active': [],
              'ui_names': []
              }),
            ('internal_console',
             {
              'max_line_count': 300,
              'working_dir_history': 30,
              'working_dir_adjusttocontents': False,
              'wrap': True,
              'codecompletion/auto': False,
              'external_editor/path': 'SciTE',
              'external_editor/gotoline': '-goto:',
              }),
            ('main_interpreter',
             {
              'default': True,
              'custom': False,
              'umr/enabled': True,
              'umr/verbose': True,
              'umr/namelist': [],
              'custom_interpreters_list': [],
              'custom_interpreter': '',
              'kernel_server/external_server': False,
              'kernel_server/use_ssh': False,
              'kernel_server/host': "127.0.0.1",
              'kernel_server/port': 5556,
              'kernel_server/username': "",
              'kernel_server/password_auth': True,
              'kernel_server/keyfile_auth': False,
              'kernel_server/password': "",
              'kernel_server/keyfile': "",
              'kernel_server/passphrase': "",
              }),
            ('ipython_console',
             {
              'show_banner': True,
              'completion_type': 0,
              'show_calltips': True,
              'ask_before_closing': False,
              'show_reset_namespace_warning': True,
              'buffer_size': 500,
              'pylab': True,
              'pylab/autoload': False,
              'pylab/backend': 'inline',
              'pylab/inline/figure_format': 'png',
              'pylab/inline/resolution': 72,
              'pylab/inline/width': 6,
              'pylab/inline/height': 4,
              'pylab/inline/bbox_inches': True,
              'startup/run_lines': '',
              'startup/use_run_file': False,
              'startup/run_file': '',
              'greedy_completer': False,
              'jedi_completer': False,
              'autocall': 0,
<<<<<<< HEAD
              'autoreload': False,
=======
              'autoreload': not WIN,
>>>>>>> 8a204aec
              'symbolic_math': False,
              'in_prompt': '',
              'out_prompt': '',
              'show_elapsed_time': False,
              'ask_before_restart': True,
              # This is True because there are libraries like Pyomo
              # that generate a lot of Command Prompts while running,
              # and that's extremely annoying for Windows users.
              'hide_cmd_windows': True,
              }),
            ('variable_explorer',
             {
              'check_all': CHECK_ALL,
              'dataframe_format': '.6g',  # No percent sign to avoid problems
                                          # with ConfigParser's interpolation
              'excluded_names': EXCLUDED_NAMES,
              'exclude_private': True,
              'exclude_uppercase': False,
              'exclude_capitalized': False,
              'exclude_unsupported': False,
              'exclude_callables_and_modules': True,
              'truncate': True,
              'minmax': False,
              'show_callable_attributes': True,
              'show_special_attributes': False,
              'filter_on': True
             }),
            ('debugger',
             {
              'exclude_internal': True,
              'pdb_prevent_closing': True,
              'pdb_ignore_lib': False,
              'pdb_execute_events': True,
              'pdb_use_exclamation_mark': True,
              'pdb_stop_first_line': True,
              'editor_debugger_panel': True,
              'breakpoints_table_visible': False,
             }),
            ('run',
             {
              'save_all_before_run': True,
              'run_cell_copy': False,
             }),
            ('plots',
             {
              'mute_inline_plotting': True,
              'show_plot_outline': False,
              'auto_fit_plotting': True
             }),
            ('editor',
             {
              'wrap': False,
              'wrapflag': True,
              'todo_list': True,
              'realtime_analysis': True,
              'realtime_analysis/timeout': 2500,
              'outline_explorer': True,
              'line_numbers': True,
              'blank_spaces': False,
              'edge_line': True,
              'edge_line_columns': '79',
              'indent_guides': False,
              'code_folding': True,
              'show_code_folding_warning': True,
              'scroll_past_end': False,
              'toolbox_panel': True,
              'close_parentheses': True,
              'close_quotes': True,
              'add_colons': True,
              'auto_unindent': True,
              'indent_chars': '*    *',
              'tab_stop_width_spaces': 4,
              'check_eol_chars': True,
              'convert_eol_on_save': False,
              'convert_eol_on_save_to': 'LF',
              'tab_always_indent': False,
              'intelligent_backspace': True,
              'automatic_completions': True,
              'automatic_completions_after_chars': 1,
              'completions_hint': True,
              'completions_hint_after_ms': 500,
              'underline_errors': False,
              'highlight_current_line': True,
              'highlight_current_cell': True,
              'occurrence_highlighting': True,
              'occurrence_highlighting/timeout': 1500,
              'always_remove_trailing_spaces': False,
              'add_newline': False,
              'always_remove_trailing_newlines': False,
              'show_tab_bar': True,
              'show_class_func_dropdown': False,
              'max_recent_files': 20,
              'onsave_analysis': False,
              'autosave_enabled': True,
              'autosave_interval': 60,
              'docstring_type': 'Numpydoc',
              'strip_trailing_spaces_on_modify': False,
              }),
            ('historylog',
             {
              'enable': True,
              'wrap': True,
              'go_to_eof': True,
              'line_numbers': False,
              }),
            ('help',
             {
              'enable': True,
              'max_history_entries': 20,
              'wrap': True,
              'connect/editor': False,
              'connect/ipython_console': False,
              'math': True,
              'automatic_import': True,
              'plain_mode': False,
              'rich_mode': True,
              'show_source': False,
              'locked': False,
              }),
            ('onlinehelp',
             {
              'enable': True,
              'zoom_factor': .8,
              'handle_links': False,
              'max_history_entries': 20,
              }),
            ('outline_explorer',
             {
              'enable': True,
              'show_fullpath': False,
              'show_all_files': False,
              'group_cells': True,
              'sort_files_alphabetically': False,
              'show_comments': True,
              'follow_cursor': True,
              'display_variables': False
              }),
            ('preferences',
             {
              'enable': True,
              'dialog_size': (
                  (1010, 725) if MAC else ((900, 670) if WIN else (950, 690))
              ),
              }),
            ('project_explorer',
             {
              'name_filters': NAME_FILTERS,
              'show_all': True,
              'show_hscrollbar': True,
              'max_recent_projects': 10,
              'visible_if_project_open': True,
              'date_column': False,
              'single_click_to_open': False,
              'show_hidden': True,
              'size_column': False,
              'type_column': False,
              'date_column': False
              }),
            ('explorer',
             {
              'enable': True,
              'name_filters': NAME_FILTERS,
              'show_hidden': False,
              'single_click_to_open': False,
              'size_column': False,
              'type_column': False,
              'date_column': True
              }),
            ('find_in_files',
             {
              'enable': True,
              'supported_encodings': ["utf-8", "iso-8859-1", "cp1252"],
              'exclude': EXCLUDE_PATTERNS,
              'exclude_regexp': False,
              'search_text_regexp': False,
              'search_text': [''],
              'search_text_samples': [TASKS_PATTERN],
              'more_options': False,
              'case_sensitive': False,
              'exclude_case_sensitive': False,
              'max_results': 1000,
              }),
            ('completions',
             {
               'enable': True,
               'enable_code_snippets': True,
               'completions_wait_for_ms': 200,
               'enabled_providers': {},
               'provider_configuration': {},
               'request_priorities': {}
             }),
            ('profiler',
             {
              'enable': True,
              }),
            ('pylint',
             {
              'enable': True,
              'history_filenames': [],
              'max_entries': 30,
              'project_dir': None,
              }),
            ('workingdir',
             {
              'working_dir_history': 20,
              'console/use_project_or_home_directory': False,
              'console/use_cwd': True,
              'console/use_fixed_directory': False,
              'startup/use_project_or_home_directory': True,
              'startup/use_fixed_directory': False,
              }),
            ('tours',
             {
              'enable': True,
              'show_tour_message': True,
             }),
            ('shortcuts',
             {
              # -- Application --
              '_/close pane': "Shift+Ctrl+F4",
              '_/lock unlock panes': "Shift+Ctrl+F5",
              '_/use next layout': "Shift+Alt+PgDown",
              '_/use previous layout': "Shift+Alt+PgUp",
              '_/maximize pane': "Ctrl+Alt+Shift+M",
              '_/fullscreen mode': "F11",
              '_/save current layout': "Shift+Alt+S",
              '_/layout preferences': "Shift+Alt+P",
              '_/spyder documentation': "F1",
              '_/restart': "Shift+Alt+R",
              '_/quit': "Ctrl+Q",
              '_/run': "F5",
              '_/configure': "Ctrl+F6",
              '_/re-run last script': "F6",
              # -- Switch to plugin --
              '_/switch to help': "Ctrl+Shift+H",
              '_/switch to outline_explorer': "Ctrl+Shift+O",
              '_/switch to editor': "Ctrl+Shift+E",
              '_/switch to historylog': "Ctrl+Shift+L",
              '_/switch to onlinehelp': "Ctrl+Shift+D",
              '_/switch to project_explorer': "Ctrl+Shift+P",
              '_/switch to ipython_console': "Ctrl+Shift+I",
              '_/switch to variable_explorer': "Ctrl+Shift+V",
              '_/switch to find_in_files': "Ctrl+Shift+F",
              '_/switch to explorer': "Ctrl+Shift+X",
              '_/switch to plots': "Ctrl+Shift+J" if MAC else "Ctrl+Shift+G",
              '_/switch to pylint': "Ctrl+Shift+C",
              '_/switch to profiler': "Ctrl+Shift+R",
              '_/switch to breakpoints': "Ctrl+Shift+B",
              # -- Find/replace --
              'find_replace/find text': "Ctrl+F",
              'find_replace/find next': "Ctrl+G" if MAC else "F3",
              'find_replace/find previous': (
                  "Ctrl+Shift+G" if MAC else "Shift+F3"),
              'find_replace/replace text': "Ctrl+R",
              'find_replace/hide find and replace': "Escape",
              # -- Editor --
              'editor/code completion': CTRL+'+Space',
              'editor/duplicate line up': (
                  "Ctrl+Alt+Up" if WIN else "Shift+Alt+Up"),
              'editor/duplicate line down': (
                  "Ctrl+Alt+Down" if WIN else "Shift+Alt+Down"),
              'editor/delete line': 'Ctrl+D',
              'editor/transform to uppercase': 'Ctrl+Shift+U',
              'editor/transform to lowercase': 'Ctrl+U',
              'editor/indent': 'Ctrl+]',
              'editor/unindent': 'Ctrl+[',
              'editor/move line up': "Alt+Up",
              'editor/move line down': "Alt+Down",
              'editor/go to new line': "Ctrl+Shift+Return",
              'editor/go to definition': "F3" if MAC else "Ctrl+G",
              'editor/toggle comment': "Ctrl+1",
              'editor/create_new_cell': "Ctrl+2",
              'editor/blockcomment': "Ctrl+4",
              'editor/unblockcomment': "Ctrl+5",
              'editor/start of line': "Meta+A",
              'editor/end of line': "Meta+E",
              'editor/previous line': "Meta+P",
              'editor/next line': "Meta+N",
              'editor/previous char': "Meta+B",
              'editor/next char': "Meta+F",
              'editor/previous word': "Ctrl+Left",
              'editor/next word': "Ctrl+Right",
              'editor/kill to line end': "Meta+K",
              'editor/kill to line start': "Meta+U",
              'editor/yank': 'Meta+Y',
              'editor/rotate kill ring': 'Shift+Meta+Y',
              'editor/kill previous word': 'Meta+Backspace',
              'editor/kill next word': 'Meta+D',
              'editor/start of document': 'Ctrl+Home',
              'editor/end of document': 'Ctrl+End',
              'editor/undo': 'Ctrl+Z',
              'editor/redo': 'Ctrl+Shift+Z',
              'editor/cut': 'Ctrl+X',
              'editor/copy': 'Ctrl+C',
              'editor/paste': 'Ctrl+V',
              'editor/delete': 'Del',
              'editor/select all': "Ctrl+A",
              'editor/inspect current object': 'Ctrl+I',
              'editor/go to line': 'Ctrl+L',
              'editor/go to previous file': CTRL + '+Shift+Tab',
              'editor/go to next file': CTRL + '+Tab',
              'editor/cycle to previous file': 'Ctrl+PgUp',
              'editor/cycle to next file': 'Ctrl+PgDown',
              'editor/new file': "Ctrl+N",
              'editor/open last closed':"Ctrl+Shift+T",
              'editor/open file': "Ctrl+O",
              'editor/save file': "Ctrl+S",
              'editor/save all': "Ctrl+Alt+S",
              'editor/save as': 'Ctrl+Shift+S',
              'editor/close all': "Ctrl+Shift+W",
              'editor/last edit location': "Ctrl+Alt+Shift+Left",
              'editor/previous cursor position': "Alt+Left",
              'editor/next cursor position': "Alt+Right",
              'editor/previous warning': "Ctrl+Alt+Shift+,",
              'editor/next warning': "Ctrl+Alt+Shift+.",
              'editor/zoom in 1': "Ctrl++",
              'editor/zoom in 2': "Ctrl+=",
              'editor/zoom out': "Ctrl+-",
              'editor/zoom reset': "Ctrl+0",
              'editor/close file 1': "Ctrl+W",
              'editor/close file 2': "Ctrl+F4",
              'editor/run cell': CTRL + '+Return',
              'editor/run cell and advance': 'Shift+Return',
              'editor/run selection and advance': "F9",
              'editor/run selection up to line': 'Shift+F9',
              'editor/run selection from line': CTRL + '+F9',
              'editor/go to next cell': 'Ctrl+Down',
              'editor/go to previous cell': 'Ctrl+Up',
              'editor/re-run cell': 'Alt+Return',
              'editor/scroll line down': '',
              'editor/scroll line up': '',
              'editor/split vertically': "Ctrl+{",
              'editor/split horizontally': "Ctrl+_",
              'editor/close split panel': "Alt+Shift+W",
              'editor/docstring': "Ctrl+Alt+D",
              'editor/autoformatting': "Ctrl+Alt+I",
              'editor/show in external file explorer': '',
              # -- Internal console --
              'console/inspect current object': "Ctrl+I",
              'console/clear shell': "Ctrl+L",
              'console/clear line': "Shift+Escape",
              # -- Pylint --
              'pylint/run file in pylint': "F8",
              # -- Profiler --
              'profiler/run file in profiler': "F10",
              # -- Switcher --
              'switcher/file switcher': 'Ctrl+P',
              'switcher/symbol finder': 'Ctrl+Alt+P',
              # -- IPython console --
              'ipython_console/new tab': "Ctrl+T",
              'ipython_console/reset namespace': "Ctrl+Alt+R",
              'ipython_console/restart kernel': "Ctrl+.",
              'ipython_console/inspect current object': "Ctrl+I",
              'ipython_console/clear shell': "Ctrl+L",
              'ipython_console/clear line': "Shift+Escape",
              'ipython_console/enter array inline': "Ctrl+Alt+M",
              'ipython_console/enter array table': "Ctrl+M",
              # -- Array buider --
              'array_builder/enter array inline': "Ctrl+Alt+M",
              'array_builder/enter array table': "Ctrl+M",
              # -- Variable explorer --
              'variable_explorer/copy': 'Ctrl+C',
              'variable_explorer/search': 'Ctrl+F',
              'variable_explorer/refresh': 'Ctrl+R',
              # -- Debugger --
              'debugger/refresh': 'Ctrl+R',
              'debugger/search': 'Ctrl+F',
              'debugger/run file in debugger': "Ctrl+F5",
              'debugger/run cell in debugger': 'Alt+Shift+Return',
              'debugger/run selection in debugger': '',
              'debugger/next': "Ctrl+F10",
              'debugger/continue': "Ctrl+F12",
              'debugger/step': "Ctrl+F11",
              'debugger/return': "Ctrl+Shift+F11",
              'debugger/stop': "Ctrl+Shift+F12",
              'debugger/toggle breakpoint': 'F12',
              'debugger/toggle conditional breakpoint': 'Shift+F12',
              'debugger/show breakpoint table': "",
              # -- Plots --
              'plots/copy': 'Ctrl+C',
              'plots/previous figure': 'Ctrl+PgUp',
              'plots/next figure': 'Ctrl+PgDown',
              'plots/save': 'Ctrl+S',
              'plots/save all': 'Ctrl+Alt+S',
              'plots/close': 'Ctrl+W',
              'plots/close all': 'Ctrl+Shift+W',
              'plots/zoom in': "Ctrl++",
              'plots/zoom out': "Ctrl+-",
              # -- Files --
              'explorer/copy file': 'Ctrl+C',
              'explorer/paste file': 'Ctrl+V',
              'explorer/copy absolute path': 'Alt+Shift+C',
              'explorer/copy relative path': 'Alt+Shift+D',
              # -- Projects --
              'project_explorer/copy file': 'Ctrl+C',
              'project_explorer/paste file': 'Ctrl+V',
              'project_explorer/copy absolute path': 'Alt+Shift+C',
              'project_explorer/copy relative path': 'Alt+Shift+D',
              # -- Find --
              'find_in_files/find in files': 'Alt+Shift+F',
              }),
            ('appearance', APPEARANCE),
            ]


NAME_MAP = {
    # Empty container object means use the rest of defaults
    'spyder': [],
    # Splitting these files makes sense for projects, we might as well
    # apply the same split for the app global config
    # These options change on spyder startup or are tied to a specific OS,
    # not good for version control
    'transient': [
        ('main', [
            'completion/size',
            'crash',
            'current_version',
            'historylog_filename',
            'window/position',
            'window/size',
            'window/state',
            ]
         ),
        ('toolbar', [
            'last_visible_toolbars',
            ]
         ),
        ('editor', [
            'autosave_mapping',
            'bookmarks',
            'filenames',
            'layout_settings',
            'recent_files',
            'splitter_state',
            'file_uuids'
            ]
         ),
        ('explorer', [
            'file_associations',
        ]),
        ('find_in_files', [
            'path_history'
            'search_text',
            'exclude_index',
            'search_in_index',
            ]
         ),
        ('main_interpreter', [
            'custom_interpreters_list',
            'custom_interpreter',
            'executable',
             ]
         ),
        ('onlinehelp', [
            'zoom_factor',
             ]
         ),
        ('outline_explorer', [
            'expanded_state',
            'scrollbar_position',
            ],
         ),
        ('preferences', [
            'dialog_size',
            ],
         ),
        ('project_explorer', [
            'current_project_path',
            'expanded_state',
            'recent_projects',
            'max_recent_projects',
            'scrollbar_position',
          ]
         ),
        ('pythonpath_manager', []),
        ('quick_layouts', []), # Empty list means use all options
        ('run', [
            'breakpoints',
            'configurations',
            'defaultconfiguration',
            'default/wdir/fixed_directory',
            'last_used_parameters',
            'parameters'
          ]
         ),
        ('workingdir', [
            'console/fixed_directory',
            'startup/fixed_directory',
          ]
         ),
        ('pylint', [
          'history_filenames',
          ]
         ),
    ]
}


# =============================================================================
# Config instance
# =============================================================================
# IMPORTANT NOTES:
# 1. If you want to *change* the default value of a current option, you need to
#    do a MINOR update in config version, e.g. from 3.0.0 to 3.1.0
# 2. If you want to *remove* options that are no longer needed in our codebase,
#    or if you want to *rename* options, then you need to do a MAJOR update in
#    version, e.g. from 3.0.0 to 4.0.0
# 3. You don't need to touch this value if you're just adding a new option
CONF_VERSION = '81.0.0'<|MERGE_RESOLUTION|>--- conflicted
+++ resolved
@@ -164,11 +164,7 @@
               'greedy_completer': False,
               'jedi_completer': False,
               'autocall': 0,
-<<<<<<< HEAD
-              'autoreload': False,
-=======
               'autoreload': not WIN,
->>>>>>> 8a204aec
               'symbolic_math': False,
               'in_prompt': '',
               'out_prompt': '',
