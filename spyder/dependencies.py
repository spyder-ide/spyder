--- conflicted
+++ resolved
@@ -1,404 +1,396 @@
-# -*- coding: utf-8 -*-
-#
-# Copyright © Spyder Project Contributors
-# Licensed under the terms of the MIT License
-# (see spyder/__init__.py for details)
-
-"""Module checking Spyder runtime dependencies"""
-
-
-import os
-import sys
-
-# Local imports
-from spyder.utils import programs
-from spyder.config.base import _
-from spyder.config.utils import is_anaconda
-from spyder.py3compat import PY2
-
-
-# =============================================================================
-# Kind of dependency
-# =============================================================================
-MANDATORY = 'mandatory'
-OPTIONAL = 'optional'
-PLUGIN = 'spyder plugins'
-
-
-# =============================================================================
-# Versions
-# =============================================================================
-# Hard dependencies
-APPLAUNCHSERVICES_REQVER = '>=0.1.7'
-ATOMICWRITES_REQVER = '>=1.2.0'
-AUTOPEP8_REQVER = '>=1.5.3'
-CHARDET_REQVER = '>=2.0.0'
-CLOUDPICKLE_REQVER = '>=0.5.0'
-DIFF_MATCH_PATCH_REQVER = '>=20181111'
-INTERVALTREE_REQVER = None
-IPYTHON_REQVER = ">=4.0;<6.0" if PY2 else ">=4.0"
-JEDI_REQVER = '=0.17.1'
-KEYRING_REQVER = None
-NBCONVERT_REQVER = '>=4.0'
-NUMPYDOC_REQVER = '>=0.6.0'
-PARAMIKO_REQVER = '>=2.4.0'
-PARSO_REQVER = '=0.7.0'
-PEXPECT_REQVER = '>=4.4.0'
-PICKLESHARE_REQVER = '>=0.4'
-PSUTIL_REQVER = '>=5.3'
-PYGMENTS_REQVER = '>=2.0'
-PYLINT_REQVER = '>=1.0'
-<<<<<<< HEAD
-PYLS_REQVER = '>=0.34.0;<1.0.0'
-PYLS_BLACK_REQVER = '>=0.4.6'
-=======
-PYLS_REQVER = '>=0.35.0;<1.0.0'
->>>>>>> 768aaa2b
-PYXDG_REQVER = '>=0.26'
-PYZMQ_REQVER = '>=17'
-QDARKSTYLE_REQVER = '>=2.8'
-QTAWESOME_REQVER = '>=0.5.7'
-QTCONSOLE_REQVER = '>=4.6.0'
-QTPY_REQVER = '>=1.5.0'
-RTREE_REQVER = '>=0.8.3'
-SPHINX_REQVER = '>=0.6.6'
-<<<<<<< HEAD
-SPYDER_KERNELS_REQVER = '>=1.9.2;<1.10.0'
-THREE_MERGE_REQVER = '>=0.1.1'
-=======
-SPYDER_KERNELS_REQVER = '>=1.9.4;<1.10.0'
->>>>>>> 768aaa2b
-WATCHDOG_REQVER = None
-YAPF_REQVER = '>=0.30.0'
-
-
-# Optional dependencies
-CYTHON_REQVER = '>=0.21'
-MATPLOTLIB_REQVER = '>=2.0.0'
-NUMPY_REQVER = '>=1.7'
-PANDAS_REQVER = '>=0.13.1'
-SCIPY_REQVER = '>=0.17.0'
-SYMPY_REQVER = '>=0.7.3'
-
-
-# =============================================================================
-# Descriptions
-# NOTE: We declare our dependencies in **alphabetical** order
-# If some dependencies are limited to some systems only, add a 'display' key.
-# See 'applaunchservices' for an example.
-# =============================================================================
-# List of descriptions
-DESCRIPTIONS = [
-    {'modname': "applaunchservices",
-     'package_name': "applaunchservices",
-     'features': _("Notify macOS that Spyder can open Python files"),
-     'required_version': APPLAUNCHSERVICES_REQVER,
-     'display': sys.platform == "darwin"},
-    {'modname': "atomicwrites",
-     'package_name': "atomicwrites",
-     'features': _("Atomic file writes in the Editor"),
-     'required_version': ATOMICWRITES_REQVER},
-    {'modname': 'autopep8',
-     'package_name': 'autopep8',
-     'features': _("Autoformat Python files in the Editor"),
-     'required_version': AUTOPEP8_REQVER},
-    {'modname': "chardet",
-     'package_name': "chardet",
-     'features': _("Character encoding auto-detection for the Editor"),
-     'required_version': CHARDET_REQVER},
-    {'modname': "cloudpickle",
-     'package_name': "cloudpickle",
-     'features': _("Handle communications between kernel and frontend"),
-     'required_version': CLOUDPICKLE_REQVER},
-    {'modname': "diff_match_patch",
-     'package_name': "diff-match-patch",
-     'features': _("Compute text file diff changes during edition"),
-     'required_version': DIFF_MATCH_PATCH_REQVER},
-    {'modname': "intervaltree",
-     'package_name': "intervaltree",
-     'features': _("Compute folding range nesting levels"),
-     'required_version': INTERVALTREE_REQVER},
-    {'modname': "IPython",
-     'package_name': "IPython",
-     'features': _("IPython interactive python environment"),
-     'required_version': IPYTHON_REQVER},
-    {'modname': "jedi",
-     'package_name': "jedi",
-     'features': _("Main backend for the Python Language Server"),
-     'required_version': JEDI_REQVER},
-    {'modname': "keyring",
-     'package_name': "keyring",
-     'features': _("Save Github credentials to report internal "
-                   "errors securely"),
-     'required_version': KEYRING_REQVER,
-     'display': sys.platform.startswith('linux') and not PY2},
-    {'modname': "nbconvert",
-     'package_name': "nbconvert",
-     'features': _("Manipulate Jupyter notebooks in the Editor"),
-     'required_version': NBCONVERT_REQVER},
-    {'modname': "numpydoc",
-     'package_name': "numpydoc",
-     'features': _("Improve code completion for objects that use Numpy docstrings"),
-     'required_version': NUMPYDOC_REQVER},
-    {'modname': "paramiko",
-     'package_name': "paramiko",
-     'features': _("Connect to remote kernels through SSH"),
-     'required_version': PARAMIKO_REQVER,
-     'display': os.name == 'nt'},
-    {'modname': "parso",
-     'package_name': "parso",
-     'features': _("Python parser that supports error recovery and "
-                   "round-trip parsing"),
-     'required_version': PARSO_REQVER},
-    {'modname': "pexpect",
-     'package_name': "pexpect",
-     'features': _("Stdio support for our language server client"),
-     'required_version': PEXPECT_REQVER},
-    {'modname': "pickleshare",
-     'package_name': "pickleshare",
-     'features': _("Cache the list of installed Python modules"),
-     'required_version': PICKLESHARE_REQVER},
-    {'modname': "psutil",
-     'package_name': "psutil",
-     'features': _("CPU and memory usage info in the status bar"),
-     'required_version': PSUTIL_REQVER},
-    {'modname': "pygments",
-     'package_name': "pygments",
-     'features': _("Syntax highlighting for a lot of file types in the Editor"),
-     'required_version': PYGMENTS_REQVER},
-    {'modname': "pylint",
-     'package_name': "pylint",
-     'features': _("Static code analysis"),
-     'required_version': PYLINT_REQVER},
-    {'modname': 'pyls',
-     'package_name': 'python-language-server',
-     'features': _("Code completion and linting for the Editor"),
-     'required_version': PYLS_REQVER},
-    {'modname': 'pyls_black',
-     'package_name': 'pyls-black',
-     'features': _("Autoformat Python files in the Editor"),
-     'required_version': PYLS_BLACK_REQVER},
-    {'modname': "xdg",
-     'package_name': "pyxdg",
-     'features': _("Parse desktop files on Linux"),
-     'required_version': PYXDG_REQVER,
-     'display': sys.platform.startswith('linux')},
-    {'modname': "zmq",
-     'package_name': "pyzmq",
-     'features': _("Client for the language server protocol (LSP)"),
-     'required_version': PYZMQ_REQVER},
-    {'modname': "qdarkstyle",
-     'package_name': "qdarkstyle",
-     'features': _("Dark style for the entire interface"),
-     'required_version': QDARKSTYLE_REQVER},
-    {'modname': "qtawesome",
-     'package_name': "qtawesome",
-     'features': _("Icon theme based on FontAwesome and Material Design icons"),
-     'required_version': QTAWESOME_REQVER},
-    {'modname': "qtconsole",
-     'package_name': "qtconsole",
-     'features': _("Main package for the IPython console"),
-     'required_version': QTCONSOLE_REQVER},
-    {'modname': "qtpy",
-     'package_name': "qtpy",
-     'features': _("Abstraction layer for Python Qt bindings."),
-     'required_version': QTPY_REQVER},
-    {'modname': "rtree",
-     'package_name': "rtree",
-     'features': _("Fast access to code snippets regions"),
-     'required_version': RTREE_REQVER,
-     'display': is_anaconda()},
-    {'modname': "sphinx",
-     'package_name': "sphinx",
-     'features': _("Show help for objects in the Editor and Consoles in a dedicated pane"),
-     'required_version': SPHINX_REQVER},
-    {'modname': "spyder_kernels",
-     'package_name': "spyder-kernels",
-     'features': _("Jupyter kernels for the Spyder console"),
-     'required_version': SPYDER_KERNELS_REQVER},
-    {'modname': "three_merge",
-     'package_name': "three-merge",
-     'features': _("3-way merge algorithm to merge document changes"),
-     'required_version': THREE_MERGE_REQVER},
-    {'modname': "watchdog",
-     'package_name': "watchdog",
-     'features': _("Watch file changes on project directories"),
-     'required_version': WATCHDOG_REQVER},
-    {'modname': 'yapf',
-     'package_name': 'yapf',
-     'features': _("Autoformat Python files in the Editor"),
-     'required_version': YAPF_REQVER}
-]
-
-
-# Optional dependencies
-DESCRIPTIONS += [
-    {'modname': "cython",
-     'package_name': "cython",
-     'features': _("Run Cython files in the IPython Console"),
-     'required_version': CYTHON_REQVER,
-     'kind': OPTIONAL},
-    {'modname': "matplotlib",
-     'package_name': "matplotlib",
-     'features': _("2D/3D plotting in the IPython console"),
-     'required_version': MATPLOTLIB_REQVER,
-     'kind': OPTIONAL},
-    {'modname': "numpy",
-     'package_name': "numpy",
-     'features': _("View and edit two and three dimensional arrays in the Variable Explorer"),
-     'required_version': NUMPY_REQVER,
-     'kind': OPTIONAL},
-    {'modname': 'pandas',
-     'package_name':  'pandas',
-     'features': _("View and edit DataFrames and Series in the Variable Explorer"),
-     'required_version': PANDAS_REQVER,
-     'kind': OPTIONAL},
-    {'modname': "scipy",
-     'package_name': "scipy",
-     'features': _("Import Matlab workspace files in the Variable Explorer"),
-     'required_version': SCIPY_REQVER,
-     'kind': OPTIONAL},
-    {'modname': "sympy",
-     'package_name': "sympy",
-     'features': _("Symbolic mathematics in the IPython Console"),
-     'required_version': SYMPY_REQVER,
-     'kind': OPTIONAL}
-]
-
-
-# =============================================================================
-# Code
-# =============================================================================
-class Dependency(object):
-    """Spyder's dependency
-
-    version may starts with =, >=, > or < to specify the exact requirement ;
-    multiple conditions may be separated by ';' (e.g. '>=0.13;<1.0')"""
-
-    OK = 'OK'
-    NOK = 'NOK'
-
-    def __init__(self, modname, package_name, features, required_version,
-                 installed_version=None, kind=MANDATORY):
-        self.modname = modname
-        self.package_name = package_name
-        self.features = features
-        self.required_version = required_version
-        self.kind = kind
-
-        if installed_version is None:
-            try:
-                self.installed_version = programs.get_module_version(modname)
-            except Exception:
-                # NOTE: Don't add any exception type here!
-                # Modules can fail to import in several ways besides
-                # ImportError
-                self.installed_version = None
-        else:
-            self.installed_version = installed_version
-
-    def check(self):
-        """Check if dependency is installed"""
-        if self.required_version and self.installed_version:
-            return programs.is_module_installed(self.modname,
-                                                self.required_version,
-                                                self.installed_version)
-        else:
-            return True
-
-    def get_installed_version(self):
-        """Return dependency status (string)"""
-        if self.check():
-            return '%s (%s)' % (self.installed_version, self.OK)
-        else:
-            return '%s (%s)' % (self.installed_version, self.NOK)
-
-    def get_status(self):
-        """Return dependency status (string)"""
-        if self.check():
-            return self.OK
-        else:
-            return self.NOK
-
-
-DEPENDENCIES = []
-
-
-def add(modname, package_name, features, required_version,
-        installed_version=None, kind=MANDATORY):
-    """Add Spyder dependency"""
-    global DEPENDENCIES
-    for dependency in DEPENDENCIES:
-        if dependency.modname == modname:
-            raise ValueError("Dependency has already been registered: %s"\
-                             % modname)
-    DEPENDENCIES += [Dependency(modname, package_name, features,
-                                required_version,
-                                installed_version, kind)]
-
-
-def check(modname):
-    """Check if required dependency is installed"""
-    for dependency in DEPENDENCIES:
-        if dependency.modname == modname:
-            return dependency.check()
-    else:
-        raise RuntimeError("Unkwown dependency %s" % modname)
-
-
-def status(deps=DEPENDENCIES, linesep=os.linesep):
-    """Return a status of dependencies."""
-    maxwidth = 0
-    data = []
-
-    # Find maximum width
-    for dep in deps:
-        title = dep.modname
-        if dep.required_version is not None:
-            title += ' ' + dep.required_version
-
-        maxwidth = max([maxwidth, len(title)])
-        dep_order = {MANDATORY: '0', OPTIONAL: '1', PLUGIN: '2'}
-        order_dep = {'0': MANDATORY, '1': OPTIONAL, '2': PLUGIN}
-        data.append([dep_order[dep.kind], title, dep.get_installed_version()])
-
-    # Construct text and sort by kind and name
-    maxwidth += 1
-    text = ""
-    prev_order = '-1'
-    for order, title, version in sorted(data,
-                                        key=lambda x: x[0] + x[1].lower()):
-        if order != prev_order:
-            text += '{sep}# {name}:{sep}'.format(
-                sep=linesep, name=order_dep[order].capitalize())
-            prev_order = order
-
-        text += '{title}:  {version}{linesep}'.format(
-            title=title.ljust(maxwidth), version=version, linesep=linesep)
-
-    # Remove spurious linesep when reporting deps to Github
-    if not linesep == '<br>':
-        text = text[:-1]
-
-    return text
-
-
-def missing_dependencies():
-    """Return the status of missing dependencies (if any)"""
-    missing_deps = []
-    for dependency in DEPENDENCIES:
-        if not dependency.check() and dependency.kind != OPTIONAL:
-            missing_deps.append(dependency)
-
-    if missing_deps:
-        return status(deps=missing_deps, linesep='<br>')
-    else:
-        return ""
-
-
-def declare_dependencies():
-    for dep in DESCRIPTIONS:
-        if dep.get('display', True):
-            add(dep['modname'], dep['package_name'],
-                dep['features'], dep['required_version'],
-                kind=dep.get('kind', MANDATORY))
+# -*- coding: utf-8 -*-
+#
+# Copyright © Spyder Project Contributors
+# Licensed under the terms of the MIT License
+# (see spyder/__init__.py for details)
+
+"""Module checking Spyder runtime dependencies"""
+
+
+import os
+import sys
+
+# Local imports
+from spyder.utils import programs
+from spyder.config.base import _
+from spyder.config.utils import is_anaconda
+from spyder.py3compat import PY2
+
+
+# =============================================================================
+# Kind of dependency
+# =============================================================================
+MANDATORY = 'mandatory'
+OPTIONAL = 'optional'
+PLUGIN = 'spyder plugins'
+
+
+# =============================================================================
+# Versions
+# =============================================================================
+# Hard dependencies
+APPLAUNCHSERVICES_REQVER = '>=0.1.7'
+ATOMICWRITES_REQVER = '>=1.2.0'
+AUTOPEP8_REQVER = '>=1.5.3'
+CHARDET_REQVER = '>=2.0.0'
+CLOUDPICKLE_REQVER = '>=0.5.0'
+DIFF_MATCH_PATCH_REQVER = '>=20181111'
+INTERVALTREE_REQVER = None
+IPYTHON_REQVER = ">=4.0;<6.0" if PY2 else ">=4.0"
+JEDI_REQVER = '=0.17.1'
+KEYRING_REQVER = None
+NBCONVERT_REQVER = '>=4.0'
+NUMPYDOC_REQVER = '>=0.6.0'
+PARAMIKO_REQVER = '>=2.4.0'
+PARSO_REQVER = '=0.7.0'
+PEXPECT_REQVER = '>=4.4.0'
+PICKLESHARE_REQVER = '>=0.4'
+PSUTIL_REQVER = '>=5.3'
+PYGMENTS_REQVER = '>=2.0'
+PYLINT_REQVER = '>=1.0'
+PYLS_REQVER = '>=0.35.0;<1.0.0'
+PYLS_BLACK_REQVER = '>=0.4.6'
+PYXDG_REQVER = '>=0.26'
+PYZMQ_REQVER = '>=17'
+QDARKSTYLE_REQVER = '>=2.8'
+QTAWESOME_REQVER = '>=0.5.7'
+QTCONSOLE_REQVER = '>=4.6.0'
+QTPY_REQVER = '>=1.5.0'
+RTREE_REQVER = '>=0.8.3'
+SPHINX_REQVER = '>=0.6.6'
+SPYDER_KERNELS_REQVER = '>=1.9.4;<1.10.0'
+THREE_MERGE_REQVER = '>=0.1.1'
+WATCHDOG_REQVER = None
+YAPF_REQVER = '>=0.30.0'
+
+
+# Optional dependencies
+CYTHON_REQVER = '>=0.21'
+MATPLOTLIB_REQVER = '>=2.0.0'
+NUMPY_REQVER = '>=1.7'
+PANDAS_REQVER = '>=0.13.1'
+SCIPY_REQVER = '>=0.17.0'
+SYMPY_REQVER = '>=0.7.3'
+
+
+# =============================================================================
+# Descriptions
+# NOTE: We declare our dependencies in **alphabetical** order
+# If some dependencies are limited to some systems only, add a 'display' key.
+# See 'applaunchservices' for an example.
+# =============================================================================
+# List of descriptions
+DESCRIPTIONS = [
+    {'modname': "applaunchservices",
+     'package_name': "applaunchservices",
+     'features': _("Notify macOS that Spyder can open Python files"),
+     'required_version': APPLAUNCHSERVICES_REQVER,
+     'display': sys.platform == "darwin"},
+    {'modname': "atomicwrites",
+     'package_name': "atomicwrites",
+     'features': _("Atomic file writes in the Editor"),
+     'required_version': ATOMICWRITES_REQVER},
+    {'modname': 'autopep8',
+     'package_name': 'autopep8',
+     'features': _("Autoformat Python files in the Editor"),
+     'required_version': AUTOPEP8_REQVER},
+    {'modname': "chardet",
+     'package_name': "chardet",
+     'features': _("Character encoding auto-detection for the Editor"),
+     'required_version': CHARDET_REQVER},
+    {'modname': "cloudpickle",
+     'package_name': "cloudpickle",
+     'features': _("Handle communications between kernel and frontend"),
+     'required_version': CLOUDPICKLE_REQVER},
+    {'modname': "diff_match_patch",
+     'package_name': "diff-match-patch",
+     'features': _("Compute text file diff changes during edition"),
+     'required_version': DIFF_MATCH_PATCH_REQVER},
+    {'modname': "intervaltree",
+     'package_name': "intervaltree",
+     'features': _("Compute folding range nesting levels"),
+     'required_version': INTERVALTREE_REQVER},
+    {'modname': "IPython",
+     'package_name': "IPython",
+     'features': _("IPython interactive python environment"),
+     'required_version': IPYTHON_REQVER},
+    {'modname': "jedi",
+     'package_name': "jedi",
+     'features': _("Main backend for the Python Language Server"),
+     'required_version': JEDI_REQVER},
+    {'modname': "keyring",
+     'package_name': "keyring",
+     'features': _("Save Github credentials to report internal "
+                   "errors securely"),
+     'required_version': KEYRING_REQVER,
+     'display': sys.platform.startswith('linux') and not PY2},
+    {'modname': "nbconvert",
+     'package_name': "nbconvert",
+     'features': _("Manipulate Jupyter notebooks in the Editor"),
+     'required_version': NBCONVERT_REQVER},
+    {'modname': "numpydoc",
+     'package_name': "numpydoc",
+     'features': _("Improve code completion for objects that use Numpy docstrings"),
+     'required_version': NUMPYDOC_REQVER},
+    {'modname': "paramiko",
+     'package_name': "paramiko",
+     'features': _("Connect to remote kernels through SSH"),
+     'required_version': PARAMIKO_REQVER,
+     'display': os.name == 'nt'},
+    {'modname': "parso",
+     'package_name': "parso",
+     'features': _("Python parser that supports error recovery and "
+                   "round-trip parsing"),
+     'required_version': PARSO_REQVER},
+    {'modname': "pexpect",
+     'package_name': "pexpect",
+     'features': _("Stdio support for our language server client"),
+     'required_version': PEXPECT_REQVER},
+    {'modname': "pickleshare",
+     'package_name': "pickleshare",
+     'features': _("Cache the list of installed Python modules"),
+     'required_version': PICKLESHARE_REQVER},
+    {'modname': "psutil",
+     'package_name': "psutil",
+     'features': _("CPU and memory usage info in the status bar"),
+     'required_version': PSUTIL_REQVER},
+    {'modname': "pygments",
+     'package_name': "pygments",
+     'features': _("Syntax highlighting for a lot of file types in the Editor"),
+     'required_version': PYGMENTS_REQVER},
+    {'modname': "pylint",
+     'package_name': "pylint",
+     'features': _("Static code analysis"),
+     'required_version': PYLINT_REQVER},
+    {'modname': 'pyls',
+     'package_name': 'python-language-server',
+     'features': _("Code completion and linting for the Editor"),
+     'required_version': PYLS_REQVER},
+    {'modname': 'pyls_black',
+     'package_name': 'pyls-black',
+     'features': _("Autoformat Python files in the Editor"),
+     'required_version': PYLS_BLACK_REQVER},
+    {'modname': "xdg",
+     'package_name': "pyxdg",
+     'features': _("Parse desktop files on Linux"),
+     'required_version': PYXDG_REQVER,
+     'display': sys.platform.startswith('linux')},
+    {'modname': "zmq",
+     'package_name': "pyzmq",
+     'features': _("Client for the language server protocol (LSP)"),
+     'required_version': PYZMQ_REQVER},
+    {'modname': "qdarkstyle",
+     'package_name': "qdarkstyle",
+     'features': _("Dark style for the entire interface"),
+     'required_version': QDARKSTYLE_REQVER},
+    {'modname': "qtawesome",
+     'package_name': "qtawesome",
+     'features': _("Icon theme based on FontAwesome and Material Design icons"),
+     'required_version': QTAWESOME_REQVER},
+    {'modname': "qtconsole",
+     'package_name': "qtconsole",
+     'features': _("Main package for the IPython console"),
+     'required_version': QTCONSOLE_REQVER},
+    {'modname': "qtpy",
+     'package_name': "qtpy",
+     'features': _("Abstraction layer for Python Qt bindings."),
+     'required_version': QTPY_REQVER},
+    {'modname': "rtree",
+     'package_name': "rtree",
+     'features': _("Fast access to code snippets regions"),
+     'required_version': RTREE_REQVER,
+     'display': is_anaconda()},
+    {'modname': "sphinx",
+     'package_name': "sphinx",
+     'features': _("Show help for objects in the Editor and Consoles in a dedicated pane"),
+     'required_version': SPHINX_REQVER},
+    {'modname': "spyder_kernels",
+     'package_name': "spyder-kernels",
+     'features': _("Jupyter kernels for the Spyder console"),
+     'required_version': SPYDER_KERNELS_REQVER},
+    {'modname': "three_merge",
+     'package_name': "three-merge",
+     'features': _("3-way merge algorithm to merge document changes"),
+     'required_version': THREE_MERGE_REQVER},
+    {'modname': "watchdog",
+     'package_name': "watchdog",
+     'features': _("Watch file changes on project directories"),
+     'required_version': WATCHDOG_REQVER},
+    {'modname': 'yapf',
+     'package_name': 'yapf',
+     'features': _("Autoformat Python files in the Editor"),
+     'required_version': YAPF_REQVER}
+]
+
+
+# Optional dependencies
+DESCRIPTIONS += [
+    {'modname': "cython",
+     'package_name': "cython",
+     'features': _("Run Cython files in the IPython Console"),
+     'required_version': CYTHON_REQVER,
+     'kind': OPTIONAL},
+    {'modname': "matplotlib",
+     'package_name': "matplotlib",
+     'features': _("2D/3D plotting in the IPython console"),
+     'required_version': MATPLOTLIB_REQVER,
+     'kind': OPTIONAL},
+    {'modname': "numpy",
+     'package_name': "numpy",
+     'features': _("View and edit two and three dimensional arrays in the Variable Explorer"),
+     'required_version': NUMPY_REQVER,
+     'kind': OPTIONAL},
+    {'modname': 'pandas',
+     'package_name':  'pandas',
+     'features': _("View and edit DataFrames and Series in the Variable Explorer"),
+     'required_version': PANDAS_REQVER,
+     'kind': OPTIONAL},
+    {'modname': "scipy",
+     'package_name': "scipy",
+     'features': _("Import Matlab workspace files in the Variable Explorer"),
+     'required_version': SCIPY_REQVER,
+     'kind': OPTIONAL},
+    {'modname': "sympy",
+     'package_name': "sympy",
+     'features': _("Symbolic mathematics in the IPython Console"),
+     'required_version': SYMPY_REQVER,
+     'kind': OPTIONAL}
+]
+
+
+# =============================================================================
+# Code
+# =============================================================================
+class Dependency(object):
+    """Spyder's dependency
+
+    version may starts with =, >=, > or < to specify the exact requirement ;
+    multiple conditions may be separated by ';' (e.g. '>=0.13;<1.0')"""
+
+    OK = 'OK'
+    NOK = 'NOK'
+
+    def __init__(self, modname, package_name, features, required_version,
+                 installed_version=None, kind=MANDATORY):
+        self.modname = modname
+        self.package_name = package_name
+        self.features = features
+        self.required_version = required_version
+        self.kind = kind
+
+        if installed_version is None:
+            try:
+                self.installed_version = programs.get_module_version(modname)
+            except Exception:
+                # NOTE: Don't add any exception type here!
+                # Modules can fail to import in several ways besides
+                # ImportError
+                self.installed_version = None
+        else:
+            self.installed_version = installed_version
+
+    def check(self):
+        """Check if dependency is installed"""
+        if self.required_version and self.installed_version:
+            return programs.is_module_installed(self.modname,
+                                                self.required_version,
+                                                self.installed_version)
+        else:
+            return True
+
+    def get_installed_version(self):
+        """Return dependency status (string)"""
+        if self.check():
+            return '%s (%s)' % (self.installed_version, self.OK)
+        else:
+            return '%s (%s)' % (self.installed_version, self.NOK)
+
+    def get_status(self):
+        """Return dependency status (string)"""
+        if self.check():
+            return self.OK
+        else:
+            return self.NOK
+
+
+DEPENDENCIES = []
+
+
+def add(modname, package_name, features, required_version,
+        installed_version=None, kind=MANDATORY):
+    """Add Spyder dependency"""
+    global DEPENDENCIES
+    for dependency in DEPENDENCIES:
+        if dependency.modname == modname:
+            raise ValueError("Dependency has already been registered: %s"\
+                             % modname)
+    DEPENDENCIES += [Dependency(modname, package_name, features,
+                                required_version,
+                                installed_version, kind)]
+
+
+def check(modname):
+    """Check if required dependency is installed"""
+    for dependency in DEPENDENCIES:
+        if dependency.modname == modname:
+            return dependency.check()
+    else:
+        raise RuntimeError("Unkwown dependency %s" % modname)
+
+
+def status(deps=DEPENDENCIES, linesep=os.linesep):
+    """Return a status of dependencies."""
+    maxwidth = 0
+    data = []
+
+    # Find maximum width
+    for dep in deps:
+        title = dep.modname
+        if dep.required_version is not None:
+            title += ' ' + dep.required_version
+
+        maxwidth = max([maxwidth, len(title)])
+        dep_order = {MANDATORY: '0', OPTIONAL: '1', PLUGIN: '2'}
+        order_dep = {'0': MANDATORY, '1': OPTIONAL, '2': PLUGIN}
+        data.append([dep_order[dep.kind], title, dep.get_installed_version()])
+
+    # Construct text and sort by kind and name
+    maxwidth += 1
+    text = ""
+    prev_order = '-1'
+    for order, title, version in sorted(data,
+                                        key=lambda x: x[0] + x[1].lower()):
+        if order != prev_order:
+            text += '{sep}# {name}:{sep}'.format(
+                sep=linesep, name=order_dep[order].capitalize())
+            prev_order = order
+
+        text += '{title}:  {version}{linesep}'.format(
+            title=title.ljust(maxwidth), version=version, linesep=linesep)
+
+    # Remove spurious linesep when reporting deps to Github
+    if not linesep == '<br>':
+        text = text[:-1]
+
+    return text
+
+
+def missing_dependencies():
+    """Return the status of missing dependencies (if any)"""
+    missing_deps = []
+    for dependency in DEPENDENCIES:
+        if not dependency.check() and dependency.kind != OPTIONAL:
+            missing_deps.append(dependency)
+
+    if missing_deps:
+        return status(deps=missing_deps, linesep='<br>')
+    else:
+        return ""
+
+
+def declare_dependencies():
+    for dep in DESCRIPTIONS:
+        if dep.get('display', True):
+            add(dep['modname'], dep['package_name'],
+                dep['features'], dep['required_version'],
+                kind=dep.get('kind', MANDATORY))