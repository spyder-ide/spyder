# -*- coding: utf-8 -*-
#
# Copyright © Spyder Project Contributors
# Licensed under the terms of the MIT License
# (see spyder/__init__.py for details)

"""Module checking Spyder runtime dependencies"""

# Standard library imports
import os
import os.path as osp
import sys

# Local imports
from spyder.config.base import _, running_in_ci, is_conda_based_app
from spyder.utils import programs


HERE = osp.dirname(osp.abspath(__file__))

# Python 3.8
PY38 = sys.version_info[:2] == (3, 8)


# =============================================================================
# Kind of dependency
# =============================================================================
MANDATORY = 'mandatory'
OPTIONAL = 'optional'
PLUGIN = 'spyder plugins'


# =============================================================================
# Versions
# =============================================================================
# Hard dependencies
AIOHTTP_REQVER = '>=3.9.3'
APPLAUNCHSERVICES_REQVER = '>=0.3.0'
ASYNCSSH_REQVER = '>=2.0.0,<3.0.0'
ATOMICWRITES_REQVER = '>=1.2.0'
CHARDET_REQVER = '>=2.0.0'
CLOUDPICKLE_REQVER = '>=0.5.0'
COOKIECUTTER_REQVER = '>=1.6.0'
DIFF_MATCH_PATCH_REQVER = '>=20181111'
<<<<<<< HEAD
INTERVALTREE_REQVER = '>=3.0.2'
=======
IMPORTLIB_METADATA_REQVER = '>=4.6.0'
# None for pynsist install for now
# (check way to add dist.info/egg.info from packages without wheels available)
INTERVALTREE_REQVER = None if is_pynsist() else '>=3.0.2'
>>>>>>> b6102294
IPYTHON_REQVER = ">=8.12.2,<8.13.0" if PY38 else ">=8.13.0,<9.0.0,!=8.17.1"
JEDI_REQVER = '>=0.17.2,<0.20.0'
JELLYFISH_REQVER = '>=0.7'
JSONSCHEMA_REQVER = '>=3.2.0'
KEYRING_REQVER = '>=17.0.0'
NBCONVERT_REQVER = '>=4.0'
NUMPYDOC_REQVER = '>=0.6.0'
PARSO_REQVER = '>=0.7.0,<0.9.0'
PEXPECT_REQVER = '>=4.4.0'
PICKLESHARE_REQVER = '>=0.4'
PSUTIL_REQVER = '>=5.3'
PYGITHUB_REQVER = '>=2.3.0'
PYGMENTS_REQVER = '>=2.0'
PYLINT_REQVER = '>=3.1,<4'
PYLINT_VENV_REQVER = '>=3.0.2'
PYLSP_REQVER = '>=1.11.0,<1.12.0'
PYLSP_BLACK_REQVER = '>=2.0.0,<3.0.0'
PYLS_SPYDER_REQVER = '>=0.4.0'
PYUCA_REQVER = '>=1.2'
PYXDG_REQVER = '>=0.26'
PYZMQ_REQVER = '>=24.0.0'
QDARKSTYLE_REQVER = '>=3.2.0,<3.3.0'
QSTYLIZER_REQVER = '>=0.2.2'
QTAWESOME_REQVER = '>=1.3.1,<1.4.0'
QTCONSOLE_REQVER = '>=5.5.1,<5.6.0'
QTPY_REQVER = '>=2.4.0'
RTREE_REQVER = '>=0.9.7'
SETUPTOOLS_REQVER = '>=49.6.0'
SPHINX_REQVER = '>=0.6.6'
SPYDER_KERNELS_REQVER = '>=3.0.0b7,<3.0.0b8'
SUPERQT_REQVER = '>=0.6.2,<1.0.0'
TEXTDISTANCE_REQVER = '>=4.2.0'
THREE_MERGE_REQVER = '>=0.1.1'
WATCHDOG_REQVER = '>=0.10.3'
YARL_REQVER = '>=1.9.4'

# Optional dependencies
CYTHON_REQVER = '>=0.21'
MATPLOTLIB_REQVER = '>=3.0.0'
NUMPY_REQVER = '>=1.7'
PANDAS_REQVER = '>=1.1.1'
SCIPY_REQVER = '>=0.17.0'
SYMPY_REQVER = '>=0.7.3'


# =============================================================================
# Descriptions
# NOTE: We declare our dependencies in **alphabetical** order
# If some dependencies are limited to some systems only, add a 'display' key.
# See 'applaunchservices' for an example.
# =============================================================================
# List of descriptions
DESCRIPTIONS = [
    {'modname': 'aiohttp',
     'package_name': 'aiohttp',
     'features': _('Async http client/server'),
     'required_version': AIOHTTP_REQVER},
    {'modname': "applaunchservices",
     'package_name': "applaunchservices",
     'features': _("Notify macOS that Spyder can open Python files"),
     'required_version': APPLAUNCHSERVICES_REQVER,
     'display': sys.platform == "darwin" and not is_conda_based_app()},
    {'modname': 'asyncssh',
     'package_name': 'asyncssh',
     'features': _('Connect to remote kernels through SSH'),
     'required_version': ASYNCSSH_REQVER},
    {'modname': "atomicwrites",
     'package_name': "atomicwrites",
     'features': _("Atomic file writes in the Editor"),
     'required_version': ATOMICWRITES_REQVER},
    {'modname': "chardet",
     'package_name': "chardet",
     'features': _("Character encoding auto-detection for the Editor"),
     'required_version': CHARDET_REQVER},
    {'modname': "cloudpickle",
     'package_name': "cloudpickle",
     'features': _("Handle communications between kernel and frontend"),
     'required_version': CLOUDPICKLE_REQVER},
    {'modname': "cookiecutter",
     'package_name': "cookiecutter",
     'features': _("Create projects from cookiecutter templates"),
     'required_version': COOKIECUTTER_REQVER},
    {'modname': "diff_match_patch",
     'package_name': "diff-match-patch",
     'features': _("Compute text file diff changes during edition"),
     'required_version': DIFF_MATCH_PATCH_REQVER},
    {'modname': 'importlib_metadata',
     'package_name': 'importlib-metadata',
     'features': _('Access the metadata for a Python package'),
     'required_version': IMPORTLIB_METADATA_REQVER},
    {'modname': "intervaltree",
     'package_name': "intervaltree",
     'features': _("Compute folding range nesting levels"),
     'required_version': INTERVALTREE_REQVER},
    {'modname': "IPython",
     'package_name': "IPython",
     'features': _("IPython interactive python environment"),
     'required_version': IPYTHON_REQVER},
    {'modname': "jedi",
     'package_name': "jedi",
     'features': _("Main backend for the Python Language Server"),
     'required_version': JEDI_REQVER},
    {'modname': "jellyfish",
     'package_name': "jellyfish",
     'features': _("Optimize algorithms for folding"),
     'required_version': JELLYFISH_REQVER},
    {'modname': 'jsonschema',
     'package_name': 'jsonschema',
     'features': _('Verify if snippets files are valid'),
     'required_version': JSONSCHEMA_REQVER},
    {'modname': "keyring",
     'package_name': "keyring",
     'features': _("Save Github credentials to report internal "
                   "errors securely"),
     'required_version': KEYRING_REQVER},
    {'modname': "nbconvert",
     'package_name': "nbconvert",
     'features': _("Manipulate Jupyter notebooks in the Editor"),
     'required_version': NBCONVERT_REQVER},
    {'modname': "numpydoc",
     'package_name': "numpydoc",
     'features': _("Improve code completion for objects that use Numpy docstrings"),
     'required_version': NUMPYDOC_REQVER},
    {'modname': "parso",
     'package_name': "parso",
     'features': _("Python parser that supports error recovery and "
                   "round-trip parsing"),
     'required_version': PARSO_REQVER},
    {'modname': "pexpect",
     'package_name': "pexpect",
     'features': _("Stdio support for our language server client"),
     'required_version': PEXPECT_REQVER},
    {'modname': "pickleshare",
     'package_name': "pickleshare",
     'features': _("Cache the list of installed Python modules"),
     'required_version': PICKLESHARE_REQVER},
    {'modname': "psutil",
     'package_name': "psutil",
     'features': _("CPU and memory usage info in the status bar"),
     'required_version': PSUTIL_REQVER},
    {'modname': "github",
     'package_name': "pygithub",
     'features': _("Python API for Github REST API"),
     'required_version': PYGITHUB_REQVER},
    {'modname': "pygments",
     'package_name': "pygments",
     'features': _("Syntax highlighting for a lot of file types in the Editor"),
     'required_version': PYGMENTS_REQVER},
    {'modname': "pylint",
     'package_name': "pylint",
     'features': _("Static code analysis"),
     'required_version': PYLINT_REQVER},
    {'modname': "pylint_venv",
     'package_name': "pylint-venv",
     'features': _("Use the same Pylint installation with different virtual"
                   " environments"),
     'required_version': PYLINT_VENV_REQVER},
    {'modname': 'pylsp',
     'package_name': 'python-lsp-server',
     'features': _("Code completion and linting for the Editor"),
     'required_version': PYLSP_REQVER},
    {'modname': 'pylsp_black',
     'package_name': 'python-lsp-black',
     'features': _("Autoformat Python files in the Editor with the Black "
                   "package"),
     'required_version': PYLSP_BLACK_REQVER},
    {'modname': 'pyls_spyder',
     'package_name': 'pyls-spyder',
     'features': _('Spyder plugin for the Python LSP Server'),
     'required_version': PYLS_SPYDER_REQVER},
    {'modname': 'pyuca',
     'package_name': 'pyuca',
     'features': _('Properly sort lists of non-English strings'),
     'required_version': PYUCA_REQVER},
    {'modname': "xdg",
     'package_name': "pyxdg",
     'features': _("Parse desktop files on Linux"),
     'required_version': PYXDG_REQVER,
     'display': sys.platform.startswith('linux')},
    {'modname': "zmq",
     'package_name': "pyzmq",
     'features': _("Client for the language server protocol (LSP)"),
     'required_version': PYZMQ_REQVER},
    {'modname': "qdarkstyle",
     'package_name': "qdarkstyle",
     'features': _("Dark style for the entire interface"),
     'required_version': QDARKSTYLE_REQVER},
    {'modname': "qstylizer",
     'package_name': "qstylizer",
     'features': _("Customize Qt stylesheets"),
     'required_version': QSTYLIZER_REQVER},
    {'modname': "qtawesome",
     'package_name': "qtawesome",
     'features': _("Icon theme based on FontAwesome and Material Design icons"),
     'required_version': QTAWESOME_REQVER},
    {'modname': "qtconsole",
     'package_name': "qtconsole",
     'features': _("Main package for the IPython console"),
     'required_version': QTCONSOLE_REQVER},
    {'modname': "qtpy",
     'package_name': "qtpy",
     'features': _("Abstraction layer for Python Qt bindings."),
     'required_version': QTPY_REQVER},
    {'modname': "rtree",
     'package_name': "rtree",
     'features': _("Fast access to code snippet regions"),
     'required_version': RTREE_REQVER},
    {'modname': "setuptools",
     'package_name': "setuptools",
     'features': _("Determine package versions"),
     'required_version': SETUPTOOLS_REQVER},
    {'modname': "sphinx",
     'package_name': "sphinx",
     'features': _("Show help for objects in the Editor and Consoles in a dedicated pane"),
     'required_version': SPHINX_REQVER},
    {'modname': "spyder_kernels",
     'package_name': "spyder-kernels",
     'features': _("Jupyter kernels for the Spyder console"),
     'required_version': SPYDER_KERNELS_REQVER},
     {'modname': "superqt",
     'package_name': "superqt",
     'features': _("Special widgets and utilities for PyQt applications"),
     'required_version': SUPERQT_REQVER},
    {'modname': 'textdistance',
     'package_name': "textdistance",
     'features': _('Compute distances between strings'),
     'required_version': TEXTDISTANCE_REQVER},
    {'modname': "three_merge",
     'package_name': "three-merge",
     'features': _("3-way merge algorithm to merge document changes"),
     'required_version': THREE_MERGE_REQVER},
    {'modname': "watchdog",
     'package_name': "watchdog",
     'features': _("Watch file changes on project directories"),
     'required_version': WATCHDOG_REQVER},
     {'modname': "yarl",
     'package_name': "yarl",
     'features': _("URL parsing and changing"),
     'required_version': YARL_REQVER},
]


# Optional dependencies
DESCRIPTIONS += [
    {'modname': "cython",
     'package_name': "cython",
     'features': _("Run Cython files in the IPython Console"),
     'required_version': CYTHON_REQVER,
     'kind': OPTIONAL},
    {'modname': "matplotlib",
     'package_name': "matplotlib",
     'features': _("2D/3D plotting in the IPython console"),
     'required_version': MATPLOTLIB_REQVER,
     'kind': OPTIONAL},
    {'modname': "numpy",
     'package_name': "numpy",
     'features': _("View and edit two and three dimensional arrays in the Variable Explorer"),
     'required_version': NUMPY_REQVER,
     'kind': OPTIONAL},
    {'modname': 'pandas',
     'package_name':  'pandas',
     'features': _("View and edit DataFrames and Series in the Variable Explorer"),
     'required_version': PANDAS_REQVER,
     'kind': OPTIONAL},
    {'modname': "scipy",
     'package_name': "scipy",
     'features': _("Import Matlab workspace files in the Variable Explorer"),
     'required_version': SCIPY_REQVER,
     'kind': OPTIONAL},
    {'modname': "sympy",
     'package_name': "sympy",
     'features': _("Symbolic mathematics in the IPython Console"),
     'required_version': SYMPY_REQVER,
     'kind': OPTIONAL}
]


# =============================================================================
# Code
# =============================================================================
class Dependency(object):
    """
    Spyder's dependency

    Version may starts with =, >=, > or < to specify the exact requirement;
    multiple conditions may be separated by ',' (e.g. '>=0.13,<1.0')"""

    OK = 'OK'
    NOK = 'NOK'

    def __init__(self, modname, package_name, features, required_version,
                 installed_version=None, kind=MANDATORY):
        self.modname = modname
        self.package_name = package_name
        self.features = features
        self.required_version = required_version
        self.kind = kind

        # Although this is not necessarily the case, it's customary that a
        # package's distribution name be it's name on PyPI with hyphens
        # replaced by underscores.
        # Example:
        # * Package name: python-lsp-black.
        # * Distribution name: python_lsp_black
        self.distribution_name = self.package_name.replace('-', '_')

        if installed_version is None:
            try:
                self.installed_version = programs.get_module_version(modname)
                if not self.installed_version:
                    # Use get_package_version and the distribution name
                    # because there are cases for which the version can't
                    # be obtained from the module (e.g. pylsp_black).
                    self.installed_version = programs.get_package_version(
                        self.distribution_name)
            except Exception:
                # NOTE: Don't add any exception type here!
                # Modules can fail to import in several ways besides
                # ImportError
                self.installed_version = None
        else:
            self.installed_version = installed_version

    def check(self):
        """Check if dependency is installed"""
        if self.modname == 'spyder_kernels':
            # TODO: Remove when spyder-kernels 3 is released!
            return True
        if self.required_version:
            installed = programs.is_module_installed(
                self.modname,
                self.required_version,
                distribution_name=self.distribution_name
            )
            return installed
        else:
            return True

    def get_installed_version(self):
        """Return dependency status (string)"""
        if self.check():
            return '%s (%s)' % (self.installed_version, self.OK)
        else:
            return '%s (%s)' % (self.installed_version, self.NOK)

    def get_status(self):
        """Return dependency status (string)"""
        if self.check():
            return self.OK
        else:
            return self.NOK


DEPENDENCIES = []


def add(modname, package_name, features, required_version,
        installed_version=None, kind=MANDATORY):
    """Add Spyder dependency"""
    global DEPENDENCIES
    for dependency in DEPENDENCIES:
        # Avoid showing an unnecessary error when running our tests.
        if running_in_ci() and 'spyder_boilerplate' in modname:
            continue

        if dependency.modname == modname:
            raise ValueError(
                f"Dependency has already been registered: {modname}")

    DEPENDENCIES += [Dependency(modname, package_name, features,
                                required_version,
                                installed_version, kind)]


def check(modname):
    """Check if required dependency is installed"""
    for dependency in DEPENDENCIES:
        if dependency.modname == modname:
            return dependency.check()
    else:
        raise RuntimeError("Unknown dependency %s" % modname)


def status(deps=DEPENDENCIES, linesep=os.linesep):
    """Return a status of dependencies."""
    maxwidth = 0
    data = []

    # Find maximum width
    for dep in deps:
        title = dep.modname
        if dep.required_version is not None:
            title += ' ' + dep.required_version

        maxwidth = max([maxwidth, len(title)])
        dep_order = {MANDATORY: '0', OPTIONAL: '1', PLUGIN: '2'}
        order_dep = {'0': MANDATORY, '1': OPTIONAL, '2': PLUGIN}
        data.append([dep_order[dep.kind], title, dep.get_installed_version()])

    # Construct text and sort by kind and name
    maxwidth += 1
    text = ""
    prev_order = '-1'
    for order, title, version in sorted(
            data, key=lambda x: x[0] + x[1].lower()):
        if order != prev_order:
            name = order_dep[order]
            if name == MANDATORY:
                text += f'# {name.capitalize()}:{linesep}'
            else:
                text += f'{linesep}# {name.capitalize()}:{linesep}'
            prev_order = order

        text += f'{title.ljust(maxwidth)}:  {version}{linesep}'

    # Remove spurious linesep when reporting deps to Github
    if not linesep == '<br>':
        text = text[:-1]

    return text


def missing_dependencies():
    """Return the status of missing dependencies (if any)"""
    missing_deps = []
    for dependency in DEPENDENCIES:
        if dependency.kind != OPTIONAL and not dependency.check():
            missing_deps.append(dependency)

    if missing_deps:
        return status(deps=missing_deps, linesep='<br>')
    else:
        return ""


def declare_dependencies():
    for dep in DESCRIPTIONS:
        if dep.get('display', True):
            add(dep['modname'], dep['package_name'],
                dep['features'], dep['required_version'],
                kind=dep.get('kind', MANDATORY))<|MERGE_RESOLUTION|>--- conflicted
+++ resolved
@@ -42,14 +42,8 @@
 CLOUDPICKLE_REQVER = '>=0.5.0'
 COOKIECUTTER_REQVER = '>=1.6.0'
 DIFF_MATCH_PATCH_REQVER = '>=20181111'
-<<<<<<< HEAD
+IMPORTLIB_METADATA_REQVER = '>=4.6.0'
 INTERVALTREE_REQVER = '>=3.0.2'
-=======
-IMPORTLIB_METADATA_REQVER = '>=4.6.0'
-# None for pynsist install for now
-# (check way to add dist.info/egg.info from packages without wheels available)
-INTERVALTREE_REQVER = None if is_pynsist() else '>=3.0.2'
->>>>>>> b6102294
 IPYTHON_REQVER = ">=8.12.2,<8.13.0" if PY38 else ">=8.13.0,<9.0.0,!=8.17.1"
 JEDI_REQVER = '>=0.17.2,<0.20.0'
 JELLYFISH_REQVER = '>=0.7'
