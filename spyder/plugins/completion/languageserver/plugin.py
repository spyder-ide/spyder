--- conflicted
+++ resolved
@@ -695,10 +695,9 @@
             for fmt in formatters
         }
 
-<<<<<<< HEAD
         if formatter == 'pyls_black':
             formatter_options['pyls_black']['line_length'] = cs_max_line_length
-=======
+
         # PyLS-Spyder configuration
         group_cells = self.get_option(
             'group_cells',
@@ -712,7 +711,6 @@
             'enable_block_comments': display_block_comments,
             'group_cells': group_cells
         }
->>>>>>> 0f69ed79
 
         # Jedi configuration
         if self.get_option('default', section='main_interpreter'):
