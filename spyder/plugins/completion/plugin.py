# -*- coding: utf-8 -*-
#
# Copyright © Spyder Project Contributors
# Licensed under the terms of the MIT License
# (see spyder/__init__.py for details)

"""
Backend plugin to manage multiple code completion and introspection clients.
"""

# Standard library imports
import logging

# Third-party imports
<<<<<<< HEAD
from qtpy.QtCore import QObject, Slot, QMutex, QMutexLocker
=======
from qtpy.QtCore import Slot
>>>>>>> 99319d85

# Local imports
from spyder.api.completion import SpyderCompletionPlugin
from spyder.plugins.completion.languageserver.plugin import (
    LanguageServerPlugin)
from spyder.plugins.completion.kite.plugin import KiteCompletionPlugin
from spyder.plugins.completion.fallback.plugin import FallbackPlugin
from spyder.plugins.completion.languageserver import LSPRequestTypes


logger = logging.getLogger(__name__)


class CompletionManager(SpyderCompletionPlugin):
    STOPPED = 'stopped'
    RUNNING = 'running'
    BASE_PLUGINS = {
        'lsp': LanguageServerPlugin,
        'fallback': FallbackPlugin,
        'kite': KiteCompletionPlugin
    }

    def __init__(self, parent, plugins=['lsp', 'kite', 'fallback']):
        SpyderCompletionPlugin.__init__(self, parent)
        self.clients = {}
        self.requests = {}
        self.language_status = {}
        self.started = False
        self.first_completion = False
        self.req_id = 0
        self.completion_first_time = 500
        self.waiting_time = 1000
        self.collection_mutex = QMutex()

        self.plugin_priority = {
            LSPRequestTypes.DOCUMENT_COMPLETION: 'lsp',
            LSPRequestTypes.DOCUMENT_SIGNATURE: 'lsp',
            LSPRequestTypes.DOCUMENT_HOVER: 'lsp',
            'all': 'lsp'
        }

        self.response_priority = [
            'lsp', 'kite', 'fallback'
        ]

        for plugin in plugins:
            if plugin in self.BASE_PLUGINS:
                Plugin = self.BASE_PLUGINS[plugin]
                plugin_client = Plugin(self.main)
                self.register_completion_plugin(plugin_client)

    def register_completion_plugin(self, plugin):
        logger.debug("Completion plugin: Registering {0}".format(
            plugin.COMPLETION_CLIENT_NAME))
        plugin_name = plugin.COMPLETION_CLIENT_NAME
        self.clients[plugin_name] = {
            'plugin': plugin,
            'status': self.STOPPED
        }
        plugin.sig_response_ready.connect(self.receive_response)
        plugin.sig_plugin_ready.connect(self.client_available)
        for language in self.language_status:
            server_status = self.language_status[language]
            server_status[plugin_name] = False

    @Slot(str, int, dict)
    def receive_response(self, completion_source, req_id, resp):
        logger.debug("Completion plugin: Request {0} Got response "
                     "from {1}".format(req_id, completion_source))
        with QMutexLocker(self.collection_mutex):
            request_responses = self.requests[req_id]
            req_type = request_responses['req_type']
            language = request_responses['language']
            request_responses['sources'][completion_source] = resp
        corresponding_source = self.plugin_priority.get(req_type, 'lsp')
        is_src_ready = self.language_status[language].get(
            corresponding_source, False)
        if corresponding_source == completion_source:
            response_instance = request_responses['response_instance']
            self.gather_and_send(
                completion_source, response_instance, req_type, req_id)
        else:
            # Preferred completion source is not available
            # Requests are handled in a first come, first served basis
            if not is_src_ready:
                response_instance = request_responses['response_instance']
                self.gather_and_send(
                    completion_source, response_instance, req_type, req_id)

    @Slot(str)
    def client_available(self, client_name):
        client_info = self.clients[client_name]
        client_info['status'] = self.RUNNING

    def gather_completions(self, principal_source, req_id_responses):
        merge_stats = {source: 0 for source in req_id_responses}
        responses = req_id_responses[principal_source]['params']
        available_completions = {x['insertText'] for x in responses}
        priority_level = 1
        for source in req_id_responses:
            logger.debug(source)
            if source == principal_source:
                merge_stats[source] += len(
                    req_id_responses[source]['params'])
                continue
            source_responses = req_id_responses[source]['params']
            for response in source_responses:
                if response['insertText'] not in available_completions:
                    response['sortText'] = (
                        'z' + 'z' * priority_level + response['sortText'])
                    responses.append(response)
                    merge_stats[source] += 1
            priority_level += 1
        logger.debug('Responses statistics: {0}'.format(merge_stats))
        responses = {'params': responses}
        return responses

    def gather_default(self, responses, default=''):
        response = ''
        for source in self.response_priority:
            response = responses.get(source, {'params': default})
            response = response['params']
            if response is not None and len(response) > 0:
                break
        return {'params': response}

    def gather_and_send(self,
                        principal_source, response_instance, req_type, req_id):
        logger.debug('Gather responses for {0}'.format(req_type))
        responses = []
        req_id_responses = self.requests[req_id]['sources']
        if req_type == LSPRequestTypes.DOCUMENT_COMPLETION:
            # principal_source = self.plugin_priority[req_type]
            responses = self.gather_completions(
                principal_source, req_id_responses)
        elif req_type == LSPRequestTypes.DOCUMENT_HOVER:
            responses = self.gather_default(req_id_responses, '')
        elif req_type == LSPRequestTypes.DOCUMENT_SIGNATURE:
            responses = self.gather_default(req_id_responses, None)
        else:
            principal_source = self.plugin_priority['all']
            responses = req_id_responses[principal_source]
        response_instance.handle_response(req_type, responses)

    def send_request(self, language, req_type, req, req_id=None):
        req_id = self.req_id
        for client_name in self.clients:
            client_info = self.clients[client_name]
            if client_info['status'] == self.RUNNING:
                self.requests[req_id] = {
                    'req_type': req_type,
                    'response_instance': req['response_instance'],
                    'language': language,
                    'sources': {}
                }
                client_info['plugin'].send_request(
                    language, req_type, req, req_id)
        if req['requires_response']:
            self.req_id += 1

    def send_notification(self, language, notification_type, notification):
        for client_name in self.clients:
            client_info = self.clients[client_name]
            if client_info['status'] == self.RUNNING:
                client_info['plugin'].send_notification(
                    language, notification_type, notification)

    def broadcast_notification(self, req_type, req):
        for client_name in self.clients:
            client_info = self.clients[client_name]
            if client_info['status'] == self.RUNNING:
                client_info['plugin'].broadcast_notification(
                    req_type, req)

    def project_path_update(self, project_path, update_kind='addition'):
        for client_name in self.clients:
            client_info = self.clients[client_name]
            if client_info['status'] == self.RUNNING:
                client_info['plugin'].project_path_update(
                    project_path, update_kind
                )

    def register_file(self, language, filename, codeeditor):
        for client_name in self.clients:
            client_info = self.clients[client_name]
            if client_info['status'] == self.RUNNING:
                client_info['plugin'].register_file(
                    language, filename, codeeditor
                )

    def start(self):
        for client_name in self.clients:
            client_info = self.clients[client_name]
            if client_info['status'] == self.STOPPED:
                client_info['plugin'].start()

    def shutdown(self):
        for client_name in self.clients:
            client_info = self.clients[client_name]
            if client_info['status'] == self.RUNNING:
                client_info['plugin'].shutdown()

    def start_client(self, language):
        started = False
        language_clients = self.language_status.get(language, {})
        for client_name in self.clients:
            client_info = self.clients[client_name]
            if client_info['status'] == self.RUNNING:
                client_started = client_info['plugin'].start_client(language)
                started |= client_started
                language_clients[client_name] = client_started
        self.language_status[language] = language_clients
        return started

    def stop_client(self, language):
        for client_name in self.clients:
            client_info = self.clients[client_name]
            if client_info['status'] == self.RUNNING:
                client_info['plugin'].stop_client(language)
        self.language_status.pop(language)

    def get_client(self, name):
        return self.clients[name]['plugin']<|MERGE_RESOLUTION|>--- conflicted
+++ resolved
@@ -10,16 +10,18 @@
 
 # Standard library imports
 import logging
+import os
+import os.path as osp
+import functools
 
 # Third-party imports
-<<<<<<< HEAD
 from qtpy.QtCore import QObject, Slot, QMutex, QMutexLocker
-=======
-from qtpy.QtCore import Slot
->>>>>>> 99319d85
 
 # Local imports
+from spyder.config.base import get_conf_path, running_under_pytest
+from spyder.config.lsp import PYTHON_CONFIG
 from spyder.api.completion import SpyderCompletionPlugin
+from spyder.utils.misc import select_port, getcwd_or_home
 from spyder.plugins.completion.languageserver.plugin import (
     LanguageServerPlugin)
 from spyder.plugins.completion.kite.plugin import KiteCompletionPlugin
