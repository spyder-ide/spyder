--- conflicted
+++ resolved
@@ -28,17 +28,6 @@
     EditorWidgetActions
 )
 from spyder.plugins.mainmenu.api import (
-<<<<<<< HEAD
-    EditMenuSections, SearchMenuSections, SourceMenuSections
-)
-from spyder.plugins.run.api import (
-    RunContext, RunConfigurationMetadata, RunConfiguration,
-    SupportedExtensionContexts, ExtendedContext)
-from spyder.utils.stylesheet import AppStyle
-from spyder.widgets.mixins import BaseEditMixin
-from spyder.widgets.printer import SpyderPrinter, SpyderPrintPreviewDialog
-from spyder.widgets.simplecodeeditor import SimpleCodeEditor
-=======
     ApplicationMenus,
     EditMenuSections,
     FileMenuSections,
@@ -47,7 +36,6 @@
 )
 from spyder.plugins.toolbar.api import ApplicationToolbars
 from spyder.plugins.run.api import RunContext
->>>>>>> f937f098
 
 
 logger = logging.getLogger(__name__)
@@ -171,464 +159,8 @@
         The codeeditor.
     """
 
-<<<<<<< HEAD
-    def __init__(self, parent, ignore_last_opened_files=False):
-        SpyderPluginWidget.__init__(self, parent)
-
-        self.__set_eol_chars = True
-
-        # Creating template if it doesn't already exist
-        if not osp.isfile(self.TEMPLATE_PATH):
-            if os.name == "nt":
-                shebang = []
-            else:
-                shebang = ['#!/usr/bin/env python3']
-            header = shebang + [
-                '# -*- coding: utf-8 -*-',
-                '"""', 'Created on %(date)s', '',
-                '@author: %(username)s', '"""', '', '']
-            try:
-                encoding.write(os.linesep.join(header), self.TEMPLATE_PATH,
-                               'utf-8')
-            except EnvironmentError:
-                pass
-
-        self.pending_run_files = set({})
-        self.run_configurations_per_origin = {}
-        self.supported_run_configurations = {}
-
-        self.file_per_id = {}
-        self.id_per_file = {}
-        self.metadata_per_id: Dict[str, RunConfigurationMetadata] = {}
-
-        self.projects = None
-        self.outlineexplorer = None
-
-        self.file_dependent_actions = []
-        self.pythonfile_dependent_actions = []
-        self.dock_toolbar_actions = None
-        self.stack_menu_actions = None
-        self.checkable_actions = {}
-
-        self.__first_open_files_setup = True
-        self.editorstacks = []
-        self.last_focused_editorstack = {}
-        self.editorwindows = []
-        self.editorwindows_to_be_created = []
-
-        # We need to call this here to create self.dock_toolbar_actions,
-        # which is used below.
-        self._setup()
-        self.options_button.hide()
-
-        # Configuration dialog size
-        self.dialog_size = None
-
-        self.vcs_status = VCSStatus(self)
-        self.cursorpos_status = CursorPositionStatus(self)
-        self.encoding_status = EncodingStatus(self)
-        self.eol_status = EOLStatus(self)
-        self.readwrite_status = ReadWriteStatus(self)
-
-        # TODO: temporal fix while editor uses new API
-        statusbar = self.main.get_plugin(Plugins.StatusBar, error=False)
-        if statusbar:
-            statusbar.add_status_widget(self.readwrite_status)
-            statusbar.add_status_widget(self.eol_status)
-            statusbar.add_status_widget(self.encoding_status)
-            statusbar.add_status_widget(self.cursorpos_status)
-            statusbar.add_status_widget(self.vcs_status)
-
-
-        self.supported_run_extensions = [
-            {
-                'input_extension': ['py', 'ipy'],
-                'contexts': [
-                    {'context': {'name': 'File'}, 'is_super': True},
-                    {'context': {'name': 'Selection'}, 'is_super': False},
-                    {'context': {'name': 'Cell'}, 'is_super': False}
-                ]
-            },
-        ]
-
-        run = self.main.get_plugin(Plugins.Run, error=False)
-        if run:
-            self.sig_editor_focus_changed_uuid.connect(
-                run.switch_focused_run_configuration)
-
-            run.register_run_configuration_provider(
-                self.NAME, self.supported_run_extensions)
-
-            run.create_run_button(
-                RunContext.Cell,
-                _("Run cell"),
-                icon=ima.icon('run_cell'),
-                tip=_("Run current cell\n[Use #%% to create cells]"),
-                shortcut_context=self.NAME,
-                register_shortcut=True,
-                add_to_toolbar=True,
-                add_to_menu=True
-            )
-
-            run.create_run_button(
-                RunContext.Cell,
-                _("Run cell and advance"),
-                icon=ima.icon('run_cell_advance'),
-                tip=_("Run current cell and go to the next one"),
-                shortcut_context=self.NAME,
-                register_shortcut=True,
-                add_to_toolbar=True,
-                add_to_menu=True,
-                extra_action_name=ExtraAction.Advance
-            )
-
-            run.create_run_button(
-                RunContext.Cell,
-                _("Re-run last cell"),
-                tip=_("Re run last cell "),
-                shortcut_context=self.NAME,
-                register_shortcut=True,
-                add_to_menu=True,
-                re_run=True
-            )
-
-            run.create_run_button(
-                RunContext.Selection,
-                _("Run &selection or current line"),
-                icon=ima.icon('run_selection'),
-                tip=_("Run selection or current line"),
-                shortcut_context=self.NAME,
-                register_shortcut=True,
-                add_to_toolbar=True,
-                add_to_menu=True,
-                extra_action_name=ExtraAction.Advance,
-            )
-
-            run.create_run_button(
-                RunContext.Selection,
-                _("Run &to line"),
-                tip=_("Run selection up to the current line"),
-                shortcut_context=self.NAME,
-                register_shortcut=True,
-                add_to_toolbar=False,
-                add_to_menu=True,
-                context_modificator=SelectionContextModificator.ToLine
-            )
-
-            run.create_run_button(
-                RunContext.Selection,
-                _("Run &from line"),
-                tip=_("Run selection from the current line"),
-                shortcut_context=self.NAME,
-                register_shortcut=True,
-                add_to_toolbar=False,
-                add_to_menu=True,
-                context_modificator=SelectionContextModificator.FromLine
-            )
-
-        layout = QVBoxLayout()
-        self.dock_toolbar = QToolBar(self)
-        add_actions(self.dock_toolbar, self.dock_toolbar_actions)
-        layout.addWidget(self.dock_toolbar)
-
-        self.last_edit_cursor_pos = None
-        self.cursor_undo_history = []
-        self.cursor_redo_history = []
-        self.__ignore_cursor_history = True
-
-        # Completions setup
-        self.completion_capabilities = {}
-
-        # Setup new windows:
-        self.main.sig_setup_finished.connect(self.setup_other_windows)
-
-        # Find widget
-        self.find_widget = FindReplace(self, enable_replace=True)
-        self.find_widget.hide()
-        self.register_widget_shortcuts(self.find_widget)
-
-        # TODO: This is a hack! Remove it after migrating to the new API
-        self.find_widget.layout().setContentsMargins(
-            2 * AppStyle.MarginSize,
-            AppStyle.MarginSize,
-            2 * AppStyle.MarginSize,
-            AppStyle.MarginSize
-        )
-
-        # Start autosave component
-        # (needs to be done before EditorSplitter)
-        self.autosave = AutosaveForPlugin(self)
-        self.autosave.try_recover_from_autosave()
-
-        # Multiply by 1000 to convert seconds to milliseconds
-        self.autosave.interval = self.get_option('autosave_interval') * 1000
-        self.autosave.enabled = self.get_option('autosave_enabled')
-
-        # SimpleCodeEditor instance used to print file contents
-        self._print_editor = self._create_print_editor()
-        self._print_editor.hide()
-
-        # Tabbed editor widget + Find/Replace widget
-        editor_widgets = QWidget(self)
-        editor_layout = QVBoxLayout()
-        editor_layout.setSpacing(0)
-        editor_layout.setContentsMargins(0, 0, 0, 0)
-        editor_widgets.setLayout(editor_layout)
-        self.editorsplitter = EditorSplitter(self, self,
-                                         self.stack_menu_actions, first=True)
-        editor_layout.addWidget(self.editorsplitter)
-        editor_layout.addWidget(self.find_widget)
-        editor_layout.addWidget(self._print_editor)
-
-        # Splitter: editor widgets (see above) + outline explorer
-        self.splitter = QSplitter(self)
-        self.splitter.setContentsMargins(0, 0, 0, 0)
-        self.splitter.addWidget(editor_widgets)
-        self.splitter.setStretchFactor(0, 5)
-        self.splitter.setStretchFactor(1, 1)
-        layout.addWidget(self.splitter)
-        self.setLayout(layout)
-        self.setFocusPolicy(Qt.ClickFocus)
-
-        # Editor's splitter state
-        state = self.get_option('splitter_state', None)
-        if state is not None:
-            self.splitter.restoreState( QByteArray().fromHex(
-                    str(state).encode('utf-8')) )
-
-        self.recent_files = self.get_option('recent_files', [])
-        self.untitled_num = 0
-
-        # Parameters of last file execution:
-        self.__last_ic_exec = None # internal console
-        self.__last_ec_exec = None # external console
-
-        # File types and filters used by the Open dialog
-        self.edit_filetypes = None
-        self.edit_filters = None
-
-        self.__ignore_cursor_history = False
-        current_editor = self.get_current_editor()
-        if current_editor is not None:
-            filename = self.get_current_filename()
-            cursor = current_editor.textCursor()
-            self.add_cursor_to_history(filename, cursor)
-        self.update_cursorpos_actions()
-
-    def set_projects(self, projects):
-        self.projects = projects
-
-    @Slot()
-    def show_hide_projects(self):
-        if self.projects is not None:
-            dw = self.projects.dockwidget
-            if dw.isVisible():
-                dw.hide()
-            else:
-                dw.show()
-                dw.raise_()
-            self.switch_to_plugin()
-
-    def set_outlineexplorer(self, outlineexplorer):
-        self.outlineexplorer = outlineexplorer
-        for editorstack in self.editorstacks:
-            # Pass the OutlineExplorer widget to the stacks because they
-            # don't need the plugin
-            editorstack.set_outlineexplorer(self.outlineexplorer.get_widget())
-        self.outlineexplorer.get_widget().edit_goto.connect(
-                           lambda filenames, goto, word:
-                           self.load(filenames=filenames, goto=goto, word=word,
-                                     editorwindow=self))
-        self.outlineexplorer.get_widget().edit.connect(
-                             lambda filenames:
-                             self.load(filenames=filenames, editorwindow=self))
-
-    #------ Private API --------------------------------------------------------
-    def restore_scrollbar_position(self):
-        """Restoring scrollbar position after main window is visible"""
-        # Widget is now visible, we may center cursor on top level editor:
-        try:
-            self.get_current_editor().centerCursor()
-        except AttributeError:
-            pass
-
-    def update_run_focus_file(self):
-        """
-        Inform other plugins that the current editor with focus has changed.
-        """
-        filename = self.get_current_filename()
-        file_id = self.id_per_file.get(filename, None)
-        self.sig_editor_focus_changed_uuid.emit(file_id)
-
-    def register_file_run_metadata(self, filename):
-        """Register opened files with the Run plugin."""
-        all_uuids = self.get_conf('file_uuids', default={})
-        file_id = all_uuids.get(filename, str(uuid.uuid4()))
-        all_uuids[filename] = file_id
-        self.set_conf('file_uuids', all_uuids)
-
-        metadata: RunConfigurationMetadata = {
-            'name': filename,
-            'source': self.NAME,
-            'path': filename,
-            'datetime': datetime.now(),
-            'uuid': file_id,
-            'context': {
-                'name': 'File'
-            },
-            'input_extension': osp.splitext(filename)[1][1:]
-        }
-
-        self.file_per_id[file_id] = filename
-        self.id_per_file[filename] = file_id
-        self.metadata_per_id[file_id] = metadata
-
-        run = self.main.get_plugin(Plugins.Run, error=False)
-        if run:
-            run.register_run_configuration_metadata(self, metadata)
-    
-    def deregister_file_run_metadata(self, filename):
-        """Unregister files with the Run plugin."""
-        if filename not in self.id_per_file:
-            return
-
-        file_id = self.id_per_file.pop(filename)
-        self.file_per_id.pop(file_id)
-        self.metadata_per_id.pop(file_id)
-        
-        run = self.main.get_plugin(Plugins.Run, error=False)
-        if run is not None:
-            run.deregister_run_configuration_metadata(file_id)
-    
-    def change_register_file_run_metadata(self, old_filename, new_filename):
-        """Change registered run metadata when renaming files."""
-        is_selected = False
-        run = self.main.get_plugin(Plugins.Run, error=False)
-
-        if run is not None:
-            is_selected = (
-                run.get_currently_selected_configuration() 
-                == self.id_per_file.get(old_filename, None)
-            )
-
-        self.deregister_file_run_metadata(old_filename)
-
-        # This avoids to register the run metadata of new_filename twice, which
-        # can happen for some rename operations.
-        if not self.id_per_file.get(new_filename):
-            self.register_file_run_metadata(new_filename)
-
-        if is_selected:
-            run.switch_focused_run_configuration(
-                self.id_per_file[new_filename])
-
-    @Slot(dict)
-    def report_open_file(self, options):
-        """Report that a file was opened to other plugins."""
-        filename = options['filename']
-        language = options['language']
-        codeeditor = options['codeeditor']
-        __, filename_ext = osp.splitext(filename)
-        filename_ext = filename_ext[1:]
-
-        able_to_run_file = False
-        if filename_ext in self.supported_run_configurations:
-            ext_contexts = self.supported_run_configurations[filename_ext]
-
-            if (
-                filename not in self.id_per_file
-                and RunContext.File in ext_contexts
-            ):
-                self.register_file_run_metadata(filename)
-                able_to_run_file = True
-
-        if not able_to_run_file:
-            self.pending_run_files |= {(filename, filename_ext)}
-
-        status = None
-        if self.main.get_plugin(Plugins.Completions, error=False):
-            status = (
-                self.main.completions.start_completion_services_for_language(
-                    language.lower()))
-            self.main.completions.register_file(
-                language.lower(), filename, codeeditor)
-        if status:
-            if language.lower() in self.completion_capabilities:
-                # When this condition is True, it means there's a server
-                # that can provide completion services for this file.
-                codeeditor.register_completion_capabilities(
-                    self.completion_capabilities[language.lower()])
-                codeeditor.start_completion_services()
-            elif self.main.completions.is_fallback_only(language.lower()):
-                # This is required to use fallback completions for files
-                # without a language server.
-                codeeditor.start_completion_services()
-        else:
-            if codeeditor.language == language.lower():
-                logger.debug('Setting {0} completions off'.format(filename))
-                codeeditor.completions_available = False
-
-    @Slot(dict, str)
-    def register_completion_capabilities(self, capabilities, language):
-        """
-        Register completion server capabilities in all editorstacks.
-
-        Parameters
-        ----------
-        capabilities: dict
-            Capabilities supported by a language server.
-        language: str
-            Programming language for the language server (it has to be
-            in small caps).
-        """
-        logger.debug(
-            'Completion server capabilities for {!s} are: {!r}'.format(
-                language, capabilities)
-        )
-
-        # This is required to start workspace before completion
-        # services when Spyder starts with an open project.
-        # TODO: Find a better solution for it in the future!!
-        projects = self.main.get_plugin(Plugins.Projects, error=False)
-        if projects:
-            projects.start_workspace_services()
-
-        self.completion_capabilities[language] = dict(capabilities)
-        for editorstack in self.editorstacks:
-            editorstack.register_completion_capabilities(
-                capabilities, language)
-
-        self.start_completion_services(language)
-
-    def start_completion_services(self, language):
-        """Notify all editorstacks about LSP server availability."""
-        for editorstack in self.editorstacks:
-            editorstack.start_completion_services(language)
-
-    def stop_completion_services(self, language):
-        """Notify all editorstacks about LSP server unavailability."""
-        for editorstack in self.editorstacks:
-            editorstack.stop_completion_services(language)
-
-    def send_completion_request(self, language, request, params):
-        logger.debug("Perform request {0} for: {1}".format(
-            request, params['file']))
-        try:
-            self.main.completions.send_request(language, request, params)
-        except AttributeError:
-            # Completions was closed
-            pass
-
-    @Slot(str, tuple, dict)
-    def _rpc_call(self, method, args, kwargs):
-        meth = getattr(self, method)
-        meth(*args, **kwargs)
-
-    #------ SpyderPluginWidget API ---------------------------------------------
-=======
     # ---- SpyderDockablePlugin API
     # ------------------------------------------------------------------------
->>>>>>> f937f098
     @staticmethod
     def get_name():
         return _('Editor')
@@ -1244,184 +776,6 @@
             completions.file_opened_closed_or_updated
         )
 
-<<<<<<< HEAD
-        editorstack.set_hover_hints_enabled(hover_hints)
-        editorstack.set_format_on_save(format_on_save)
-        editorstack.set_edgeline_columns(edge_line_columns)
-        color_scheme = self.get_color_scheme()
-        editorstack.set_default_font(self.get_font(), color_scheme)
-
-        editorstack.starting_long_process.connect(self.starting_long_process)
-        editorstack.ending_long_process.connect(self.ending_long_process)
-
-        # Redirect signals
-        editorstack.sig_option_changed.connect(self.sig_option_changed)
-        editorstack.redirect_stdio.connect(
-                                 lambda state: self.redirect_stdio.emit(state))
-        editorstack.update_plugin_title.connect(self.sig_update_plugin_title)
-        editorstack.editor_focus_changed.connect(self.save_focused_editorstack)
-        editorstack.editor_focus_changed.connect(self.sig_editor_focus_changed)
-        editorstack.editor_focus_changed.connect(self.update_run_focus_file)
-        editorstack.zoom_in.connect(lambda: self.zoom(1))
-        editorstack.zoom_out.connect(lambda: self.zoom(-1))
-        editorstack.zoom_reset.connect(lambda: self.zoom(0))
-        editorstack.sig_open_file.connect(self.report_open_file)
-        editorstack.sig_new_file.connect(lambda s: self.new(text=s))
-        editorstack.sig_new_file[()].connect(self.new)
-        editorstack.sig_close_file.connect(self.close_file_in_all_editorstacks)
-        editorstack.sig_close_file.connect(self.remove_file_cursor_history)
-        editorstack.file_saved.connect(self.file_saved_in_editorstack)
-        editorstack.file_renamed_in_data.connect(self.renamed)
-        editorstack.opened_files_list_changed.connect(
-            self.opened_files_list_changed)
-        editorstack.active_languages_stats.connect(
-            self.update_active_languages)
-        editorstack.sig_go_to_definition.connect(
-            lambda fname, line, col: self.load(
-                fname, line, start_column=col))
-        editorstack.sig_perform_completion_request.connect(
-            self.send_completion_request)
-        editorstack.todo_results_changed.connect(self.todo_results_changed)
-        editorstack.sig_update_code_analysis_actions.connect(
-            self.update_code_analysis_actions)
-        editorstack.sig_update_code_analysis_actions.connect(
-            self.update_todo_actions)
-        editorstack.refresh_file_dependent_actions.connect(
-            self.refresh_file_dependent_actions)
-        editorstack.refresh_save_all_action.connect(self.refresh_save_all_action)
-        editorstack.sig_refresh_eol_chars.connect(self.refresh_eol_chars)
-        editorstack.sig_refresh_formatting.connect(self.refresh_formatting)
-        editorstack.text_changed_at.connect(self.text_changed_at)
-        editorstack.current_file_changed.connect(self.current_file_changed)
-        editorstack.plugin_load.connect(self.load)
-        editorstack.plugin_load[()].connect(self.load)
-        editorstack.edit_goto.connect(self.load)
-        editorstack.sig_save_as.connect(self.save_as)
-        editorstack.sig_prev_edit_pos.connect(self.go_to_last_edit_location)
-        editorstack.sig_prev_cursor.connect(self.go_to_previous_cursor_position)
-        editorstack.sig_next_cursor.connect(self.go_to_next_cursor_position)
-        editorstack.sig_prev_warning.connect(self.go_to_previous_warning)
-        editorstack.sig_next_warning.connect(self.go_to_next_warning)
-        editorstack.sig_save_bookmark.connect(self.save_bookmark)
-        editorstack.sig_load_bookmark.connect(self.load_bookmark)
-        editorstack.sig_save_bookmarks.connect(self.save_bookmarks)
-        editorstack.sig_help_requested.connect(self.sig_help_requested)
-        editorstack.sig_codeeditor_created.connect(self.sig_codeeditor_created)
-        editorstack.sig_codeeditor_changed.connect(self.sig_codeeditor_changed)
-        editorstack.sig_codeeditor_deleted.connect(self.sig_codeeditor_deleted)
-
-
-        # Register editorstack's autosave component with plugin's autosave
-        # component
-        self.autosave.register_autosave_for_stack(editorstack.autosave)
-
-    def unregister_editorstack(self, editorstack):
-        """Removing editorstack only if it's not the last remaining"""
-        logger.debug("Unregistering EditorStack")
-        self.remove_last_focused_editorstack(editorstack)
-        if len(self.editorstacks) > 1:
-            index = self.editorstacks.index(editorstack)
-            self.editorstacks.pop(index)
-            self.find_widget.set_editor(self.get_current_editor())
-            return True
-        else:
-            # editorstack was not removed!
-            return False
-
-    def clone_editorstack(self, editorstack):
-        editorstack.clone_from(self.editorstacks[0])
-        for finfo in editorstack.data:
-            self.register_widget_shortcuts(finfo.editor)
-
-    @Slot(str, str)
-    def close_file_in_all_editorstacks(self, editorstack_id_str, filename):
-        if filename in self.id_per_file:
-            self.deregister_file_run_metadata(filename)
-        else:
-            _, filename_ext = osp.splitext(filename)
-            filename_ext = filename_ext[1:]
-            self.pending_run_files -= {(filename, filename_ext)}
-
-        for editorstack in self.editorstacks:
-            if str(id(editorstack)) != editorstack_id_str:
-                editorstack.blockSignals(True)
-                index = editorstack.get_index_from_filename(filename)
-                editorstack.close_file(index, force=True)
-                editorstack.blockSignals(False)
-
-    @Slot(str, str, str)
-    def file_saved_in_editorstack(self, editorstack_id_str,
-                                  original_filename, filename):
-        """A file was saved in editorstack, this notifies others"""
-        for editorstack in self.editorstacks:
-            if str(id(editorstack)) != editorstack_id_str:
-                editorstack.file_saved_in_other_editorstack(original_filename,
-                                                            filename)
-
-    #------ Handling editor windows
-    def setup_other_windows(self):
-        """Setup toolbars and menus for 'New window' instances"""
-        # Create pending new windows:
-        for layout_settings in self.editorwindows_to_be_created:
-            win = self.create_new_window()
-            win.set_layout_settings(layout_settings)
-
-    def switch_to_plugin(self):
-        """
-        Reimplemented method to deactivate shortcut when
-        opening a new window.
-        """
-        if not self.editorwindows:
-            super(Editor, self).switch_to_plugin()
-
-    def create_new_window(self):
-        """Create a new editor window."""
-        window = EditorMainWindow(
-            self,
-            self.stack_menu_actions,
-            outline_plugin=self.outlineexplorer
-        )
-
-        window.resize(self.size())
-        window.show()
-        window.editorwidget.editorsplitter.editorstack.new_window = True
-        self.register_editorwindow(window)
-        window.destroyed.connect(lambda: self.unregister_editorwindow(window))
-        return window
-
-    def register_editorwindow(self, window):
-        """Register a new editor window."""
-        logger.debug("Registering new window")
-        self.editorwindows.append(window)
-
-    def unregister_editorwindow(self, window):
-        """Unregister editor window."""
-        logger.debug("Unregistering window")
-        idx = self.editorwindows.index(window)
-        self.editorwindows[idx] = None
-        self.editorwindows.pop(idx)
-
-
-    #------ Accessors
-    def get_filenames(self):
-        return [finfo.filename for finfo in self.editorstacks[0].data]
-
-    def get_filename_index(self, filename):
-        return self.editorstacks[0].has_filename(filename)
-
-    def get_current_editorstack(self, editorwindow=None):
-        if self.editorstacks is not None:
-            if len(self.editorstacks) == 1:
-                editorstack = self.editorstacks[0]
-            else:
-                editorstack = self.__get_focused_editorstack()
-                if editorstack is None or editorwindow is not None:
-                    editorstack = self.get_last_focused_editorstack(
-                        editorwindow)
-                    if editorstack is None:
-                        editorstack = self.editorstacks[0]
-            return editorstack
-=======
         completions.sig_language_completions_available.disconnect(
             widget.register_completion_capabilities)
         completions.sig_open_file.disconnect(widget.load)
@@ -1461,7 +815,6 @@
     @on_plugin_teardown(plugin=Plugins.IPythonConsole)
     def on_ipyconsole_teardown(self):
         ipyconsole = self.get_plugin(Plugins.IPythonConsole)
->>>>>>> f937f098
 
         ipyconsole.unregister_spyder_kernel_call_handler('cell_count')
         ipyconsole.unregister_spyder_kernel_call_handler('current_filename')
