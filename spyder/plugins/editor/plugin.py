# -*- coding: utf-8 -*-
#
# Copyright © Spyder Project Contributors
# Licensed under the terms of the MIT License
# (see spyder/__init__.py for details)

"""Editor Plugin"""

# pylint: disable=C0103
# pylint: disable=R0903
# pylint: disable=R0911
# pylint: disable=R0201

# Standard library imports
import logging
import os
import os.path as osp
import re
import sys
import time

# Third party imports
from qtpy.compat import from_qvariant, getopenfilenames, to_qvariant
from qtpy.QtCore import QByteArray, Qt, Signal, Slot
from qtpy.QtPrintSupport import QAbstractPrintDialog, QPrintDialog, QPrinter
from qtpy.QtWidgets import (QAction, QActionGroup, QApplication, QDialog,
                            QFileDialog, QInputDialog, QMenu, QSplitter,
                            QToolBar, QVBoxLayout, QWidget)

# Local imports
from spyder.config.base import _, get_conf_path, running_under_pytest
from spyder.config.manager import CONF
from spyder.config.utils import (get_edit_filetypes, get_edit_filters,
                                 get_filter)
from spyder.py3compat import PY2, qbytearray_to_str, to_text_string
from spyder.utils import encoding, programs, sourcecode
from spyder.utils import icon_manager as ima
from spyder.utils.qthelpers import create_action, add_actions, MENU_SEPARATOR
from spyder.utils.misc import getcwd_or_home
from spyder.widgets.findreplace import FindReplace
from spyder.plugins.editor.confpage import EditorConfigPage
from spyder.plugins.editor.utils.autosave import AutosaveForPlugin
from spyder.plugins.editor.utils.switcher import EditorSwitcherManager
from spyder.plugins.editor.widgets.editor import (EditorMainWindow, Printer,
                                                  EditorSplitter, EditorStack,)
from spyder.plugins.editor.widgets.codeeditor import CodeEditor
from spyder.plugins.editor.utils.bookmarks import (load_bookmarks,
                                                   save_bookmarks)
from spyder.plugins.editor.utils.debugger import (clear_all_breakpoints,
                                                  clear_breakpoint)
from spyder.plugins.editor.widgets.status import (CursorPositionStatus,
                                                  EncodingStatus, EOLStatus,
                                                  ReadWriteStatus, VCSStatus)
from spyder.api.plugins import SpyderPluginWidget
from spyder.preferences.runconfig import (ALWAYS_OPEN_FIRST_RUN_OPTION,
                                          get_run_configuration,
                                          RunConfigDialog, RunConfigOneDialog)


logger = logging.getLogger(__name__)


WINPDB_PATH = programs.find_program('winpdb')


class Editor(SpyderPluginWidget):
    """
    Multi-file Editor widget
    """
    CONF_SECTION = 'editor'
    CONFIGWIDGET_CLASS = EditorConfigPage
    CONF_FILE = False
    TEMPFILE_PATH = get_conf_path('temp.py')
    TEMPLATE_PATH = get_conf_path('template.py')
    DISABLE_ACTIONS_WHEN_HIDDEN = False  # SpyderPluginWidget class attribute

    # Signals
    run_in_current_ipyclient = Signal(str, str, str,
                                      bool, bool, bool, bool, bool)
    run_cell_in_ipyclient = Signal(str, object, str, bool)
    debug_cell_in_ipyclient = Signal(str, object, str, bool)
    exec_in_extconsole = Signal(str, bool)
    redirect_stdio = Signal(bool)
    open_dir = Signal(str)
    breakpoints_saved = Signal()
    run_in_current_extconsole = Signal(str, str, str, bool, bool)
    open_file_update = Signal(str)

    # This signal is fired for any focus change among all editor stacks
    sig_editor_focus_changed = Signal()

    def __init__(self, parent, ignore_last_opened_files=False):
        SpyderPluginWidget.__init__(self, parent)

        self.__set_eol_chars = True

        # Creating template if it doesn't already exist
        if not osp.isfile(self.TEMPLATE_PATH):
            if os.name == "nt":
                shebang = []
            else:
                shebang = ['#!/usr/bin/env python' + ('2' if PY2 else '3')]
            header = shebang + [
                '# -*- coding: utf-8 -*-',
                '"""', 'Created on %(date)s', '',
                '@author: %(username)s', '"""', '', '']
            try:
                encoding.write(os.linesep.join(header), self.TEMPLATE_PATH,
                               'utf-8')
            except EnvironmentError:
                pass

        self.projects = None
        self.outlineexplorer = None
        self.help = None

        self.file_dependent_actions = []
        self.pythonfile_dependent_actions = []
        self.dock_toolbar_actions = None
        self.edit_menu_actions = None #XXX: find another way to notify Spyder
        self.stack_menu_actions = None
        self.checkable_actions = {}

        self.__first_open_files_setup = True
        self.editorstacks = []
        self.last_focus_editorstack = {}
        self.editorwindows = []
        self.editorwindows_to_be_created = []
        self.toolbar_list = None
        self.menu_list = None

        # We need to call this here to create self.dock_toolbar_actions,
        # which is used below.
        self._setup()
        self.options_button.hide()

        # Configuration dialog size
        self.dialog_size = None

        statusbar = parent.statusBar()  # Create a status bar
        # Remove separator line
        statusbar.setStyleSheet('QStatusBar::item {border: None;}')
        self.vcs_status = VCSStatus(self, statusbar)
        self.cursorpos_status = CursorPositionStatus(self, statusbar)
        self.encoding_status = EncodingStatus(self, statusbar)
        self.eol_status = EOLStatus(self, statusbar)
        self.readwrite_status = ReadWriteStatus(self, statusbar)

        layout = QVBoxLayout()
        self.dock_toolbar = QToolBar(self)
        add_actions(self.dock_toolbar, self.dock_toolbar_actions)
        layout.addWidget(self.dock_toolbar)

        self.last_edit_cursor_pos = None
        self.cursor_pos_history = []
        self.cursor_pos_index = None
        self.__ignore_cursor_position = True

        # Completions setup
        self.completion_editor_settings = {}

        # Setup new windows:
        self.main.all_actions_defined.connect(self.setup_other_windows)

        # Change module completions when PYTHONPATH changes
        self.main.sig_pythonpath_changed.connect(self.set_path)

        # Find widget
        self.find_widget = FindReplace(self, enable_replace=True)
        self.find_widget.hide()
        self.find_widget.visibility_changed.connect(
                                          lambda vs: self.rehighlight_cells())
        self.register_widget_shortcuts(self.find_widget)

        # Start autosave component
        # (needs to be done before EditorSplitter)
        self.autosave = AutosaveForPlugin(self)
        self.autosave.try_recover_from_autosave()
        # Multiply by 1000 to convert seconds to milliseconds
        self.autosave.interval = self.get_option('autosave_interval') * 1000
        self.autosave.enabled = self.get_option('autosave_enabled')

        # Tabbed editor widget + Find/Replace widget
        editor_widgets = QWidget(self)
        editor_layout = QVBoxLayout()
        editor_layout.setContentsMargins(0, 0, 0, 0)
        editor_widgets.setLayout(editor_layout)
        self.editorsplitter = EditorSplitter(self, self,
                                         self.stack_menu_actions, first=True)
        editor_layout.addWidget(self.editorsplitter)
        editor_layout.addWidget(self.find_widget)

        # Splitter: editor widgets (see above) + outline explorer
        self.splitter = QSplitter(self)
        self.splitter.setContentsMargins(0, 0, 0, 0)
        self.splitter.addWidget(editor_widgets)
        self.splitter.setStretchFactor(0, 5)
        self.splitter.setStretchFactor(1, 1)
        layout.addWidget(self.splitter)
        self.setLayout(layout)
        self.setFocusPolicy(Qt.ClickFocus)

        # Editor's splitter state
        state = self.get_option('splitter_state', None)
        if state is not None:
            self.splitter.restoreState( QByteArray().fromHex(
                    str(state).encode('utf-8')) )

        self.recent_files = self.get_option('recent_files', [])
        self.untitled_num = 0

        # Parameters of last file execution:
        self.__last_ic_exec = None # internal console
        self.__last_ec_exec = None # external console

        # File types and filters used by the Open dialog
        self.edit_filetypes = None
        self.edit_filters = None

        self.__ignore_cursor_position = False
        current_editor = self.get_current_editor()
        if current_editor is not None:
            filename = self.get_current_filename()
            position = current_editor.get_position('cursor')
            self.add_cursor_position_to_history(filename, position)
        self.update_cursorpos_actions()
        self.set_path()

    def set_projects(self, projects):
        self.projects = projects

    @Slot()
    def show_hide_projects(self):
        if self.projects is not None:
            dw = self.projects.dockwidget
            if dw.isVisible():
                dw.hide()
            else:
                dw.show()
                dw.raise_()
            self.switch_to_plugin()

    def set_outlineexplorer(self, outlineexplorer):
        self.outlineexplorer = outlineexplorer
        for editorstack in self.editorstacks:
            # Pass the OutlineExplorer widget to the stacks because they
            # don't need the plugin
            editorstack.set_outlineexplorer(self.outlineexplorer.explorer)
        self.editorstacks[0].initialize_outlineexplorer()
        self.outlineexplorer.explorer.edit_goto.connect(
                           lambda filenames, goto, word:
                           self.load(filenames=filenames, goto=goto, word=word,
                                     editorwindow=self))
        self.outlineexplorer.explorer.edit.connect(
                             lambda filenames:
                             self.load(filenames=filenames, editorwindow=self))

    def set_help(self, help_plugin):
        self.help = help_plugin
        for editorstack in self.editorstacks:
            editorstack.set_help(self.help)

    #------ Private API --------------------------------------------------------
    def restore_scrollbar_position(self):
        """Restoring scrollbar position after main window is visible"""
        # Widget is now visible, we may center cursor on top level editor:
        try:
            self.get_current_editor().centerCursor()
        except AttributeError:
            pass

    @Slot(dict)
    def report_open_file(self, options):
        """Request to start a completion server to attend a language."""
        filename = options['filename']
        language = options['language']
        logger.debug('Start completion server for %s [%s]' % (
            filename, language))
        codeeditor = options['codeeditor']
        status = self.main.completions.start_client(language.lower())
        self.main.completions.register_file(
            language.lower(), filename, codeeditor)
        if status:
            logger.debug('{0} completion server is ready'.format(language))
            codeeditor.start_completion_services()
            if language.lower() in self.completion_editor_settings:
                codeeditor.update_completion_configuration(
                    self.completion_editor_settings[language.lower()])
        else:
            if codeeditor.language == language.lower():
                logger.debug('Setting {0} completions off'.format(filename))
                codeeditor.completions_available = False

    @Slot(dict, str)
    def register_completion_server_settings(self, settings, language):
        """Register completion server settings."""
        self.completion_editor_settings[language] = dict(settings)
        logger.debug('Completion server settings for {!s} are: {!r}'.format(
            language, settings))
        self.completion_server_settings_ready(
            language, self.completion_editor_settings[language])

    def stop_completion_services(self, language):
        """Notify all editorstacks about LSP server unavailability."""
        for editorstack in self.editorstacks:
            editorstack.notify_server_down(language)

    def completion_server_ready(self, language):
        for editorstack in self.editorstacks:
            editorstack.completion_server_ready(language)

    def completion_server_settings_ready(self, language, configuration):
        """Notify all stackeditors about LSP server availability."""
        for editorstack in self.editorstacks:
            editorstack.update_server_configuration(language, configuration)

    def send_completion_request(self, language, request, params):
        logger.debug("%s completion server request: %r" % (language, request))
        self.main.completions.send_request(language, request, params)

    def kite_completions_file_status(self):
        """Connect open_file_update to Kite's status."""
        self.open_file_update.connect(
            self.main.completions.get_client('kite').send_status_request)

    #------ SpyderPluginWidget API ---------------------------------------------
    def get_plugin_title(self):
        """Return widget title"""
        title = _('Editor')
        return title

    def get_plugin_icon(self):
        """Return widget icon."""
        return ima.icon('edit')

    def get_focus_widget(self):
        """
        Return the widget to give focus to.

        This happens when plugin's dockwidget is raised on top-level.
        """
        return self.get_current_editor()

    def _visibility_changed(self, enable):
        """DockWidget visibility has changed"""
        SpyderPluginWidget._visibility_changed(self, enable)
        if self.dockwidget is None:
            return
        if self.dockwidget.isWindow():
            self.dock_toolbar.show()
        else:
            self.dock_toolbar.hide()
        if enable:
            self.refresh_plugin()
        self.sig_update_plugin_title.emit()

    def refresh_plugin(self):
        """Refresh editor plugin"""
        editorstack = self.get_current_editorstack()
        editorstack.refresh()
        self.refresh_save_all_action()

    def closing_plugin(self, cancelable=False):
        """Perform actions before parent main window is closed"""
        state = self.splitter.saveState()
        self.set_option('splitter_state', qbytearray_to_str(state))
        editorstack = self.editorstacks[0]

        active_project_path = None
        if self.projects is not None:
            active_project_path = self.projects.get_active_project_path()
        if not active_project_path:
            self.set_open_filenames()
        else:
            self.projects.set_project_filenames(
                [finfo.filename for finfo in editorstack.data])

        self.set_option('layout_settings',
                        self.editorsplitter.get_layout_settings())
        self.set_option('windows_layout_settings',
                    [win.get_layout_settings() for win in self.editorwindows])
#        self.set_option('filenames', filenames)
        self.set_option('recent_files', self.recent_files)

        # Stop autosave timer before closing windows
        self.autosave.stop_autosave_timer()

        try:
            if not editorstack.save_if_changed(cancelable) and cancelable:
                return False
            else:
                for win in self.editorwindows[:]:
                    win.close()
                return True
        except IndexError:
            return True

    def get_plugin_actions(self):
        """Return a list of actions related to plugin"""
        # ---- File menu and toolbar ----
        self.new_action = create_action(
                self,
                _("&New file..."),
                icon=ima.icon('filenew'), tip=_("New file"),
                triggered=self.new,
                context=Qt.WidgetShortcut
        )
        self.register_shortcut(self.new_action, context="Editor",
                               name="New file", add_shortcut_to_tip=True)

        self.open_last_closed_action = create_action(
                self,
                _("O&pen last closed"),
                tip=_("Open last closed"),
                triggered=self.open_last_closed
        )
        self.register_shortcut(self.open_last_closed_action, context="Editor",
                               name="Open last closed")

        self.open_action = create_action(self, _("&Open..."),
                icon=ima.icon('fileopen'), tip=_("Open file"),
                triggered=self.load,
                context=Qt.WidgetShortcut)
        self.register_shortcut(self.open_action, context="Editor",
                               name="Open file", add_shortcut_to_tip=True)

        self.revert_action = create_action(self, _("&Revert"),
                icon=ima.icon('revert'), tip=_("Revert file from disk"),
                triggered=self.revert)

        self.save_action = create_action(self, _("&Save"),
                icon=ima.icon('filesave'), tip=_("Save file"),
                triggered=self.save,
                context=Qt.WidgetShortcut)
        self.register_shortcut(self.save_action, context="Editor",
                               name="Save file", add_shortcut_to_tip=True)

        self.save_all_action = create_action(self, _("Sav&e all"),
                icon=ima.icon('save_all'), tip=_("Save all files"),
                triggered=self.save_all,
                context=Qt.WidgetShortcut)
        self.register_shortcut(self.save_all_action, context="Editor",
                               name="Save all", add_shortcut_to_tip=True)

        save_as_action = create_action(self, _("Save &as..."), None,
                ima.icon('filesaveas'), tip=_("Save current file as..."),
                triggered=self.save_as,
                context=Qt.WidgetShortcut)
        self.register_shortcut(save_as_action, "Editor", "Save As")

        save_copy_as_action = create_action(self, _("Save copy as..."), None,
                ima.icon('filesaveas'), _("Save copy of current file as..."),
                triggered=self.save_copy_as)

        print_preview_action = create_action(self, _("Print preview..."),
                tip=_("Print preview..."), triggered=self.print_preview)
        self.print_action = create_action(self, _("&Print..."),
                icon=ima.icon('print'), tip=_("Print current file..."),
                triggered=self.print_file)
        # Shortcut for close_action is defined in widgets/editor.py
        self.close_action = create_action(self, _("&Close"),
                icon=ima.icon('fileclose'), tip=_("Close current file"),
                triggered=self.close_file)

        self.close_all_action = create_action(self, _("C&lose all"),
                icon=ima.icon('filecloseall'), tip=_("Close all opened files"),
                triggered=self.close_all_files,
                context=Qt.WidgetShortcut)
        self.register_shortcut(self.close_all_action, context="Editor",
                               name="Close all")

        # ---- Find menu and toolbar ----
        _text = _("&Find text")
        find_action = create_action(self, _text, icon=ima.icon('find'),
                                    tip=_text, triggered=self.find,
                                    context=Qt.WidgetShortcut)
        self.register_shortcut(find_action, context="find_replace",
                               name="Find text", add_shortcut_to_tip=True)
        find_next_action = create_action(self, _("Find &next"),
                                         icon=ima.icon('findnext'),
                                         triggered=self.find_next,
                                         context=Qt.WidgetShortcut)
        self.register_shortcut(find_next_action, context="find_replace",
                               name="Find next")
        find_previous_action = create_action(self, _("Find &previous"),
                                             icon=ima.icon('findprevious'),
                                             triggered=self.find_previous,
                                             context=Qt.WidgetShortcut)
        self.register_shortcut(find_previous_action, context="find_replace",
                               name="Find previous")
        _text = _("&Replace text")
        replace_action = create_action(self, _text, icon=ima.icon('replace'),
                                       tip=_text, triggered=self.replace,
                                       context=Qt.WidgetShortcut)
        self.register_shortcut(replace_action, context="find_replace",
                               name="Replace text")

        # ---- Debug menu and toolbar ----
        set_clear_breakpoint_action = create_action(self,
                                    _("Set/Clear breakpoint"),
                                    icon=ima.icon('breakpoint_big'),
                                    triggered=self.set_or_clear_breakpoint,
                                    context=Qt.WidgetShortcut)
        self.register_shortcut(set_clear_breakpoint_action, context="Editor",
                               name="Breakpoint")
        set_cond_breakpoint_action = create_action(self,
                            _("Set/Edit conditional breakpoint"),
                            icon=ima.icon('breakpoint_cond_big'),
                            triggered=self.set_or_edit_conditional_breakpoint,
                            context=Qt.WidgetShortcut)
        self.register_shortcut(set_cond_breakpoint_action, context="Editor",
                               name="Conditional breakpoint")
        clear_all_breakpoints_action = create_action(self,
                                    _('Clear breakpoints in all files'),
                                    triggered=self.clear_all_breakpoints)
        pdb_ignore_lib = create_action(
            self, _("Ignore Python libraries while debugging"),
            toggled=self.toggle_pdb_ignore_lib)
        pdb_execute_events = create_action(
            self, _("Process execute events while debugging"),
            toggled=self.toggle_pdb_execute_events)

        self.winpdb_action = create_action(self, _("Debug with winpdb"),
                                           triggered=self.run_winpdb)
        self.winpdb_action.setEnabled(WINPDB_PATH is not None and PY2)

        # --- Debug toolbar ---
        self.debug_action = create_action(
            self, _("&Debug"),
            icon=ima.icon('debug'),
            tip=_("Debug file"),
            triggered=self.debug_file)
        self.register_shortcut(self.debug_action, context="_", name="Debug",
                               add_shortcut_to_tip=True)

        self.debug_next_action = create_action(
            self, _("Step"),
            icon=ima.icon('arrow-step-over'), tip=_("Run current line"),
            triggered=lambda: self.debug_command("next"))
        self.register_shortcut(self.debug_next_action, "_", "Debug Step Over",
                               add_shortcut_to_tip=True)

        self.debug_continue_action = create_action(
            self, _("Continue"),
            icon=ima.icon('arrow-continue'),
            tip=_("Continue execution until next breakpoint"),
            triggered=lambda: self.debug_command("continue"))
        self.register_shortcut(
            self.debug_continue_action, "_", "Debug Continue",
            add_shortcut_to_tip=True)

        self.debug_step_action = create_action(
            self, _("Step Into"),
            icon=ima.icon('arrow-step-in'),
            tip=_("Step into function or method of current line"),
            triggered=lambda: self.debug_command("step"))
        self.register_shortcut(self.debug_step_action, "_", "Debug Step Into",
                               add_shortcut_to_tip=True)

        self.debug_return_action = create_action(
            self, _("Step Return"),
            icon=ima.icon('arrow-step-out'),
            tip=_("Run until current function or method returns"),
            triggered=lambda: self.debug_command("return"))
        self.register_shortcut(
            self.debug_return_action, "_", "Debug Step Return",
            add_shortcut_to_tip=True)

        self.debug_exit_action = create_action(
            self, _("Stop"),
            icon=ima.icon('stop_debug'), tip=_("Stop debugging"),
            triggered=lambda: self.debug_command("exit"))
        self.register_shortcut(self.debug_exit_action, "_", "Debug Exit",
                               add_shortcut_to_tip=True)

        # --- Run toolbar ---
        run_action = create_action(self, _("&Run"), icon=ima.icon('run'),
                                   tip=_("Run file"),
                                   triggered=self.run_file)
        self.register_shortcut(run_action, context="_", name="Run",
                               add_shortcut_to_tip=True)

        configure_action = create_action(
            self,
            _("&Configuration per file..."),
            icon=ima.icon('run_settings'),
            tip=_("Run settings"),
            menurole=QAction.NoRole,
            triggered=self.edit_run_configurations)

        self.register_shortcut(configure_action, context="_",
                               name="Configure", add_shortcut_to_tip=True)

        re_run_action = create_action(self, _("Re-run &last script"),
                                      icon=ima.icon('run_again'),
                            tip=_("Run again last file"),
                            triggered=self.re_run_file)
        self.register_shortcut(re_run_action, context="_",
                               name="Re-run last script",
                               add_shortcut_to_tip=True)

        run_selected_action = create_action(self, _("Run &selection or "
                                                    "current line"),
                                            icon=ima.icon('run_selection'),
                                            tip=_("Run selection or "
                                                  "current line"),
                                            triggered=self.run_selection,
                                            context=Qt.WidgetShortcut)
        self.register_shortcut(run_selected_action, context="Editor",
                               name="Run selection", add_shortcut_to_tip=True)

        run_cell_action = create_action(self,
                            _("Run cell"),
                            icon=ima.icon('run_cell'),
                            tip=_("Run current cell \n"
                                  "[Use #%% to create cells]"),
                            triggered=self.run_cell,
                            context=Qt.WidgetShortcut)

        self.register_shortcut(run_cell_action, context="Editor",
                               name="Run cell", add_shortcut_to_tip=True)

        run_cell_advance_action = create_action(
            self,
            _("Run cell and advance"),
            icon=ima.icon('run_cell_advance'),
            tip=_("Run current cell and go to the next one "),
            triggered=self.run_cell_and_advance,
            context=Qt.WidgetShortcut)

<<<<<<< HEAD
        self.register_shortcut(run_cell_advance_action, context="Editor",
                               name="Run cell and advance",
                               add_shortcut_to_tip=True)

        debug_cell_action = create_action(
=======
        self.debug_cell_action = create_action(
>>>>>>> a44ae79d
            self,
            _("Debug cell"),
            icon=ima.icon('debug_cell'),
            tip=_("Debug current cell "
                  "(Alt+Shift+Enter)"),
            triggered=self.debug_cell,
            context=Qt.WidgetShortcut)

        self.register_shortcut(debug_cell_action, context="Editor",
                               name="Debug cell",
                               add_shortcut_to_tip=True)

        re_run_last_cell_action = create_action(self,
                   _("Re-run last cell"),
                   tip=_("Re run last cell "),
                   triggered=self.re_run_last_cell,
                   context=Qt.WidgetShortcut)
        self.register_shortcut(re_run_last_cell_action,
                               context="Editor",
                               name='re-run last cell',
                               add_shortcut_to_tip=True)

        # --- Source code Toolbar ---
        self.todo_list_action = create_action(self,
                _("Show todo list"), icon=ima.icon('todo_list'),
                tip=_("Show comments list (TODO/FIXME/XXX/HINT/TIP/@todo/"
                      "HACK/BUG/OPTIMIZE/!!!/???)"),
                triggered=self.go_to_next_todo)
        self.todo_menu = QMenu(self)
        self.todo_menu.setStyleSheet("QMenu {menu-scrollable: 1;}")
        self.todo_list_action.setMenu(self.todo_menu)
        self.todo_menu.aboutToShow.connect(self.update_todo_menu)

        self.warning_list_action = create_action(self,
                _("Show warning/error list"), icon=ima.icon('wng_list'),
                tip=_("Show code analysis warnings/errors"),
                triggered=self.go_to_next_warning)
        self.warning_menu = QMenu(self)
        self.warning_menu.setStyleSheet("QMenu {menu-scrollable: 1;}")
        self.warning_list_action.setMenu(self.warning_menu)
        self.warning_menu.aboutToShow.connect(self.update_warning_menu)
        self.previous_warning_action = create_action(self,
                _("Previous warning/error"), icon=ima.icon('prev_wng'),
                tip=_("Go to previous code analysis warning/error"),
                triggered=self.go_to_previous_warning,
                context=Qt.WidgetShortcut)
        self.register_shortcut(self.previous_warning_action,
                               context="Editor",
                               name="Previous warning",
                               add_shortcut_to_tip=True)
        self.next_warning_action = create_action(self,
                _("Next warning/error"), icon=ima.icon('next_wng'),
                tip=_("Go to next code analysis warning/error"),
                triggered=self.go_to_next_warning,
                context=Qt.WidgetShortcut)
        self.register_shortcut(self.next_warning_action,
                               context="Editor",
                               name="Next warning",
                               add_shortcut_to_tip=True)

        self.previous_edit_cursor_action = create_action(self,
                _("Last edit location"), icon=ima.icon('last_edit_location'),
                tip=_("Go to last edit location"),
                triggered=self.go_to_last_edit_location,
                context=Qt.WidgetShortcut)
        self.register_shortcut(self.previous_edit_cursor_action,
                               context="Editor",
                               name="Last edit location",
                               add_shortcut_to_tip=True)
        self.previous_cursor_action = create_action(self,
                _("Previous cursor position"), icon=ima.icon('prev_cursor'),
                tip=_("Go to previous cursor position"),
                triggered=self.go_to_previous_cursor_position,
                context=Qt.WidgetShortcut)
        self.register_shortcut(self.previous_cursor_action,
                               context="Editor",
                               name="Previous cursor position",
                               add_shortcut_to_tip=True)
        self.next_cursor_action = create_action(self,
                _("Next cursor position"), icon=ima.icon('next_cursor'),
                tip=_("Go to next cursor position"),
                triggered=self.go_to_next_cursor_position,
                context=Qt.WidgetShortcut)
        self.register_shortcut(self.next_cursor_action,
                               context="Editor",
                               name="Next cursor position",
                               add_shortcut_to_tip=True)

        # --- Edit Toolbar ---
        self.toggle_comment_action = create_action(self,
                _("Comment")+"/"+_("Uncomment"), icon=ima.icon('comment'),
                tip=_("Comment current line or selection"),
                triggered=self.toggle_comment, context=Qt.WidgetShortcut)
        self.register_shortcut(self.toggle_comment_action, context="Editor",
                               name="Toggle comment")
        blockcomment_action = create_action(self, _("Add &block comment"),
                tip=_("Add block comment around "
                            "current line or selection"),
                triggered=self.blockcomment, context=Qt.WidgetShortcut)
        self.register_shortcut(blockcomment_action, context="Editor",
                               name="Blockcomment")
        unblockcomment_action = create_action(self,
                _("R&emove block comment"),
                tip = _("Remove comment block around "
                              "current line or selection"),
                triggered=self.unblockcomment, context=Qt.WidgetShortcut)
        self.register_shortcut(unblockcomment_action, context="Editor",
                               name="Unblockcomment")

        # ----------------------------------------------------------------------
        # The following action shortcuts are hard-coded in CodeEditor
        # keyPressEvent handler (the shortcut is here only to inform user):
        # (context=Qt.WidgetShortcut -> disable shortcut for other widgets)
        self.indent_action = create_action(self,
                _("Indent"), "Tab", icon=ima.icon('indent'),
                tip=_("Indent current line or selection"),
                triggered=self.indent, context=Qt.WidgetShortcut)
        self.unindent_action = create_action(self,
                _("Unindent"), "Shift+Tab", icon=ima.icon('unindent'),
                tip=_("Unindent current line or selection"),
                triggered=self.unindent, context=Qt.WidgetShortcut)

        self.text_uppercase_action = create_action(self,
                _("Toggle Uppercase"), icon=ima.icon('toggle_uppercase'),
                tip=_("Change to uppercase current line or selection"),
                triggered=self.text_uppercase, context=Qt.WidgetShortcut)
        self.register_shortcut(self.text_uppercase_action, context="Editor",
                               name="transform to uppercase")

        self.text_lowercase_action = create_action(self,
                _("Toggle Lowercase"), icon=ima.icon('toggle_lowercase'),
                tip=_("Change to lowercase current line or selection"),
                triggered=self.text_lowercase, context=Qt.WidgetShortcut)
        self.register_shortcut(self.text_lowercase_action, context="Editor",
                               name="transform to lowercase")
        # ----------------------------------------------------------------------

        self.win_eol_action = create_action(self,
                           _("Carriage return and line feed (Windows)"),
                           toggled=lambda checked: self.toggle_eol_chars('nt', checked))
        self.linux_eol_action = create_action(self,
                           _("Line feed (UNIX)"),
                           toggled=lambda checked: self.toggle_eol_chars('posix', checked))
        self.mac_eol_action = create_action(self,
                           _("Carriage return (Mac)"),
                           toggled=lambda checked: self.toggle_eol_chars('mac', checked))
        eol_action_group = QActionGroup(self)
        eol_actions = (self.win_eol_action, self.linux_eol_action,
                       self.mac_eol_action)
        add_actions(eol_action_group, eol_actions)
        eol_menu = QMenu(_("Convert end-of-line characters"), self)
        add_actions(eol_menu, eol_actions)

        trailingspaces_action = create_action(
            self,
            _("Remove trailing spaces"),
            triggered=self.remove_trailing_spaces)

        # Checkable actions
        showblanks_action = self._create_checkable_action(
            _("Show blank spaces"), 'blank_spaces', 'set_blanks_enabled')

        scrollpastend_action = self._create_checkable_action(
            _("Scroll past the end"), 'scroll_past_end',
            'set_scrollpastend_enabled')

        showindentguides_action = self._create_checkable_action(
            _("Show indent guides"), 'indent_guides', 'set_indent_guides')

        show_classfunc_dropdown_action = self._create_checkable_action(
            _("Show selector for classes and functions"),
            'show_class_func_dropdown', 'set_classfunc_dropdown_visible')

        show_codestyle_warnings_action = self._create_checkable_action(
            _("Show code style warnings"), 'pycodestyle',)

        show_docstring_warnings_action = self._create_checkable_action(
            _("Show docstring style warnings"), 'pydocstyle')

        underline_errors = self._create_checkable_action(
            _("Underline errors and warnings"),
            'underline_errors', 'set_underline_errors_enabled')

        self.checkable_actions = {
                'blank_spaces': showblanks_action,
                'scroll_past_end': scrollpastend_action,
                'indent_guides': showindentguides_action,
                'show_class_func_dropdown': show_classfunc_dropdown_action,
                'pycodestyle': show_codestyle_warnings_action,
                'pydocstyle': show_docstring_warnings_action,
                'underline_errors': underline_errors}

        fixindentation_action = create_action(self, _("Fix indentation"),
                      tip=_("Replace tab characters by space characters"),
                      triggered=self.fix_indentation)

        gotoline_action = create_action(self, _("Go to line..."),
                                        icon=ima.icon('gotoline'),
                                        triggered=self.go_to_line,
                                        context=Qt.WidgetShortcut)
        self.register_shortcut(gotoline_action, context="Editor",
                               name="Go to line")

        workdir_action = create_action(self,
                _("Set console working directory"),
                icon=ima.icon('DirOpenIcon'),
                tip=_("Set current console (and file explorer) working "
                            "directory to current script directory"),
                triggered=self.__set_workdir)

        self.max_recent_action = create_action(self,
            _("Maximum number of recent files..."),
            triggered=self.change_max_recent_files)
        self.clear_recent_action = create_action(self,
            _("Clear this list"), tip=_("Clear recent files list"),
            triggered=self.clear_recent_files)

        # Fixes spyder-ide/spyder#6055.
        # See: https://bugreports.qt.io/browse/QTBUG-8596
        self.tab_navigation_actions = []
        if sys.platform == 'darwin':
            self.go_to_next_file_action = create_action(
                self,
                _("Go to next file"),
                shortcut=CONF.get_shortcut('editor', 'go to previous file'),
                triggered=self.go_to_next_file,
            )
            self.go_to_previous_file_action = create_action(
                self,
                _("Go to previous file"),
                shortcut=CONF.get_shortcut('editor', 'go to next file'),
                triggered=self.go_to_previous_file,
            )
            self.register_shortcut(
                self.go_to_next_file_action,
                context="Editor",
                name="Go to next file",
            )
            self.register_shortcut(
                self.go_to_previous_file_action,
                context="Editor",
                name="Go to previous file",
            )
            self.tab_navigation_actions = [
                MENU_SEPARATOR,
                self.go_to_previous_file_action,
                self.go_to_next_file_action,
            ]

        # ---- File menu/toolbar construction ----
        self.recent_file_menu = QMenu(_("Open &recent"), self)
        self.recent_file_menu.aboutToShow.connect(self.update_recent_file_menu)

        file_menu_actions = [
            self.new_action,
            MENU_SEPARATOR,
            self.open_action,
            self.open_last_closed_action,
            self.recent_file_menu,
            MENU_SEPARATOR,
            MENU_SEPARATOR,
            self.save_action,
            self.save_all_action,
            save_as_action,
            save_copy_as_action,
            self.revert_action,
            MENU_SEPARATOR,
            print_preview_action,
            self.print_action,
            MENU_SEPARATOR,
            self.close_action,
            self.close_all_action,
            MENU_SEPARATOR,
        ]

        self.main.file_menu_actions += file_menu_actions
        file_toolbar_actions = ([self.new_action, self.open_action,
                                self.save_action, self.save_all_action] +
                                self.main.file_toolbar_actions)

        self.main.file_toolbar_actions = file_toolbar_actions

        # ---- Find menu/toolbar construction ----
        self.main.search_menu_actions = [find_action,
                                         find_next_action,
                                         find_previous_action,
                                         replace_action]
        self.main.search_toolbar_actions = [find_action,
                                            find_next_action,
                                            replace_action]

        # ---- Edit menu/toolbar construction ----
        self.edit_menu_actions = [self.toggle_comment_action,
                                  blockcomment_action, unblockcomment_action,
                                  self.indent_action, self.unindent_action,
                                  self.text_uppercase_action,
                                  self.text_lowercase_action]
        self.main.edit_menu_actions += [MENU_SEPARATOR] + self.edit_menu_actions
        edit_toolbar_actions = [self.toggle_comment_action,
                                self.unindent_action, self.indent_action]
        self.main.edit_toolbar_actions += edit_toolbar_actions

        # ---- Search menu/toolbar construction ----
        self.main.search_menu_actions += [gotoline_action]
        self.main.search_toolbar_actions += [gotoline_action]

        # ---- Run menu/toolbar construction ----
        run_menu_actions = [run_action, run_cell_action,
                            run_cell_advance_action,
                            re_run_last_cell_action, MENU_SEPARATOR,
                            run_selected_action, re_run_action,
                            configure_action, MENU_SEPARATOR]
        self.main.run_menu_actions += run_menu_actions
        run_toolbar_actions = [run_action, run_cell_action,
                               run_cell_advance_action, run_selected_action,
                               re_run_action]
        self.main.run_toolbar_actions += run_toolbar_actions

        # ---- Debug menu/toolbar construction ----
        # NOTE: 'list_breakpoints' is used by the breakpoints
        # plugin to add its "List breakpoints" action to this
        # menu
        debug_menu_actions = [
            self.debug_action,
            self.debug_cell_action,
            self.debug_next_action,
            self.debug_step_action,
            self.debug_return_action,
            self.debug_continue_action,
            self.debug_exit_action,
            MENU_SEPARATOR,
            pdb_ignore_lib,
            pdb_execute_events,
            set_clear_breakpoint_action,
            set_cond_breakpoint_action,
            clear_all_breakpoints_action,
            'list_breakpoints',
            MENU_SEPARATOR,
            self.winpdb_action
        ]
        self.main.debug_menu_actions += debug_menu_actions
        debug_toolbar_actions = [
            self.debug_action,
            self.debug_next_action,
            self.debug_step_action,
            self.debug_return_action,
            self.debug_continue_action,
            self.debug_exit_action
        ]
        self.main.debug_toolbar_actions += debug_toolbar_actions

        # ---- Source menu/toolbar construction ----
        source_menu_actions = [
            showblanks_action,
            scrollpastend_action,
            showindentguides_action,
            show_classfunc_dropdown_action,
            show_codestyle_warnings_action,
            show_docstring_warnings_action,
            underline_errors,
            MENU_SEPARATOR,
            self.todo_list_action,
            self.warning_list_action,
            self.previous_warning_action,
            self.next_warning_action,
            MENU_SEPARATOR,
            self.previous_edit_cursor_action,
            self.previous_cursor_action,
            self.next_cursor_action,
            MENU_SEPARATOR,
            eol_menu,
            trailingspaces_action,
            fixindentation_action
        ]
        self.main.source_menu_actions += source_menu_actions

        source_toolbar_actions = [
            self.todo_list_action,
            self.warning_list_action,
            self.previous_warning_action,
            self.next_warning_action,
            MENU_SEPARATOR,
            self.previous_edit_cursor_action,
            self.previous_cursor_action,
            self.next_cursor_action
        ]
        self.main.source_toolbar_actions += source_toolbar_actions

        # ---- Dock widget and file dependent actions ----
        self.dock_toolbar_actions = (
            file_toolbar_actions +
            [MENU_SEPARATOR] +
            source_toolbar_actions +
            [MENU_SEPARATOR] +
            run_toolbar_actions +
            [MENU_SEPARATOR] +
            debug_toolbar_actions +
            [MENU_SEPARATOR] +
            edit_toolbar_actions
        )
        self.pythonfile_dependent_actions = [
            run_action,
            configure_action,
            set_clear_breakpoint_action,
            set_cond_breakpoint_action,
            self.debug_action,
            self.debug_cell_action,
            run_selected_action,
            run_cell_action,
            run_cell_advance_action,
            re_run_last_cell_action,
            blockcomment_action,
            unblockcomment_action,
            self.winpdb_action
        ]
        self.cythonfile_compatible_actions = [run_action, configure_action]
        self.file_dependent_actions = (
            self.pythonfile_dependent_actions +
            [
                self.save_action,
                save_as_action,
                save_copy_as_action,
                print_preview_action,
                self.print_action,
                self.save_all_action,
                gotoline_action,
                workdir_action,
                self.close_action,
                self.close_all_action,
                self.toggle_comment_action,
                self.revert_action,
                self.indent_action,
                self.unindent_action
            ]
        )
        self.stack_menu_actions = [gotoline_action, workdir_action]

        return self.file_dependent_actions

    def toggle_pdb_ignore_lib(self, checked):
        """"Set pdb_ignore_lib"""
        CONF.set('run', 'pdb_ignore_lib', checked)
        self.main.ipyconsole.set_pdb_ignore_lib()

    def toggle_pdb_execute_events(self, checked):
        """"Set pdb_execute_events"""
        CONF.set('run', 'pdb_execute_events', checked)
        self.main.ipyconsole.set_pdb_execute_events()

    def update_pdb_state(self, state, last_step):
        """Enable/disable debugging actions and handle pdb state change."""
        # Enable/disable actions taking into account debugging state:
        # self.debug_action.setEnabled(not state)
        # self.debug_cell_action.setEnabled(not state)
        # self.debug_next_action.setEnabled(state)
        # self.debug_step_action.setEnabled(state)
        # self.debug_return_action.setEnabled(state)
        # self.debug_continue_action.setEnabled(state)
        # self.debug_exit_action.setEnabled(state)
        current_editor = self.get_current_editor()
        if current_editor:
            current_editor.update_debugger_panel_state(state, last_step)

    def register_plugin(self):
        """Register plugin in Spyder's main window"""
        self.main.restore_scrollbar_position.connect(
            self.restore_scrollbar_position)
        self.main.console.edit_goto.connect(self.load)
        self.exec_in_extconsole.connect(self.main.execute_in_external_console)
        self.redirect_stdio.connect(self.main.redirect_internalshell_stdio)
        self.open_dir.connect(self.main.workingdirectory.chdir)
        self.set_help(self.main.help)
        if self.main.outlineexplorer is not None:
            self.set_outlineexplorer(self.main.outlineexplorer)
        editorstack = self.get_current_editorstack()
        if not editorstack.data:
            self.__load_temp_file()
        self.add_dockwidget()
        self.update_pdb_state(False, {})

        # Add modes to switcher
        self.switcher_manager = EditorSwitcherManager(
            self,
            self.main.switcher,
            lambda: self.get_current_editor(),
            lambda: self.get_current_editorstack(),
            section=self.get_plugin_title())

    def update_font(self):
        """Update font from Preferences"""
        font = self.get_font()
        color_scheme = self.get_color_scheme()
        for editorstack in self.editorstacks:
            editorstack.set_default_font(font, color_scheme)
            completion_size = CONF.get('main', 'completion/size')
            for finfo in editorstack.data:
                comp_widget = finfo.editor.completion_widget
                kite_call_to_action = finfo.editor.kite_call_to_action
                comp_widget.setup_appearance(completion_size, font)
                kite_call_to_action.setFont(font)

    def set_ancestor(self, ancestor):
        """
        Set ancestor of child widgets like the CompletionWidget.

        Needed to properly set position of the widget based on the correct
        parent/ancestor.

        See spyder-ide/spyder#11076
        """
        for editorstack in self.editorstacks:
            for finfo in editorstack.data:
                comp_widget = finfo.editor.completion_widget
                kite_call_to_action = finfo.editor.kite_call_to_action
                comp_widget.setParent(ancestor)
                kite_call_to_action.setParent(ancestor)

    def _create_checkable_action(self, text, conf_name, method=''):
        """Helper function to create a checkable action.

        Args:
            text (str): Text to be displayed in the action.
            conf_name (str): configuration setting associated with the
                action
            method (str): name of EditorStack class that will be used
                to update the changes in each editorstack.
        """
        def toogle(checked):
            self.switch_to_plugin()
            self._toggle_checkable_action(checked, method, conf_name)

        action = create_action(self, text, toggled=toogle)
        action.blockSignals(True)

        if conf_name not in ['pycodestyle', 'pydocstyle']:
            action.setChecked(self.get_option(conf_name))
        else:
            action.setChecked(CONF.get('lsp-server', conf_name))

        action.blockSignals(False)

        return action

    @Slot(bool, str, str)
    def _toggle_checkable_action(self, checked, method_name, conf_name):
        """
        Handle the toogle of a checkable action.

        Update editorstacks, PyLS and CONF.

        Args:
            checked (bool): State of the action.
            method_name (str): name of EditorStack class that will be used
                to update the changes in each editorstack.
            conf_name (str): configuration setting associated with the
                action.
        """
        if method_name:
            if self.editorstacks:
                for editorstack in self.editorstacks:
                    try:
                        method = getattr(editorstack, method_name)
                        method(checked)
                    except AttributeError as e:
                        logger.error(e, exc_info=True)
            self.set_option(conf_name, checked)
        else:
            if conf_name in ('pycodestyle', 'pydocstyle'):
                CONF.set('lsp-server', conf_name, checked)
            completions = self.main.completions
            completions.update_configuration()

    #------ Focus tabwidget
    def __get_focus_editorstack(self):
        fwidget = QApplication.focusWidget()
        if isinstance(fwidget, EditorStack):
            return fwidget
        else:
            for editorstack in self.editorstacks:
                if editorstack.isAncestorOf(fwidget):
                    return editorstack

    def set_last_focus_editorstack(self, editorwindow, editorstack):
        self.last_focus_editorstack[editorwindow] = editorstack
        self.last_focus_editorstack[None] = editorstack # very last editorstack

    def get_last_focus_editorstack(self, editorwindow=None):
        return self.last_focus_editorstack[editorwindow]

    def remove_last_focus_editorstack(self, editorstack):
        for editorwindow, widget in list(self.last_focus_editorstack.items()):
            if widget is editorstack:
                self.last_focus_editorstack[editorwindow] = None

    def save_focus_editorstack(self):
        editorstack = self.__get_focus_editorstack()
        if editorstack is not None:
            for win in [self]+self.editorwindows:
                if win.isAncestorOf(editorstack):
                    self.set_last_focus_editorstack(win, editorstack)

    # ------ Handling editorstacks
    def register_editorstack(self, editorstack):
        self.editorstacks.append(editorstack)
        self.register_widget_shortcuts(editorstack)

        if self.isAncestorOf(editorstack):
            # editorstack is a child of the Editor plugin
            self.set_last_focus_editorstack(self, editorstack)
            editorstack.set_closable( len(self.editorstacks) > 1 )
            if self.outlineexplorer is not None:
                editorstack.set_outlineexplorer(self.outlineexplorer.explorer)
            editorstack.set_find_widget(self.find_widget)
            editorstack.reset_statusbar.connect(self.readwrite_status.hide)
            editorstack.reset_statusbar.connect(self.encoding_status.hide)
            editorstack.reset_statusbar.connect(self.cursorpos_status.hide)
            editorstack.readonly_changed.connect(
                                        self.readwrite_status.update_readonly)
            editorstack.encoding_changed.connect(
                                         self.encoding_status.update_encoding)
            editorstack.sig_editor_cursor_position_changed.connect(
                                 self.cursorpos_status.update_cursor_position)
            editorstack.sig_refresh_eol_chars.connect(
                self.eol_status.update_eol)
            editorstack.current_file_changed.connect(
                self.vcs_status.update_vcs)
            editorstack.file_saved.connect(
                self.vcs_status.update_vcs_state)

        editorstack.set_help(self.help)
        editorstack.set_io_actions(self.new_action, self.open_action,
                                   self.save_action, self.revert_action)
        editorstack.set_tempfile_path(self.TEMPFILE_PATH)

        settings = (
            ('set_todolist_enabled',                'todo_list'),
            ('set_blanks_enabled',                  'blank_spaces'),
            ('set_underline_errors_enabled',        'underline_errors'),
            ('set_scrollpastend_enabled',           'scroll_past_end'),
            ('set_linenumbers_enabled',             'line_numbers'),
            ('set_edgeline_enabled',                'edge_line'),
            ('set_edgeline_columns',                'edge_line_columns'),
            ('set_indent_guides',                   'indent_guides'),
            ('set_focus_to_editor',                 'focus_to_editor'),
            ('set_run_cell_copy',                   'run_cell_copy'),
            ('set_close_parentheses_enabled',       'close_parentheses'),
            ('set_close_quotes_enabled',            'close_quotes'),
            ('set_add_colons_enabled',              'add_colons'),
            ('set_auto_unindent_enabled',           'auto_unindent'),
            ('set_indent_chars',                    'indent_chars'),
            ('set_tab_stop_width_spaces',           'tab_stop_width_spaces'),
            ('set_wrap_enabled',                    'wrap'),
            ('set_tabmode_enabled',                 'tab_always_indent'),
            ('set_stripmode_enabled',               'strip_trailing_spaces_on_modify'),
            ('set_intelligent_backspace_enabled',   'intelligent_backspace'),
            ('set_automatic_completions_enabled',   'automatic_completions'),
            ('set_automatic_completions_after_chars',
             'automatic_completions_after_chars'),
            ('set_automatic_completions_after_ms',
             'automatic_completions_after_ms'),
            ('set_completions_hint_enabled',        'completions_hint'),
            ('set_completions_hint_after_ms',
             'completions_hint_after_ms'),
            ('set_highlight_current_line_enabled',  'highlight_current_line'),
            ('set_highlight_current_cell_enabled',  'highlight_current_cell'),
            ('set_occurrence_highlighting_enabled',  'occurrence_highlighting'),
            ('set_occurrence_highlighting_timeout',  'occurrence_highlighting/timeout'),
            ('set_checkeolchars_enabled',           'check_eol_chars'),
            ('set_tabbar_visible',                  'show_tab_bar'),
            ('set_classfunc_dropdown_visible',      'show_class_func_dropdown'),
            ('set_always_remove_trailing_spaces',   'always_remove_trailing_spaces'),
            ('set_convert_eol_on_save',             'convert_eol_on_save'),
            ('set_convert_eol_on_save_to',          'convert_eol_on_save_to'),
                    )

        for method, setting in settings:
            getattr(editorstack, method)(self.get_option(setting))

        editorstack.set_help_enabled(CONF.get('help', 'connect/editor'))
        editorstack.set_hover_hints_enabled(CONF.get('lsp-server',
                                                     'enable_hover_hints'))
        color_scheme = self.get_color_scheme()
        editorstack.set_default_font(self.get_font(), color_scheme)

        editorstack.starting_long_process.connect(self.starting_long_process)
        editorstack.ending_long_process.connect(self.ending_long_process)

        # Redirect signals
        editorstack.sig_option_changed.connect(self.sig_option_changed)
        editorstack.redirect_stdio.connect(
                                 lambda state: self.redirect_stdio.emit(state))
        editorstack.exec_in_extconsole.connect(
                                    lambda text, option:
                                    self.exec_in_extconsole.emit(text, option))
        editorstack.run_cell_in_ipyclient.connect(
            lambda code, cell_name, filename, run_cell_copy:
            self.run_cell_in_ipyclient.emit(code, cell_name, filename,
                                            run_cell_copy))
        editorstack.debug_cell_in_ipyclient.connect(
            lambda code, cell_name, filename, run_cell_copy:
            self.debug_cell_in_ipyclient.emit(code, cell_name, filename,
                                              run_cell_copy))
        editorstack.update_plugin_title.connect(
                                   lambda: self.sig_update_plugin_title.emit())
        editorstack.editor_focus_changed.connect(self.save_focus_editorstack)
        editorstack.editor_focus_changed.connect(self.main.plugin_focus_changed)
        editorstack.editor_focus_changed.connect(self.sig_editor_focus_changed)
        editorstack.zoom_in.connect(lambda: self.zoom(1))
        editorstack.zoom_out.connect(lambda: self.zoom(-1))
        editorstack.zoom_reset.connect(lambda: self.zoom(0))
        editorstack.sig_open_file.connect(self.report_open_file)
        editorstack.sig_new_file.connect(lambda s: self.new(text=s))
        editorstack.sig_new_file[()].connect(self.new)
        editorstack.sig_close_file.connect(self.close_file_in_all_editorstacks)
        editorstack.file_saved.connect(self.file_saved_in_editorstack)
        editorstack.file_renamed_in_data.connect(
                                      self.file_renamed_in_data_in_editorstack)
        editorstack.opened_files_list_changed.connect(
                                                self.opened_files_list_changed)
        editorstack.active_languages_stats.connect(
            self.update_active_languages)
        editorstack.sig_go_to_definition.connect(
            lambda fname, line, col: self.load(
                fname, line, start_column=col))
        editorstack.sig_perform_completion_request.connect(
            self.send_completion_request)
        editorstack.todo_results_changed.connect(self.todo_results_changed)
        editorstack.update_code_analysis_actions.connect(
            self.update_code_analysis_actions)
        editorstack.update_code_analysis_actions.connect(
            self.update_todo_actions)
        editorstack.refresh_file_dependent_actions.connect(
                                           self.refresh_file_dependent_actions)
        editorstack.refresh_save_all_action.connect(self.refresh_save_all_action)
        editorstack.sig_refresh_eol_chars.connect(self.refresh_eol_chars)
        editorstack.sig_breakpoints_saved.connect(self.breakpoints_saved)
        editorstack.text_changed_at.connect(self.text_changed_at)
        editorstack.current_file_changed.connect(self.current_file_changed)
        editorstack.plugin_load.connect(self.load)
        editorstack.plugin_load[()].connect(self.load)
        editorstack.edit_goto.connect(self.load)
        editorstack.sig_save_as.connect(self.save_as)
        editorstack.sig_prev_edit_pos.connect(self.go_to_last_edit_location)
        editorstack.sig_prev_cursor.connect(self.go_to_previous_cursor_position)
        editorstack.sig_next_cursor.connect(self.go_to_next_cursor_position)
        editorstack.sig_prev_warning.connect(self.go_to_previous_warning)
        editorstack.sig_next_warning.connect(self.go_to_next_warning)
        editorstack.sig_save_bookmark.connect(self.save_bookmark)
        editorstack.sig_load_bookmark.connect(self.load_bookmark)
        editorstack.sig_save_bookmarks.connect(self.save_bookmarks)

        # Register editorstack's autosave component with plugin's autosave
        # component
        self.autosave.register_autosave_for_stack(editorstack.autosave)

    def unregister_editorstack(self, editorstack):
        """Removing editorstack only if it's not the last remaining"""
        self.remove_last_focus_editorstack(editorstack)
        if len(self.editorstacks) > 1:
            index = self.editorstacks.index(editorstack)
            self.editorstacks.pop(index)
            return True
        else:
            # editorstack was not removed!
            return False

    def clone_editorstack(self, editorstack):
        editorstack.clone_from(self.editorstacks[0])
        for finfo in editorstack.data:
            self.register_widget_shortcuts(finfo.editor)

    @Slot(str, str)
    def close_file_in_all_editorstacks(self, editorstack_id_str, filename):
        for editorstack in self.editorstacks:
            if str(id(editorstack)) != editorstack_id_str:
                editorstack.blockSignals(True)
                index = editorstack.get_index_from_filename(filename)
                editorstack.close_file(index, force=True)
                editorstack.blockSignals(False)

    @Slot(str, str, str)
    def file_saved_in_editorstack(self, editorstack_id_str,
                                  original_filename, filename):
        """A file was saved in editorstack, this notifies others"""
        for editorstack in self.editorstacks:
            if str(id(editorstack)) != editorstack_id_str:
                editorstack.file_saved_in_other_editorstack(original_filename,
                                                            filename)

    @Slot(str, str, str)
    def file_renamed_in_data_in_editorstack(self, editorstack_id_str,
                                            original_filename, filename):
        """A file was renamed in data in editorstack, this notifies others"""
        for editorstack in self.editorstacks:
            if str(id(editorstack)) != editorstack_id_str:
                editorstack.rename_in_data(original_filename, filename)

    #------ Handling editor windows
    def setup_other_windows(self):
        """Setup toolbars and menus for 'New window' instances"""

        self.toolbar_list = ((_("File toolbar"), "file_toolbar",
                              self.main.file_toolbar_actions),
                             (_("Search toolbar"), "search_toolbar",
                              self.main.search_menu_actions),
                             (_("Source toolbar"), "source_toolbar",
                              self.main.source_toolbar_actions),
                             (_("Run toolbar"), "run_toolbar",
                              self.main.run_toolbar_actions),
                             (_("Debug toolbar"), "debug_toolbar",
                              self.main.debug_toolbar_actions),
                             (_("Edit toolbar"), "edit_toolbar",
                              self.main.edit_toolbar_actions))
        self.menu_list = ((_("&File"), self.main.file_menu_actions),
                          (_("&Edit"), self.main.edit_menu_actions),
                          (_("&Search"), self.main.search_menu_actions),
                          (_("Sour&ce"), self.main.source_menu_actions),
                          (_("&Run"), self.main.run_menu_actions),
                          (_("&Tools"), self.main.tools_menu_actions),
                          (_("&View"), []),
                          (_("&Help"), self.main.help_menu_actions))
        # Create pending new windows:
        for layout_settings in self.editorwindows_to_be_created:
            win = self.create_new_window()
            win.set_layout_settings(layout_settings)

    def switch_to_plugin(self):
        """
        Reimplemented method to deactivate shortcut when
        opening a new window.
        """
        if not self.editorwindows:
            super(Editor, self).switch_to_plugin()

    def create_new_window(self):
        oe_options = self.outlineexplorer.explorer.get_options()
        window = EditorMainWindow(
            self, self.stack_menu_actions, self.toolbar_list, self.menu_list,
            outline_explorer_options=oe_options)
        window.add_toolbars_to_menu("&View", window.get_toolbars())
        window.load_toolbars()
        window.resize(self.size())
        window.show()
        window.editorwidget.editorsplitter.editorstack.new_window = True
        self.register_editorwindow(window)
        window.destroyed.connect(lambda: self.unregister_editorwindow(window))
        return window

    def register_editorwindow(self, window):
        self.editorwindows.append(window)

    def unregister_editorwindow(self, window):
        self.editorwindows.pop(self.editorwindows.index(window))


    #------ Accessors
    def get_filenames(self):
        return [finfo.filename for finfo in self.editorstacks[0].data]

    def get_filename_index(self, filename):
        return self.editorstacks[0].has_filename(filename)

    def get_current_editorstack(self, editorwindow=None):
        if self.editorstacks is not None:
            if len(self.editorstacks) == 1:
                editorstack = self.editorstacks[0]
            else:
                editorstack = self.__get_focus_editorstack()
                if editorstack is None or editorwindow is not None:
                    editorstack = self.get_last_focus_editorstack(editorwindow)
                    if editorstack is None:
                        editorstack = self.editorstacks[0]
            return editorstack

    def get_current_editor(self):
        editorstack = self.get_current_editorstack()
        if editorstack is not None:
            return editorstack.get_current_editor()

    def get_current_finfo(self):
        editorstack = self.get_current_editorstack()
        if editorstack is not None:
            return editorstack.get_current_finfo()

    def get_current_filename(self):
        editorstack = self.get_current_editorstack()
        if editorstack is not None:
            return editorstack.get_current_filename()

    def is_file_opened(self, filename=None):
        return self.editorstacks[0].is_file_opened(filename)

    def set_current_filename(self, filename, editorwindow=None, focus=True):
        """Set focus to *filename* if this file has been opened.

        Return the editor instance associated to *filename*.
        """
        editorstack = self.get_current_editorstack(editorwindow)
        return editorstack.set_current_filename(filename, focus)

    def set_path(self):
        # TODO: Fix this
        for finfo in self.editorstacks[0].data:
            finfo.path = self.main.get_spyder_pythonpath()
        #if self.introspector:
        #    self.introspector.change_extra_path(
        #            self.main.get_spyder_pythonpath())

    #------ Refresh methods
    def refresh_file_dependent_actions(self):
        """Enable/disable file dependent actions
        (only if dockwidget is visible)"""
        if self.dockwidget and self.dockwidget.isVisible():
            enable = self.get_current_editor() is not None
            for action in self.file_dependent_actions:
                action.setEnabled(enable)

    def refresh_save_all_action(self):
        """Enable 'Save All' if there are files to be saved"""
        editorstack = self.get_current_editorstack()
        if editorstack:
            state = any(finfo.editor.document().isModified() or finfo.newly_created
                        for finfo in editorstack.data)
            self.save_all_action.setEnabled(state)

    def update_warning_menu(self):
        """Update warning list menu"""
        editor = self.get_current_editor()
        check_results = editor.get_current_warnings()
        self.warning_menu.clear()
        filename = self.get_current_filename()
        for message, line_number in check_results:
            error = 'syntax' in message
            text = message[:1].upper() + message[1:]
            icon = ima.icon('error') if error else ima.icon('warning')
            slot = lambda _checked, _l=line_number: self.load(filename, goto=_l)
            action = create_action(self, text=text, icon=icon, triggered=slot)
            self.warning_menu.addAction(action)

    def update_todo_menu(self):
        """Update todo list menu"""
        editorstack = self.get_current_editorstack()
        results = editorstack.get_todo_results()
        self.todo_menu.clear()
        filename = self.get_current_filename()
        for text, line0 in results:
            icon = ima.icon('todo')
            slot = lambda _checked, _l=line0: self.load(filename, goto=_l)
            action = create_action(self, text=text, icon=icon, triggered=slot)
            self.todo_menu.addAction(action)
        self.update_todo_actions()

    def todo_results_changed(self):
        """
        Synchronize todo results between editorstacks
        Refresh todo list navigation buttons
        """
        editorstack = self.get_current_editorstack()
        results = editorstack.get_todo_results()
        index = editorstack.get_stack_index()
        if index != -1:
            filename = editorstack.data[index].filename
            for other_editorstack in self.editorstacks:
                if other_editorstack is not editorstack:
                    other_editorstack.set_todo_results(filename, results)
        self.update_todo_actions()

    def refresh_eol_chars(self, os_name):
        os_name = to_text_string(os_name)
        self.__set_eol_chars = False
        if os_name == 'nt':
            self.win_eol_action.setChecked(True)
        elif os_name == 'posix':
            self.linux_eol_action.setChecked(True)
        else:
            self.mac_eol_action.setChecked(True)
        self.__set_eol_chars = True

    #------ Slots
    def opened_files_list_changed(self):
        """
        Opened files list has changed:
        --> open/close file action
        --> modification ('*' added to title)
        --> current edited file has changed
        """
        # Refresh Python file dependent actions:
        editor = self.get_current_editor()
        if editor:
            python_enable = editor.is_python()
            cython_enable = python_enable or (
                programs.is_module_installed('Cython') and editor.is_cython())
            for action in self.pythonfile_dependent_actions:
                if action in self.cythonfile_compatible_actions:
                    enable = cython_enable
                else:
                    enable = python_enable
                if action is self.winpdb_action:
                    action.setEnabled(enable and WINPDB_PATH is not None)
                else:
                    action.setEnabled(enable)
            self.open_file_update.emit(self.get_current_filename())

    def update_code_analysis_actions(self):
        """Update actions in the warnings menu."""
        editor = self.get_current_editor()
        # To fix an error at startup
        if editor is None:
            return
        results = editor.get_current_warnings()
        # Update code analysis actions
        state = results is not None and len(results)
        for action in (self.warning_list_action, self.previous_warning_action,
                       self.next_warning_action):
            if state is not None:
                action.setEnabled(state)

    def update_todo_actions(self):
        editorstack = self.get_current_editorstack()
        results = editorstack.get_todo_results()
        state = (self.get_option('todo_list') and
                 results is not None and len(results))
        if state is not None:
            self.todo_list_action.setEnabled(state)

    def rehighlight_cells(self):
        """Rehighlight cells of current editor"""
        editor = self.get_current_editor()
        editor.rehighlight_cells()
        QApplication.processEvents()

    @Slot(set)
    def update_active_languages(self, languages):
        self.main.completions.update_client_status(languages)


    # ------ Bookmarks
    def save_bookmarks(self, filename, bookmarks):
        """Receive bookmark changes and save them."""
        filename = to_text_string(filename)
        bookmarks = to_text_string(bookmarks)
        filename = osp.normpath(osp.abspath(filename))
        bookmarks = eval(bookmarks)
        save_bookmarks(filename, bookmarks)

    #------ File I/O
    def __load_temp_file(self):
        """Load temporary file from a text file in user home directory"""
        if not osp.isfile(self.TEMPFILE_PATH):
            # Creating temporary file
            default = ['# -*- coding: utf-8 -*-',
                       '"""', _("Spyder Editor"), '',
                       _("This is a temporary script file."),
                       '"""', '', '']
            text = os.linesep.join([encoding.to_unicode(qstr)
                                    for qstr in default])
            try:
                encoding.write(to_text_string(text), self.TEMPFILE_PATH,
                               'utf-8')
            except EnvironmentError:
                self.new()
                return

        self.load(self.TEMPFILE_PATH)

    @Slot()
    def __set_workdir(self):
        """Set current script directory as working directory"""
        fname = self.get_current_filename()
        if fname is not None:
            directory = osp.dirname(osp.abspath(fname))
            self.open_dir.emit(directory)

    def __add_recent_file(self, fname):
        """Add to recent file list"""
        if fname is None:
            return
        if fname in self.recent_files:
            self.recent_files.remove(fname)
        self.recent_files.insert(0, fname)
        if len(self.recent_files) > self.get_option('max_recent_files'):
            self.recent_files.pop(-1)

    def _clone_file_everywhere(self, finfo):
        """Clone file (*src_editor* widget) in all editorstacks
        Cloning from the first editorstack in which every single new editor
        is created (when loading or creating a new file)"""
        for editorstack in self.editorstacks[1:]:
            editor = editorstack.clone_editor_from(finfo, set_current=False)
            self.register_widget_shortcuts(editor)


    @Slot()
    @Slot(str)
    def new(self, fname=None, editorstack=None, text=None):
        """
        Create a new file - Untitled

        fname=None --> fname will be 'untitledXX.py' but do not create file
        fname=<basestring> --> create file
        """
        # If no text is provided, create default content
        empty = False
        try:
            if text is None:
                default_content = True
                text, enc = encoding.read(self.TEMPLATE_PATH)
                enc_match = re.search(r'-*- coding: ?([a-z0-9A-Z\-]*) -*-',
                                      text)
                if enc_match:
                    enc = enc_match.group(1)
                # Initialize template variables
                # Windows
                username = encoding.to_unicode_from_fs(
                                os.environ.get('USERNAME', ''))
                # Linux, Mac OS X
                if not username:
                    username = encoding.to_unicode_from_fs(
                                   os.environ.get('USER', '-'))
                VARS = {
                    'date': time.ctime(),
                    'username': username,
                }
                try:
                    text = text % VARS
                except Exception:
                    pass
            else:
                default_content = False
                enc = encoding.read(self.TEMPLATE_PATH)[1]
        except (IOError, OSError):
            text = ''
            enc = 'utf-8'
            default_content = True
            empty = True

        create_fname = lambda n: to_text_string(_("untitled")) + ("%d.py" % n)
        # Creating editor widget
        if editorstack is None:
            current_es = self.get_current_editorstack()
        else:
            current_es = editorstack
        created_from_here = fname is None
        if created_from_here:
            while True:
                fname = create_fname(self.untitled_num)
                self.untitled_num += 1
                if not osp.isfile(fname):
                    break
            basedir = getcwd_or_home()

            if self.main.projects.get_active_project() is not None:
                basedir = self.main.projects.get_active_project_path()
            else:
                c_fname = self.get_current_filename()
                if c_fname is not None and c_fname != self.TEMPFILE_PATH:
                    basedir = osp.dirname(c_fname)
            fname = osp.abspath(osp.join(basedir, fname))
        else:
            # QString when triggered by a Qt signal
            fname = osp.abspath(to_text_string(fname))
            index = current_es.has_filename(fname)
            if index is not None and not current_es.close_file(index):
                return

        # Creating the editor widget in the first editorstack (the one that
        # can't be destroyed), then cloning this editor widget in all other
        # editorstacks:
        finfo = self.editorstacks[0].new(fname, enc, text, default_content,
                                         empty)
        finfo.path = self.main.get_spyder_pythonpath()
        self._clone_file_everywhere(finfo)
        current_editor = current_es.set_current_filename(finfo.filename)
        self.register_widget_shortcuts(current_editor)
        if not created_from_here:
            self.save(force=True)

    def edit_template(self):
        """Edit new file template"""
        self.load(self.TEMPLATE_PATH)

    def update_recent_file_menu(self):
        """Update recent file menu"""
        recent_files = []
        for fname in self.recent_files:
            if osp.isfile(fname):
                recent_files.append(fname)
        self.recent_file_menu.clear()
        if recent_files:
            for fname in recent_files:
                action = create_action(
                    self, fname,
                    icon=ima.get_icon_by_extension_or_type(
                        fname, scale_factor=1.0),
                    triggered=self.load)
                action.setData(to_qvariant(fname))
                self.recent_file_menu.addAction(action)
        self.clear_recent_action.setEnabled(len(recent_files) > 0)
        add_actions(self.recent_file_menu, (None, self.max_recent_action,
                                            self.clear_recent_action))

    @Slot()
    def clear_recent_files(self):
        """Clear recent files list"""
        self.recent_files = []

    @Slot()
    def change_max_recent_files(self):
        "Change max recent files entries"""
        editorstack = self.get_current_editorstack()
        mrf, valid = QInputDialog.getInt(editorstack, _('Editor'),
                               _('Maximum number of recent files'),
                               self.get_option('max_recent_files'), 1, 35)
        if valid:
            self.set_option('max_recent_files', mrf)

    @Slot()
    @Slot(str)
    @Slot(str, int, str)
    @Slot(str, int, str, object)
    def load(self, filenames=None, goto=None, word='',
             editorwindow=None, processevents=True, start_column=None,
             set_focus=True, add_where='end'):
        """
        Load a text file
        editorwindow: load in this editorwindow (useful when clicking on
        outline explorer with multiple editor windows)
        processevents: determines if processEvents() should be called at the
        end of this method (set to False to prevent keyboard events from
        creeping through to the editor during debugging)
        """
        # Switch to editor before trying to load a file
        try:
            self.switch_to_plugin()
        except AttributeError:
            pass

        editor0 = self.get_current_editor()
        if editor0 is not None:
            position0 = editor0.get_position('cursor')
            filename0 = self.get_current_filename()
        else:
            position0, filename0 = None, None
        if not filenames:
            # Recent files action
            action = self.sender()
            if isinstance(action, QAction):
                filenames = from_qvariant(action.data(), to_text_string)
        if not filenames:
            basedir = getcwd_or_home()
            if self.edit_filetypes is None:
                self.edit_filetypes = get_edit_filetypes()
            if self.edit_filters is None:
                self.edit_filters = get_edit_filters()

            c_fname = self.get_current_filename()
            if c_fname is not None and c_fname != self.TEMPFILE_PATH:
                basedir = osp.dirname(c_fname)
            self.redirect_stdio.emit(False)
            parent_widget = self.get_current_editorstack()
            if filename0 is not None:
                selectedfilter = get_filter(self.edit_filetypes,
                                            osp.splitext(filename0)[1])
            else:
                selectedfilter = ''
            if not running_under_pytest():
                filenames, _sf = getopenfilenames(
                                    parent_widget,
                                    _("Open file"), basedir,
                                    self.edit_filters,
                                    selectedfilter=selectedfilter,
                                    options=QFileDialog.HideNameFilterDetails)
            else:
                # Use a Qt (i.e. scriptable) dialog for pytest
                dialog = QFileDialog(parent_widget, _("Open file"),
                                     options=QFileDialog.DontUseNativeDialog)
                if dialog.exec_():
                    filenames = dialog.selectedFiles()
            self.redirect_stdio.emit(True)
            if filenames:
                filenames = [osp.normpath(fname) for fname in filenames]
            else:
                return

        focus_widget = QApplication.focusWidget()
        if self.editorwindows and not self.dockwidget.isVisible():
            # We override the editorwindow variable to force a focus on
            # the editor window instead of the hidden editor dockwidget.
            # See spyder-ide/spyder#5742.
            if editorwindow not in self.editorwindows:
                editorwindow = self.editorwindows[0]
            editorwindow.setFocus()
            editorwindow.raise_()
        elif (self.dockwidget and not self._ismaximized
              and not self.dockwidget.isAncestorOf(focus_widget)
              and not isinstance(focus_widget, CodeEditor)):
            self.switch_to_plugin()

        def _convert(fname):
            fname = osp.abspath(encoding.to_unicode_from_fs(fname))
            if os.name == 'nt' and len(fname) >= 2 and fname[1] == ':':
                fname = fname[0].upper()+fname[1:]
            return fname

        if hasattr(filenames, 'replaceInStrings'):
            # This is a QStringList instance (PyQt API #1), converting to list:
            filenames = list(filenames)
        if not isinstance(filenames, list):
            filenames = [_convert(filenames)]
        else:
            filenames = [_convert(fname) for fname in list(filenames)]
        if isinstance(goto, int):
            goto = [goto]
        elif goto is not None and len(goto) != len(filenames):
            goto = None

        for index, filename in enumerate(filenames):
            # -- Do not open an already opened file
            focus = set_focus and index == 0
            current_editor = self.set_current_filename(filename,
                                                       editorwindow,
                                                       focus=focus)
            if current_editor is None:
                # -- Not a valid filename:
                if not osp.isfile(filename):
                    continue
                # --
                current_es = self.get_current_editorstack(editorwindow)
                # Creating the editor widget in the first editorstack
                # (the one that can't be destroyed), then cloning this
                # editor widget in all other editorstacks:
                finfo = self.editorstacks[0].load(
                    filename, set_current=False, add_where=add_where,
                    processevents=processevents)
                finfo.path = self.main.get_spyder_pythonpath()
                self._clone_file_everywhere(finfo)
                current_editor = current_es.set_current_filename(filename,
                                                                 focus=focus)
                current_editor.debugger.load_breakpoints()
                current_editor.set_bookmarks(load_bookmarks(filename))
                self.register_widget_shortcuts(current_editor)
                current_es.analyze_script()
                self.__add_recent_file(filename)
            if goto is not None: # 'word' is assumed to be None as well
                current_editor.go_to_line(goto[index], word=word,
                                          start_column=start_column)
                position = current_editor.get_position('cursor')
                self.cursor_moved(filename0, position0, filename, position)
            current_editor.clearFocus()
            current_editor.setFocus()
            current_editor.window().raise_()
            if processevents:
                QApplication.processEvents()
            else:
                # processevents is false only when calling from debugging
                current_editor.sig_debug_stop.emit(goto[index])
                current_sw = self.main.ipyconsole.get_current_shellwidget()
                current_sw.sig_prompt_ready.connect(
                    current_editor.sig_debug_stop[()].emit)
                current_pdb_state = self.main.ipyconsole.get_pdb_state()
                pdb_last_step = self.main.ipyconsole.get_pdb_last_step()
                self.update_pdb_state(current_pdb_state, pdb_last_step)

    @Slot()
    def print_file(self):
        """Print current file"""
        editor = self.get_current_editor()
        filename = self.get_current_filename()
        printer = Printer(mode=QPrinter.HighResolution,
                          header_font=self.get_font())
        printDialog = QPrintDialog(printer, editor)
        if editor.has_selected_text():
            printDialog.setOption(QAbstractPrintDialog.PrintSelection, True)
        self.redirect_stdio.emit(False)
        answer = printDialog.exec_()
        self.redirect_stdio.emit(True)
        if answer == QDialog.Accepted:
            self.starting_long_process(_("Printing..."))
            printer.setDocName(filename)
            editor.print_(printer)
            self.ending_long_process()

    @Slot()
    def print_preview(self):
        """Print preview for current file"""
        from qtpy.QtPrintSupport import QPrintPreviewDialog

        editor = self.get_current_editor()
        printer = Printer(mode=QPrinter.HighResolution,
                          header_font=self.get_font())
        preview = QPrintPreviewDialog(printer, self)
        preview.setWindowFlags(Qt.Window)
        preview.paintRequested.connect(lambda printer: editor.print_(printer))
        self.redirect_stdio.emit(False)
        preview.exec_()
        self.redirect_stdio.emit(True)

    def can_close_file(self, filename=None):
        """
        Check if a file can be closed taking into account debugging state.
        """
        debugging = self.main.ipyconsole.get_pdb_state()
        last_pdb_step = self.main.ipyconsole.get_pdb_last_step()
        can_close = True
        if debugging and 'fname' in last_pdb_step and filename:
            if osp.normcase(last_pdb_step['fname']) == osp.normcase(filename):
                can_close = False
        elif debugging:
            can_close = False
        return can_close

    @Slot()
    def close_file(self):
        """Close current file"""
        filename = self.get_current_filename()
        if self.can_close_file(filename=filename):
            editorstack = self.get_current_editorstack()
            editorstack.close_file()

    @Slot()
    def close_all_files(self):
        """Close all opened scripts"""
        self.editorstacks[0].close_all_files()

    @Slot()
    def save(self, index=None, force=False):
        """Save file"""
        editorstack = self.get_current_editorstack()
        return editorstack.save(index=index, force=force)

    @Slot()
    def save_as(self):
        """Save *as* the currently edited file"""
        editorstack = self.get_current_editorstack()
        if editorstack.save_as():
            fname = editorstack.get_current_filename()
            self.__add_recent_file(fname)

    @Slot()
    def save_copy_as(self):
        """Save *copy as* the currently edited file"""
        editorstack = self.get_current_editorstack()
        editorstack.save_copy_as()

    @Slot()
    def save_all(self, save_new_files=True):
        """Save all opened files"""
        self.get_current_editorstack().save_all(save_new_files=save_new_files)

    @Slot()
    def revert(self):
        """Revert the currently edited file from disk"""
        editorstack = self.get_current_editorstack()
        editorstack.revert()

    @Slot()
    def find(self):
        """Find slot"""
        editorstack = self.get_current_editorstack()
        editorstack.find_widget.show()
        editorstack.find_widget.search_text.setFocus()

    @Slot()
    def find_next(self):
        """Fnd next slot"""
        editorstack = self.get_current_editorstack()
        editorstack.find_widget.find_next()

    @Slot()
    def find_previous(self):
        """Find previous slot"""
        editorstack = self.get_current_editorstack()
        editorstack.find_widget.find_previous()

    @Slot()
    def replace(self):
        """Replace slot"""
        editorstack = self.get_current_editorstack()
        editorstack.find_widget.show_replace()

    def open_last_closed(self):
        """ Reopens the last closed tab."""
        editorstack = self.get_current_editorstack()
        last_closed_files = editorstack.get_last_closed_files()
        if (len(last_closed_files) > 0):
            file_to_open = last_closed_files[0]
            last_closed_files.remove(file_to_open)
            editorstack.set_last_closed_files(last_closed_files)
            self.load(file_to_open)

    #------ Explorer widget
    def close_file_from_name(self, filename):
        """Close file from its name"""
        filename = osp.abspath(to_text_string(filename))
        index = self.editorstacks[0].has_filename(filename)
        if index is not None:
            self.editorstacks[0].close_file(index)

    def removed(self, filename):
        """File was removed in file explorer widget or in project explorer"""
        self.close_file_from_name(filename)

    def removed_tree(self, dirname):
        """Directory was removed in project explorer widget"""
        dirname = osp.abspath(to_text_string(dirname))
        for fname in self.get_filenames():
            if osp.abspath(fname).startswith(dirname):
                self.close_file_from_name(fname)

    def renamed(self, source, dest):
        """
        Propagate file rename to editor stacks and autosave component.

        This function is called when a file is renamed in the file explorer
        widget or the project explorer. The file may not be opened in the
        editor.
        """
        filename = osp.abspath(to_text_string(source))
        index = self.editorstacks[0].has_filename(filename)
        if index is not None:
            for editorstack in self.editorstacks:
                editorstack.rename_in_data(filename,
                                           new_filename=to_text_string(dest))
            self.editorstacks[0].autosave.file_renamed(
                filename, to_text_string(dest))

    def renamed_tree(self, source, dest):
        """Directory was renamed in file explorer or in project explorer."""
        dirname = osp.abspath(to_text_string(source))
        tofile = to_text_string(dest)
        for fname in self.get_filenames():
            if osp.abspath(fname).startswith(dirname):
                new_filename = fname.replace(dirname, tofile)
                self.renamed(source=fname, dest=new_filename)

    #------ Source code
    @Slot()
    def indent(self):
        """Indent current line or selection"""
        editor = self.get_current_editor()
        if editor is not None:
            editor.indent()

    @Slot()
    def unindent(self):
        """Unindent current line or selection"""
        editor = self.get_current_editor()
        if editor is not None:
            editor.unindent()

    @Slot()
    def text_uppercase (self):
        """Change current line or selection to uppercase."""
        editor = self.get_current_editor()
        if editor is not None:
            editor.transform_to_uppercase()

    @Slot()
    def text_lowercase(self):
        """Change current line or selection to lowercase."""
        editor = self.get_current_editor()
        if editor is not None:
            editor.transform_to_lowercase()

    @Slot()
    def toggle_comment(self):
        """Comment current line or selection"""
        editor = self.get_current_editor()
        if editor is not None:
            editor.toggle_comment()

    @Slot()
    def blockcomment(self):
        """Block comment current line or selection"""
        editor = self.get_current_editor()
        if editor is not None:
            editor.blockcomment()

    @Slot()
    def unblockcomment(self):
        """Un-block comment current line or selection"""
        editor = self.get_current_editor()
        if editor is not None:
            editor.unblockcomment()
    @Slot()
    def go_to_next_todo(self):
        self.switch_to_plugin()
        editor = self.get_current_editor()
        position = editor.go_to_next_todo()
        filename = self.get_current_filename()
        self.add_cursor_position_to_history(filename, position)

    @Slot()
    def go_to_next_warning(self):
        self.switch_to_plugin()
        editor = self.get_current_editor()
        position = editor.go_to_next_warning()
        filename = self.get_current_filename()
        self.add_cursor_position_to_history(filename, position)

    @Slot()
    def go_to_previous_warning(self):
        self.switch_to_plugin()
        editor = self.get_current_editor()
        position = editor.go_to_previous_warning()
        filename = self.get_current_filename()
        self.add_cursor_position_to_history(filename, position)

    @Slot()
    def run_winpdb(self):
        """Run winpdb to debug current file"""
        if self.save():
            fname = self.get_current_filename()
            runconf = get_run_configuration(fname)
            if runconf is None:
                args = []
                wdir = None
            else:
                args = runconf.get_arguments().split()
                wdir = runconf.get_working_directory()
            # Handle the case where wdir comes back as an empty string
            # when the working directory dialog checkbox is unchecked.
            # (subprocess "cwd" default is None, so empty str
            # must be changed to None in this case.)
            programs.run_program(WINPDB_PATH, [fname] + args, cwd=wdir or None)

    def toggle_eol_chars(self, os_name, checked):
        if checked:
            editor = self.get_current_editor()
            if self.__set_eol_chars:
                self.switch_to_plugin()
                editor.set_eol_chars(sourcecode.get_eol_chars_from_os_name(os_name))

    @Slot()
    def remove_trailing_spaces(self):
        self.switch_to_plugin()
        editorstack = self.get_current_editorstack()
        editorstack.remove_trailing_spaces()

    @Slot()
    def fix_indentation(self):
        self.switch_to_plugin()
        editorstack = self.get_current_editorstack()
        editorstack.fix_indentation()

    #------ Cursor position history management
    def update_cursorpos_actions(self):
        self.previous_edit_cursor_action.setEnabled(
                                        self.last_edit_cursor_pos is not None)
        self.previous_cursor_action.setEnabled(
               self.cursor_pos_index is not None and self.cursor_pos_index > 0)
        self.next_cursor_action.setEnabled(self.cursor_pos_index is not None \
                    and self.cursor_pos_index < len(self.cursor_pos_history)-1)

    def add_cursor_position_to_history(self, filename, position, fc=False):
        if self.__ignore_cursor_position:
            return
        for index, (fname, pos) in enumerate(self.cursor_pos_history[:]):
            if fname == filename:
                if pos == position or pos == 0:
                    if fc:
                        self.cursor_pos_history[index] = (filename, position)
                        self.cursor_pos_index = index
                        self.update_cursorpos_actions()
                        return
                    else:
                        if self.cursor_pos_index >= index:
                            self.cursor_pos_index -= 1
                        self.cursor_pos_history.pop(index)
                        break
        if self.cursor_pos_index is not None:
            self.cursor_pos_history = \
                        self.cursor_pos_history[:self.cursor_pos_index+1]
        self.cursor_pos_history.append((filename, position))
        self.cursor_pos_index = len(self.cursor_pos_history)-1
        self.update_cursorpos_actions()

    def cursor_moved(self, filename0, position0, filename1, position1):
        """Cursor was just moved: 'go to'"""
        if position0 is not None:
            self.add_cursor_position_to_history(filename0, position0)
        self.add_cursor_position_to_history(filename1, position1)

    def text_changed_at(self, filename, position):
        self.last_edit_cursor_pos = (to_text_string(filename), position)

    def current_file_changed(self, filename, position):
        self.add_cursor_position_to_history(to_text_string(filename), position,
                                            fc=True)
        # Hide any open tooltips
        current_stack = self.get_current_editorstack()
        if current_stack is not None:
            current_stack.hide_tooltip()

        # Update debugging state
        if self.main.ipyconsole is not None:
            pdb_state = self.main.ipyconsole.get_pdb_state()
            pdb_last_step = self.main.ipyconsole.get_pdb_last_step()
            self.update_pdb_state(pdb_state, pdb_last_step)

    @Slot()
    def go_to_last_edit_location(self):
        if self.last_edit_cursor_pos is not None:
            filename, position = self.last_edit_cursor_pos
            if not osp.isfile(filename):
                self.last_edit_cursor_pos = None
                return
            else:
                self.load(filename)
                editor = self.get_current_editor()
                if position < editor.document().characterCount():
                    editor.set_cursor_position(position)

    def __move_cursor_position(self, index_move):
        """
        Move the cursor position forward or backward in the cursor
        position history by the specified index increment.
        """
        if self.cursor_pos_index is None:
            return
        filename, _position = self.cursor_pos_history[self.cursor_pos_index]
        self.cursor_pos_history[self.cursor_pos_index] = (
            filename, self.get_current_editor().get_position('cursor'))
        self.__ignore_cursor_position = True
        old_index = self.cursor_pos_index
        self.cursor_pos_index = min(len(self.cursor_pos_history) - 1,
                                    max(0, self.cursor_pos_index + index_move))
        filename, position = self.cursor_pos_history[self.cursor_pos_index]
        filenames = self.get_current_editorstack().get_filenames()
        if not osp.isfile(filename) and filename not in filenames:
            self.cursor_pos_history.pop(self.cursor_pos_index)
            if self.cursor_pos_index <= old_index:
                old_index -= 1
            self.cursor_pos_index = old_index
        else:
            self.load(filename)
            editor = self.get_current_editor()
            if position < editor.document().characterCount():
                editor.set_cursor_position(position)
        self.__ignore_cursor_position = False
        self.update_cursorpos_actions()

    @Slot()
    def go_to_previous_cursor_position(self):
        self.switch_to_plugin()
        self.__move_cursor_position(-1)

    @Slot()
    def go_to_next_cursor_position(self):
        self.switch_to_plugin()
        self.__move_cursor_position(1)

    @Slot()
    def go_to_line(self, line=None):
        """Open 'go to line' dialog"""
        editorstack = self.get_current_editorstack()
        if editorstack is not None:
            editorstack.go_to_line(line)

    @Slot()
    def set_or_clear_breakpoint(self):
        """Set/Clear breakpoint"""
        editorstack = self.get_current_editorstack()
        if editorstack is not None:
            self.switch_to_plugin()
            editorstack.set_or_clear_breakpoint()

    @Slot()
    def set_or_edit_conditional_breakpoint(self):
        """Set/Edit conditional breakpoint"""
        editorstack = self.get_current_editorstack()
        if editorstack is not None:
            self.switch_to_plugin()
            editorstack.set_or_edit_conditional_breakpoint()

    @Slot()
    def clear_all_breakpoints(self):
        """Clear breakpoints in all files"""
        self.switch_to_plugin()
        clear_all_breakpoints()
        self.breakpoints_saved.emit()
        editorstack = self.get_current_editorstack()
        if editorstack is not None:
            for data in editorstack.data:
                data.editor.debugger.clear_breakpoints()
        self.refresh_plugin()

    def clear_breakpoint(self, filename, lineno):
        """Remove a single breakpoint"""
        clear_breakpoint(filename, lineno)
        self.breakpoints_saved.emit()
        editorstack = self.get_current_editorstack()
        if editorstack is not None:
            index = self.is_file_opened(filename)
            if index is not None:
                editorstack.data[index].editor.debugger.toogle_breakpoint(
                        lineno)

    def debug_command(self, command):
        """Debug actions"""
        self.switch_to_plugin()
        self.main.ipyconsole.pdb_execute(command, hidden=True, echo_code=False)
        focus_widget = self.main.ipyconsole.get_focus_widget()
        if focus_widget:
            focus_widget.setFocus()

    #------ Run Python script
    @Slot()
    def edit_run_configurations(self):
        dialog = RunConfigDialog(self)
        dialog.size_change.connect(lambda s: self.set_dialog_size(s))
        if self.dialog_size is not None:
            dialog.resize(self.dialog_size)
        fname = osp.abspath(self.get_current_filename())
        dialog.setup(fname)
        if dialog.exec_():
            fname = dialog.file_to_run
            if fname is not None:
                self.load(fname)
                self.run_file()

    @Slot()
    def run_file(self, debug=False):
        """Run script inside current interpreter or in a new one"""
        editorstack = self.get_current_editorstack()
        if editorstack.save(save_new_files=False):
            editor = self.get_current_editor()
            fname = osp.abspath(self.get_current_filename())

            # Get fname's dirname before we escape the single and double
            # quotes. Fixes spyder-ide/spyder#6771.
            dirname = osp.dirname(fname)

            # Escape single and double quotes in fname and dirname.
            # Fixes spyder-ide/spyder#2158.
            fname = fname.replace("'", r"\'").replace('"', r'\"')
            dirname = dirname.replace("'", r"\'").replace('"', r'\"')

            runconf = get_run_configuration(fname)
            if runconf is None:
                dialog = RunConfigOneDialog(self)
                dialog.size_change.connect(lambda s: self.set_dialog_size(s))
                if self.dialog_size is not None:
                    dialog.resize(self.dialog_size)
                dialog.setup(fname)
                if CONF.get('run', 'open_at_least_once',
                            not running_under_pytest()):
                    # Open Run Config dialog at least once: the first time
                    # a script is ever run in Spyder, so that the user may
                    # see it at least once and be conscious that it exists
                    show_dlg = True
                    CONF.set('run', 'open_at_least_once', False)
                else:
                    # Open Run Config dialog only
                    # if ALWAYS_OPEN_FIRST_RUN_OPTION option is enabled
                    show_dlg = CONF.get('run', ALWAYS_OPEN_FIRST_RUN_OPTION)
                if show_dlg and not dialog.exec_():
                    return
                runconf = dialog.get_configuration()

            args = runconf.get_arguments()
            python_args = runconf.get_python_arguments()
            interact = runconf.interact
            post_mortem = runconf.post_mortem
            current = runconf.current
            systerm = runconf.systerm
            clear_namespace = runconf.clear_namespace
            console_namespace = runconf.console_namespace

            if runconf.file_dir:
                wdir = dirname
            elif runconf.cw_dir:
                wdir = ''
            elif osp.isdir(runconf.dir):
                wdir = runconf.dir
            else:
                wdir = ''

            python = True # Note: in the future, it may be useful to run
            # something in a terminal instead of a Python interp.
            self.__last_ec_exec = (fname, wdir, args, interact, debug,
                                   python, python_args, current, systerm,
                                   post_mortem, clear_namespace,
                                   console_namespace)
            self.re_run_file(save_new_files=False)
            if not interact and not debug:
                # If external console dockwidget is hidden, it will be
                # raised in top-level and so focus will be given to the
                # current external shell automatically
                # (see SpyderPluginWidget.visibility_changed method)
                editor.setFocus()

    def set_dialog_size(self, size):
        self.dialog_size = size

    @Slot()
    def debug_file(self):
        """Debug current script"""
        self.switch_to_plugin()
        current_editor = self.get_current_editor()
        if current_editor is not None:
            current_editor.sig_debug_start.emit()
        self.run_file(debug=True)

    @Slot()
    def re_run_file(self, save_new_files=True):
        """Re-run last script"""
        if self.get_option('save_all_before_run'):
            self.save_all(save_new_files=save_new_files)
        if self.__last_ec_exec is None:
            return
        (fname, wdir, args, interact, debug,
         python, python_args, current, systerm,
         post_mortem, clear_namespace,
         console_namespace) = self.__last_ec_exec
        if not systerm:
            self.run_in_current_ipyclient.emit(fname, wdir, args,
                                               debug, post_mortem,
                                               current, clear_namespace,
                                               console_namespace)
        else:
            self.main.open_external_console(fname, wdir, args, interact,
                                            debug, python, python_args,
                                            systerm, post_mortem)

    @Slot()
    def run_selection(self):
        """Run selection or current line in external console"""
        editorstack = self.get_current_editorstack()
        editorstack.run_selection()

    @Slot()
    def run_cell(self):
        """Run current cell"""
        editorstack = self.get_current_editorstack()
        editorstack.run_cell()

    @Slot()
    def run_cell_and_advance(self):
        """Run current cell and advance to the next one"""
        editorstack = self.get_current_editorstack()
        editorstack.run_cell_and_advance()

    @Slot()
    def debug_cell(self):
        '''Debug Current cell.'''
        editorstack = self.get_current_editorstack()
        editorstack.debug_cell()

    @Slot()
    def re_run_last_cell(self):
        """Run last executed cell."""
        editorstack = self.get_current_editorstack()
        editorstack.re_run_last_cell()

    # ------ Code bookmarks
    @Slot(int)
    def save_bookmark(self, slot_num):
        """Save current line and position as bookmark."""
        bookmarks = CONF.get('editor', 'bookmarks')
        editorstack = self.get_current_editorstack()
        if slot_num in bookmarks:
            filename, line_num, column = bookmarks[slot_num]
            if osp.isfile(filename):
                index = editorstack.has_filename(filename)
                if index is not None:
                    block = (editorstack.tabs.widget(index).document()
                             .findBlockByNumber(line_num))
                    block.userData().bookmarks.remove((slot_num, column))
        if editorstack is not None:
            self.switch_to_plugin()
            editorstack.set_bookmark(slot_num)

    @Slot(int)
    def load_bookmark(self, slot_num):
        """Set cursor to bookmarked file and position."""
        bookmarks = CONF.get('editor', 'bookmarks')
        if slot_num in bookmarks:
            filename, line_num, column = bookmarks[slot_num]
        else:
            return
        if not osp.isfile(filename):
            self.last_edit_cursor_pos = None
            return
        self.load(filename)
        editor = self.get_current_editor()
        if line_num < editor.document().lineCount():
            linelength = len(editor.document()
                             .findBlockByNumber(line_num).text())
            if column <= linelength:
                editor.go_to_line(line_num + 1, column)
            else:
                # Last column
                editor.go_to_line(line_num + 1, linelength)

    #------ Zoom in/out/reset
    def zoom(self, factor):
        """Zoom in/out/reset"""
        editor = self.get_current_editorstack().get_current_editor()
        if factor == 0:
            font = self.get_font()
            editor.set_font(font)
        else:
            font = editor.font()
            size = font.pointSize() + factor
            if size > 0:
                font.setPointSize(size)
                editor.set_font(font)
        editor.update_tab_stop_width_spaces()

    #------ Options
    def apply_plugin_settings(self, options):
        """Apply configuration file's plugin settings"""
        if self.editorstacks is not None:
            # --- syntax highlight and text rendering settings
            color_scheme_n = 'color_scheme_name'
            color_scheme_o = self.get_color_scheme()
            currentline_n = 'highlight_current_line'
            currentline_o = self.get_option(currentline_n)
            currentcell_n = 'highlight_current_cell'
            currentcell_o = self.get_option(currentcell_n)
            occurrence_n = 'occurrence_highlighting'
            occurrence_o = self.get_option(occurrence_n)
            occurrence_timeout_n = 'occurrence_highlighting/timeout'
            occurrence_timeout_o = self.get_option(occurrence_timeout_n)
            focus_to_editor_n = 'focus_to_editor'
            focus_to_editor_o = self.get_option(focus_to_editor_n)

            for editorstack in self.editorstacks:
                if color_scheme_n in options:
                    editorstack.set_color_scheme(color_scheme_o)
                if currentline_n in options:
                    editorstack.set_highlight_current_line_enabled(
                                                                currentline_o)
                if currentcell_n in options:
                    editorstack.set_highlight_current_cell_enabled(
                                                                currentcell_o)
                if occurrence_n in options:
                    editorstack.set_occurrence_highlighting_enabled(occurrence_o)
                if occurrence_timeout_n in options:
                    editorstack.set_occurrence_highlighting_timeout(
                                                           occurrence_timeout_o)
                if focus_to_editor_n in options:
                    editorstack.set_focus_to_editor(focus_to_editor_o)

            # --- everything else
            tabbar_n = 'show_tab_bar'
            tabbar_o = self.get_option(tabbar_n)
            classfuncdropdown_n = 'show_class_func_dropdown'
            classfuncdropdown_o = self.get_option(classfuncdropdown_n)
            linenb_n = 'line_numbers'
            linenb_o = self.get_option(linenb_n)
            blanks_n = 'blank_spaces'
            blanks_o = self.get_option(blanks_n)
            scrollpastend_n = 'scroll_past_end'
            scrollpastend_o = self.get_option(scrollpastend_n)
            edgeline_n = 'edge_line'
            edgeline_o = self.get_option(edgeline_n)
            edgelinecols_n = 'edge_line_columns'
            edgelinecols_o = self.get_option(edgelinecols_n)
            wrap_n = 'wrap'
            wrap_o = self.get_option(wrap_n)
            indentguides_n = 'indent_guides'
            indentguides_o = self.get_option(indentguides_n)
            tabindent_n = 'tab_always_indent'
            tabindent_o = self.get_option(tabindent_n)
            stripindent_n = 'strip_trailing_spaces_on_modify'
            stripindent_o = self.get_option(stripindent_n)
            ibackspace_n = 'intelligent_backspace'
            ibackspace_o = self.get_option(ibackspace_n)
            autocompletions_n = 'automatic_completions'
            autocompletions_o = self.get_option(autocompletions_n)
            completionshint_n = 'completions_hint'
            completionshint_o = self.get_option(completionshint_n)
            removetrail_n = 'always_remove_trailing_spaces'
            removetrail_o = self.get_option(removetrail_n)
            converteol_n = 'convert_eol_on_save'
            converteol_o = self.get_option(converteol_n)
            converteolto_n = 'convert_eol_on_save_to'
            converteolto_o = self.get_option(converteolto_n)
            runcellcopy_n = 'run_cell_copy'
            runcellcopy_o = self.get_option(runcellcopy_n)
            closepar_n = 'close_parentheses'
            closepar_o = self.get_option(closepar_n)
            close_quotes_n = 'close_quotes'
            close_quotes_o = self.get_option(close_quotes_n)
            add_colons_n = 'add_colons'
            add_colons_o = self.get_option(add_colons_n)
            autounindent_n = 'auto_unindent'
            autounindent_o = self.get_option(autounindent_n)
            indent_chars_n = 'indent_chars'
            indent_chars_o = self.get_option(indent_chars_n)
            tab_stop_width_spaces_n = 'tab_stop_width_spaces'
            tab_stop_width_spaces_o = self.get_option(tab_stop_width_spaces_n)
            help_n = 'connect_to_oi'
            help_o = CONF.get('help', 'connect/editor')
            todo_n = 'todo_list'
            todo_o = self.get_option(todo_n)

            finfo = self.get_current_finfo()


            for editorstack in self.editorstacks:
                # Checkable options
                if blanks_n in options:
                    editorstack.set_blanks_enabled(blanks_o)
                if scrollpastend_n in options:
                    editorstack.set_scrollpastend_enabled(scrollpastend_o)
                if indentguides_n in options:
                    editorstack.set_indent_guides(indentguides_o)
                if classfuncdropdown_n in options:
                    editorstack.set_classfunc_dropdown_visible(
                        classfuncdropdown_o)

                if tabbar_n in options:
                    editorstack.set_tabbar_visible(tabbar_o)
                if linenb_n in options:
                    editorstack.set_linenumbers_enabled(linenb_o,
                                                        current_finfo=finfo)
                if autocompletions_n in options:
                    editorstack.set_automatic_completions_enabled(
                        autocompletions_o)
                if completionshint_n in options:
                    editorstack.set_completions_hint_enabled(completionshint_o)
                if edgeline_n in options:
                    editorstack.set_edgeline_enabled(edgeline_o)
                if edgelinecols_n in options:
                    editorstack.set_edgeline_columns(edgelinecols_o)
                if wrap_n in options:
                    editorstack.set_wrap_enabled(wrap_o)
                if tabindent_n in options:
                    editorstack.set_tabmode_enabled(tabindent_o)
                if stripindent_n in options:
                    editorstack.set_stripmode_enabled(stripindent_o)
                if ibackspace_n in options:
                    editorstack.set_intelligent_backspace_enabled(ibackspace_o)
                if removetrail_n in options:
                    editorstack.set_always_remove_trailing_spaces(removetrail_o)
                if converteol_n in options:
                    editorstack.set_convert_eol_on_save(converteol_o)
                if converteolto_n in options:
                    editorstack.set_convert_eol_on_save_to(converteolto_o)
                if runcellcopy_n in options:
                    editorstack.set_run_cell_copy(runcellcopy_o)
                if closepar_n in options:
                    editorstack.set_close_parentheses_enabled(closepar_o)
                if close_quotes_n in options:
                    editorstack.set_close_quotes_enabled(close_quotes_o)
                if add_colons_n in options:
                    editorstack.set_add_colons_enabled(add_colons_o)
                if autounindent_n in options:
                    editorstack.set_auto_unindent_enabled(autounindent_o)
                if indent_chars_n in options:
                    editorstack.set_indent_chars(indent_chars_o)
                if tab_stop_width_spaces_n in options:
                    editorstack.set_tab_stop_width_spaces(tab_stop_width_spaces_o)
                if help_n in options:
                    editorstack.set_help_enabled(help_o)
                if todo_n in options:
                    editorstack.set_todolist_enabled(todo_o,
                                                     current_finfo=finfo)

            for name, action in self.checkable_actions.items():
                if name in options:
                    # Avoid triggering the action when this action changes state
                    action.blockSignals(True)
                    state = self.get_option(name)
                    action.setChecked(state)
                    action.blockSignals(False)
                    # See: spyder-ide/spyder#9915

            # Multiply by 1000 to convert seconds to milliseconds
            self.autosave.interval = (
                    self.get_option('autosave_interval') * 1000)
            self.autosave.enabled = self.get_option('autosave_enabled')

            # We must update the current editor after the others:
            # (otherwise, code analysis buttons state would correspond to the
            #  last editor instead of showing the one of the current editor)
            if finfo is not None:
                # TODO: Connect this to the LSP
                if todo_n in options and todo_o:
                    finfo.run_todo_finder()

    # --- Open files
    def get_open_filenames(self):
        """Get the list of open files in the current stack"""
        editorstack = self.editorstacks[0]
        filenames = []
        filenames += [finfo.filename for finfo in editorstack.data]
        return filenames

    def set_open_filenames(self):
        """
        Set the recent opened files on editor based on active project.

        If no project is active, then editor filenames are saved, otherwise
        the opened filenames are stored in the project config info.
        """
        if self.projects is not None:
            if not self.projects.get_active_project():
                filenames = self.get_open_filenames()
                self.set_option('filenames', filenames)

    def setup_open_files(self):
        """
        Open the list of saved files per project.

        Also open any files that the user selected in the recovery dialog.
        """
        self.set_create_new_file_if_empty(False)
        active_project_path = None
        if self.projects is not None:
            active_project_path = self.projects.get_active_project_path()

        if active_project_path:
            filenames = self.projects.get_project_filenames()
        else:
            filenames = self.get_option('filenames', default=[])
        self.close_all_files()

        all_filenames = self.autosave.recover_files_to_open + filenames
        if all_filenames and any([osp.isfile(f) for f in all_filenames]):
            layout = self.get_option('layout_settings', None)
            # Check if no saved layout settings exist, e.g. clean prefs file.
            # If not, load with default focus/layout, to fix
            # spyder-ide/spyder#8458.
            if layout:
                is_vertical, cfname, clines = layout.get('splitsettings')[0]
                if cfname in filenames:
                    index = filenames.index(cfname)
                    # First we load the last focused file.
                    self.load(filenames[index], goto=clines[index], set_focus=True)
                    # Then we load the files located to the left of the last
                    # focused file in the tabbar, while keeping the focus on
                    # the last focused file.
                    if index > 0:
                        self.load(filenames[index::-1], goto=clines[index::-1],
                                  set_focus=False, add_where='start')
                    # Then we load the files located to the right of the last
                    # focused file in the tabbar, while keeping the focus on
                    # the last focused file.
                    if index < (len(filenames) - 1):
                        self.load(filenames[index+1:], goto=clines[index:],
                                  set_focus=False, add_where='end')
                    # Finally we load any recovered files at the end of the tabbar,
                    # while keeping focus on the last focused file.
                    if self.autosave.recover_files_to_open:
                        self.load(self.autosave.recover_files_to_open,
                                  set_focus=False, add_where='end')
                else:
                    if filenames:
                        self.load(filenames, goto=clines)
                    if self.autosave.recover_files_to_open:
                        self.load(self.autosave.recover_files_to_open)
            else:
                if filenames:
                    self.load(filenames)
                if self.autosave.recover_files_to_open:
                    self.load(self.autosave.recover_files_to_open)

            if self.__first_open_files_setup:
                self.__first_open_files_setup = False
                if layout is not None:
                    self.editorsplitter.set_layout_settings(
                        layout,
                        dont_goto=filenames[0])
                win_layout = self.get_option('windows_layout_settings', [])
                if win_layout:
                    for layout_settings in win_layout:
                        self.editorwindows_to_be_created.append(
                            layout_settings)
                self.set_last_focus_editorstack(self, self.editorstacks[0])
        else:
            self.__load_temp_file()
        self.set_create_new_file_if_empty(True)

    def save_open_files(self):
        """Save the list of open files"""
        self.set_option('filenames', self.get_open_filenames())

    def set_create_new_file_if_empty(self, value):
        """Change the value of create_new_file_if_empty"""
        for editorstack in self.editorstacks:
            editorstack.create_new_file_if_empty = value

    # --- File Menu actions (Mac only)
    @Slot()
    def go_to_next_file(self):
        """Switch to next file tab on the current editor stack."""
        editorstack = self.get_current_editorstack()
        editorstack.tabs.tab_navigate(+1)

    @Slot()
    def go_to_previous_file(self):
        """Switch to previous file tab on the current editor stack."""
        editorstack = self.get_current_editorstack()
        editorstack.tabs.tab_navigate(-1)
<|MERGE_RESOLUTION|>--- conflicted
+++ resolved
@@ -628,15 +628,11 @@
             triggered=self.run_cell_and_advance,
             context=Qt.WidgetShortcut)
 
-<<<<<<< HEAD
         self.register_shortcut(run_cell_advance_action, context="Editor",
                                name="Run cell and advance",
                                add_shortcut_to_tip=True)
 
-        debug_cell_action = create_action(
-=======
         self.debug_cell_action = create_action(
->>>>>>> a44ae79d
             self,
             _("Debug cell"),
             icon=ima.icon('debug_cell'),
@@ -645,7 +641,7 @@
             triggered=self.debug_cell,
             context=Qt.WidgetShortcut)
 
-        self.register_shortcut(debug_cell_action, context="Editor",
+        self.register_shortcut(self.debug_cell_action, context="Editor",
                                name="Debug cell",
                                add_shortcut_to_tip=True)
 
@@ -2934,4 +2930,4 @@
     def go_to_previous_file(self):
         """Switch to previous file tab on the current editor stack."""
         editorstack = self.get_current_editorstack()
-        editorstack.tabs.tab_navigate(-1)
+        editorstack.tabs.tab_navigate(-1)