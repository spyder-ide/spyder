# -*- coding: utf-8 -*-
#
# Copyright © Spyder Project Contributors
# Licensed under the terms of the MIT License
# (see spyder/__init__.py for details)

"""Editor Plugin"""

# pylint: disable=C0103
# pylint: disable=R0903
# pylint: disable=R0911
# pylint: disable=R0201

# Standard library imports
import logging
import os
import os.path as osp
import re
import sys
import time

# Third party imports
from qtpy.compat import from_qvariant, getopenfilenames, to_qvariant
from qtpy.QtCore import QByteArray, Qt, Signal, Slot
from qtpy.QtGui import QKeySequence
from qtpy.QtPrintSupport import QAbstractPrintDialog, QPrintDialog, QPrinter
from qtpy.QtWidgets import (QAction, QActionGroup, QApplication, QDialog,
                            QFileDialog, QInputDialog, QMenu, QSplitter,
                            QToolBar, QVBoxLayout, QWidget)

# Local imports
from spyder import dependencies
from spyder.config.base import _, get_conf_path, running_under_pytest
<<<<<<< HEAD
from spyder.config.main import CONF
from spyder.config.gui import get_shortcut
=======
from spyder.config.gui import get_shortcut
from spyder.config.main import (CONF, RUN_CELL_SHORTCUT,
                                RUN_CELL_AND_ADVANCE_SHORTCUT)
>>>>>>> 51493a57
from spyder.config.utils import (get_edit_filetypes, get_edit_filters,
                                 get_filter)
from spyder.py3compat import PY2, qbytearray_to_str, to_text_string
from spyder.utils import encoding, programs, sourcecode
from spyder.utils import icon_manager as ima
from spyder.utils.qthelpers import create_action, add_actions, MENU_SEPARATOR
from spyder.utils.misc import getcwd_or_home
from spyder.widgets.findreplace import FindReplace
from spyder.plugins.editor.confpage import EditorConfigPage
from spyder.plugins.editor.utils.autosave import AutosaveForPlugin
from spyder.plugins.editor.widgets.editor import (EditorMainWindow, Printer,
                                                  EditorSplitter, EditorStack,)
from spyder.plugins.editor.widgets.codeeditor import CodeEditor
from spyder.plugins.editor.utils.bookmarks import (load_bookmarks,
                                                   save_bookmarks)
from spyder.plugins.editor.utils.debugger import (clear_all_breakpoints,
                                                  clear_breakpoint)
from spyder.plugins.editor.widgets.status import (CursorPositionStatus,
                                                  EncodingStatus, EOLStatus,
                                                  ReadWriteStatus, VCSStatus)
from spyder.api.plugins import SpyderPluginWidget
from spyder.preferences.runconfig import (ALWAYS_OPEN_FIRST_RUN_OPTION,
                                          get_run_configuration,
                                          RunConfigDialog, RunConfigOneDialog)


logger = logging.getLogger(__name__)


# Dependencies
PYLS_REQVER = '>=0.19.0;<0.25'
dependencies.add('pyls',
                 _("Editor's code completion, go-to-definition, help and "
                   "real-time code analysis"),
                 required_version=PYLS_REQVER)

NBCONVERT_REQVER = ">=4.0"
dependencies.add("nbconvert", _("Manipulate Jupyter notebooks on the Editor"),
                 required_version=NBCONVERT_REQVER)

WINPDB_PATH = programs.find_program('winpdb')


class Editor(SpyderPluginWidget):
    """
    Multi-file Editor widget
    """
    CONF_SECTION = 'editor'
    CONFIGWIDGET_CLASS = EditorConfigPage
    TEMPFILE_PATH = get_conf_path('temp.py')
    TEMPLATE_PATH = get_conf_path('template.py')
    DISABLE_ACTIONS_WHEN_HIDDEN = False  # SpyderPluginWidget class attribute

    # Signals
    run_in_current_ipyclient = Signal(str, str, str, bool, bool, bool, bool)
    run_cell_in_ipyclient = Signal(str, str, str, bool)
    exec_in_extconsole = Signal(str, bool)
    redirect_stdio = Signal(bool)
    open_dir = Signal(str)
    breakpoints_saved = Signal()
    run_in_current_extconsole = Signal(str, str, str, bool, bool)
    open_file_update = Signal(str)

    def __init__(self, parent, ignore_last_opened_files=False):
        SpyderPluginWidget.__init__(self, parent)

        self.__set_eol_chars = True

        # Creating template if it doesn't already exist
        if not osp.isfile(self.TEMPLATE_PATH):
            if os.name == "nt":
                shebang = []
            else:
                shebang = ['#!/usr/bin/env python' + ('2' if PY2 else '3')]
            header = shebang + [
                '# -*- coding: utf-8 -*-',
                '"""', 'Created on %(date)s', '',
                '@author: %(username)s', '"""', '', '']
            try:
                encoding.write(os.linesep.join(header), self.TEMPLATE_PATH,
                               'utf-8')
            except EnvironmentError:
                pass

        self.projects = None
        self.outlineexplorer = None
        self.help = None

        self.file_dependent_actions = []
        self.pythonfile_dependent_actions = []
        self.dock_toolbar_actions = None
        self.edit_menu_actions = None #XXX: find another way to notify Spyder
        self.stack_menu_actions = None
        self.checkable_actions = {}

        self.__first_open_files_setup = True
        self.editorstacks = []
        self.last_focus_editorstack = {}
        self.editorwindows = []
        self.editorwindows_to_be_created = []
        self.toolbar_list = None
        self.menu_list = None

        # Initialize plugin
        self.initialize_plugin()
        self.options_button.hide()

        # Configuration dialog size
        self.dialog_size = None

        statusbar = parent.statusBar()  # Create a status bar
        self.vcs_status = VCSStatus(self, statusbar)
        self.cursorpos_status = CursorPositionStatus(self, statusbar)
        self.encoding_status = EncodingStatus(self, statusbar)
        self.eol_status = EOLStatus(self, statusbar)
        self.readwrite_status = ReadWriteStatus(self, statusbar)

        layout = QVBoxLayout()
        self.dock_toolbar = QToolBar(self)
        add_actions(self.dock_toolbar, self.dock_toolbar_actions)
        layout.addWidget(self.dock_toolbar)

        self.last_edit_cursor_pos = None
        self.cursor_pos_history = []
        self.cursor_pos_index = None
        self.__ignore_cursor_position = True

        # LSP setup
        self.lsp_editor_settings = {}

        # Setup new windows:
        self.main.all_actions_defined.connect(self.setup_other_windows)

        # Change module completions when PYTHONPATH changes
        self.main.sig_pythonpath_changed.connect(self.set_path)

        # Find widget
        self.find_widget = FindReplace(self, enable_replace=True)
        self.find_widget.hide()
        self.find_widget.visibility_changed.connect(
                                          lambda vs: self.rehighlight_cells())
        self.register_widget_shortcuts(self.find_widget)

        # Tabbed editor widget + Find/Replace widget
        editor_widgets = QWidget(self)
        editor_layout = QVBoxLayout()
        editor_layout.setContentsMargins(0, 0, 0, 0)
        editor_widgets.setLayout(editor_layout)
        self.editorsplitter = EditorSplitter(self, self,
                                         self.stack_menu_actions, first=True)
        editor_layout.addWidget(self.editorsplitter)
        editor_layout.addWidget(self.find_widget)

        # Start autosave component
        self.autosave = AutosaveForPlugin(self)
        self.autosave.try_recover_from_autosave()
        # Multiply by 1000 to convert seconds to milliseconds
        self.autosave.interval = self.get_option('autosave_interval') * 1000
        self.autosave.enabled = self.get_option('autosave_enabled')

        # Splitter: editor widgets (see above) + outline explorer
        self.splitter = QSplitter(self)
        self.splitter.setContentsMargins(0, 0, 0, 0)
        self.splitter.addWidget(editor_widgets)
        self.splitter.setStretchFactor(0, 5)
        self.splitter.setStretchFactor(1, 1)
        layout.addWidget(self.splitter)
        self.setLayout(layout)
        self.setFocusPolicy(Qt.ClickFocus)

        # Editor's splitter state
        state = self.get_option('splitter_state', None)
        if state is not None:
            self.splitter.restoreState( QByteArray().fromHex(
                    str(state).encode('utf-8')) )

        self.recent_files = self.get_option('recent_files', [])
        self.untitled_num = 0

        # Parameters of last file execution:
        self.__last_ic_exec = None # internal console
        self.__last_ec_exec = None # external console

        # File types and filters used by the Open dialog
        self.edit_filetypes = None
        self.edit_filters = None

        self.__ignore_cursor_position = False
        current_editor = self.get_current_editor()
        if current_editor is not None:
            filename = self.get_current_filename()
            position = current_editor.get_position('cursor')
            self.add_cursor_position_to_history(filename, position)
        self.update_cursorpos_actions()
        self.set_path()

    def set_projects(self, projects):
        self.projects = projects

    @Slot()
    def show_hide_projects(self):
        if self.projects is not None:
            dw = self.projects.dockwidget
            if dw.isVisible():
                dw.hide()
            else:
                dw.show()
                dw.raise_()
            self.switch_to_plugin()

    def set_outlineexplorer(self, outlineexplorer):
        self.outlineexplorer = outlineexplorer
        for editorstack in self.editorstacks:
            # Pass the OutlineExplorer widget to the stacks because they
            # don't need the plugin
            editorstack.set_outlineexplorer(self.outlineexplorer.explorer)
        self.editorstacks[0].initialize_outlineexplorer()
        self.outlineexplorer.explorer.edit_goto.connect(
                           lambda filenames, goto, word:
                           self.load(filenames=filenames, goto=goto, word=word,
                                     editorwindow=self))
        self.outlineexplorer.explorer.edit.connect(
                             lambda filenames:
                             self.load(filenames=filenames, editorwindow=self))

    def set_help(self, help_plugin):
        self.help = help_plugin
        for editorstack in self.editorstacks:
            editorstack.set_help(self.help)

    #------ Private API --------------------------------------------------------
    def restore_scrollbar_position(self):
        """Restoring scrollbar position after main window is visible"""
        # Widget is now visible, we may center cursor on top level editor:
        try:
            self.get_current_editor().centerCursor()
        except AttributeError:
            pass

    @Slot(dict)
    def report_open_file(self, options):
        """Request to start a LSP server to attend a language."""
        filename = options['filename']
        logger.debug('Call LSP for %s' % filename)
        language = options['language']
        callback = options['codeeditor']
        stat = self.main.lspmanager.start_client(language.lower())
        self.main.lspmanager.register_file(
            language.lower(), filename, callback)
        if stat:
            if language.lower() in self.lsp_editor_settings:
                self.lsp_server_ready(
                    language.lower(), self.lsp_editor_settings[
                        language.lower()])
            else:
                editor = self.get_current_editor()
                editor.lsp_ready = False

    @Slot(dict, str)
    def register_lsp_server_settings(self, settings, language):
        """Register LSP server settings."""
        self.lsp_editor_settings[language] = settings
        logger.debug('LSP server settings for {!s} are: {!r}'.format(
            language, settings))
        self.lsp_server_ready(language, self.lsp_editor_settings[language])

    def lsp_server_ready(self, language, configuration):
        """Notify all stackeditors about LSP server availability."""
        for editorstack in self.editorstacks:
            editorstack.notify_server_ready(language, configuration)

    def send_lsp_request(self, language, request, params):
        logger.debug("LSP request: %r" %request)
        self.main.lspmanager.send_request(language, request, params)


    #------ SpyderPluginWidget API ---------------------------------------------
    def get_plugin_title(self):
        """Return widget title"""
        title = _('Editor')
        return title

    def get_plugin_icon(self):
        """Return widget icon."""
        return ima.icon('edit')

    def get_focus_widget(self):
        """
        Return the widget to give focus to.

        This happens when plugin's dockwidget is raised on top-level.
        """
        return self.get_current_editor()

    def visibility_changed(self, enable):
        """DockWidget visibility has changed"""
        SpyderPluginWidget.visibility_changed(self, enable)
        if self.dockwidget is None:
            return
        if self.dockwidget.isWindow():
            self.dock_toolbar.show()
        else:
            self.dock_toolbar.hide()
        if enable:
            self.refresh_plugin()
        self.sig_update_plugin_title.emit()

    def refresh_plugin(self):
        """Refresh editor plugin"""
        editorstack = self.get_current_editorstack()
        editorstack.refresh()
        self.refresh_save_all_action()

    def closing_plugin(self, cancelable=False):
        """Perform actions before parent main window is closed"""
        state = self.splitter.saveState()
        self.set_option('splitter_state', qbytearray_to_str(state))
        filenames = []
        editorstack = self.editorstacks[0]

        active_project_path = None
        if self.projects is not None:
            active_project_path = self.projects.get_active_project_path()
        if not active_project_path:
            self.set_open_filenames()
        else:
            self.projects.set_project_filenames(
                [finfo.filename for finfo in editorstack.data])

        self.set_option('layout_settings',
                        self.editorsplitter.get_layout_settings())
        self.set_option('windows_layout_settings',
                    [win.get_layout_settings() for win in self.editorwindows])
#        self.set_option('filenames', filenames)
        self.set_option('recent_files', self.recent_files)

        # Stop autosave timer before closing windows
        self.autosave.stop_autosave_timer()

        try:
            if not editorstack.save_if_changed(cancelable) and cancelable:
                return False
            else:
                for win in self.editorwindows[:]:
                    win.close()
                # Remove autosave on successful close to avoid issue #9265.
                # Probably a good idea anyway to mitigate autosave issues.
                # Ignore errors resulting from file being open in > 2
                # editorstacks or another Spyder being closed first and
                # removing the spurious files.
                for editorstack_split in self.editorstacks:
                    editorstack_split.autosave.remove_all_autosave_files(
                        errors="ignore")
                return True
        except IndexError:
            return True

    def get_plugin_actions(self):
        """Return a list of actions related to plugin"""
        # ---- File menu and toolbar ----
        self.new_action = create_action(
                self,
                _("&New file..."),
                icon=ima.icon('filenew'), tip=_("New file"),
                triggered=self.new,
                context=Qt.WidgetShortcut
        )
        self.register_shortcut(self.new_action, context="Editor",
                               name="New file", add_sc_to_tip=True)

        self.open_last_closed_action = create_action(
                self,
                _("O&pen last closed"),
                tip=_("Open last closed"),
                triggered=self.open_last_closed
        )
        self.register_shortcut(self.open_last_closed_action, context="Editor",
                               name="Open last closed")

        self.open_action = create_action(self, _("&Open..."),
                icon=ima.icon('fileopen'), tip=_("Open file"),
                triggered=self.load,
                context=Qt.WidgetShortcut)
        self.register_shortcut(self.open_action, context="Editor",
                               name="Open file", add_sc_to_tip=True)

        self.revert_action = create_action(self, _("&Revert"),
                icon=ima.icon('revert'), tip=_("Revert file from disk"),
                triggered=self.revert)

        self.save_action = create_action(self, _("&Save"),
                icon=ima.icon('filesave'), tip=_("Save file"),
                triggered=self.save,
                context=Qt.WidgetShortcut)
        self.register_shortcut(self.save_action, context="Editor",
                               name="Save file", add_sc_to_tip=True)

        self.save_all_action = create_action(self, _("Sav&e all"),
                icon=ima.icon('save_all'), tip=_("Save all files"),
                triggered=self.save_all,
                context=Qt.WidgetShortcut)
        self.register_shortcut(self.save_all_action, context="Editor",
                               name="Save all", add_sc_to_tip=True)

        save_as_action = create_action(self, _("Save &as..."), None,
                ima.icon('filesaveas'), tip=_("Save current file as..."),
                triggered=self.save_as,
                context=Qt.WidgetShortcut)
        self.register_shortcut(save_as_action, "Editor", "Save As")

        save_copy_as_action = create_action(self, _("Save copy as..."), None,
                ima.icon('filesaveas'), _("Save copy of current file as..."),
                triggered=self.save_copy_as)

        print_preview_action = create_action(self, _("Print preview..."),
                tip=_("Print preview..."), triggered=self.print_preview)
        self.print_action = create_action(self, _("&Print..."),
                icon=ima.icon('print'), tip=_("Print current file..."),
                triggered=self.print_file)
        # Shortcut for close_action is defined in widgets/editor.py
        self.close_action = create_action(self, _("&Close"),
                icon=ima.icon('fileclose'), tip=_("Close current file"),
                triggered=self.close_file)

        self.close_all_action = create_action(self, _("C&lose all"),
                icon=ima.icon('filecloseall'), tip=_("Close all opened files"),
                triggered=self.close_all_files,
                context=Qt.WidgetShortcut)
        self.register_shortcut(self.close_all_action, context="Editor",
                               name="Close all")

        # ---- Find menu and toolbar ----
        _text = _("&Find text")
        find_action = create_action(self, _text, icon=ima.icon('find'),
                                    tip=_text, triggered=self.find,
                                    context=Qt.WidgetShortcut)
        self.register_shortcut(find_action, context="_",
                               name="Find text", add_sc_to_tip=True)
        find_next_action = create_action(self, _("Find &next"),
                                         icon=ima.icon('findnext'),
                                         triggered=self.find_next,
                                         context=Qt.WidgetShortcut)
        self.register_shortcut(find_next_action, context="_",
                               name="Find next")
        find_previous_action = create_action(self, _("Find &previous"),
                                             icon=ima.icon('findprevious'),
                                             triggered=self.find_previous,
                                             context=Qt.WidgetShortcut)
        self.register_shortcut(find_previous_action, context="_",
                               name="Find previous")
        _text = _("&Replace text")
        replace_action = create_action(self, _text, icon=ima.icon('replace'),
                                       tip=_text, triggered=self.replace,
                                       context=Qt.WidgetShortcut)
        self.register_shortcut(replace_action, context="_",
                               name="Replace text")

        # ---- Debug menu and toolbar ----
        set_clear_breakpoint_action = create_action(self,
                                    _("Set/Clear breakpoint"),
                                    icon=ima.icon('breakpoint_big'),
                                    triggered=self.set_or_clear_breakpoint,
                                    context=Qt.WidgetShortcut)
        self.register_shortcut(set_clear_breakpoint_action, context="Editor",
                               name="Breakpoint")
        set_cond_breakpoint_action = create_action(self,
                            _("Set/Edit conditional breakpoint"),
                            icon=ima.icon('breakpoint_cond_big'),
                            triggered=self.set_or_edit_conditional_breakpoint,
                            context=Qt.WidgetShortcut)
        self.register_shortcut(set_cond_breakpoint_action, context="Editor",
                               name="Conditional breakpoint")
        clear_all_breakpoints_action = create_action(self,
                                    _('Clear breakpoints in all files'),
                                    triggered=self.clear_all_breakpoints)
        self.winpdb_action = create_action(self, _("Debug with winpdb"),
                                           triggered=self.run_winpdb)
        self.winpdb_action.setEnabled(WINPDB_PATH is not None and PY2)

        # --- Debug toolbar ---
        debug_action = create_action(self, _("&Debug"),
                                     icon=ima.icon('debug'),
                                     tip=_("Debug file"),
                                     triggered=self.debug_file)
        self.register_shortcut(debug_action, context="_", name="Debug",
                               add_sc_to_tip=True)

        debug_next_action = create_action(self, _("Step"),
               icon=ima.icon('arrow-step-over'), tip=_("Run current line"),
               triggered=lambda: self.debug_command("next"))
        self.register_shortcut(debug_next_action, "_", "Debug Step Over",
                               add_sc_to_tip=True)

        debug_continue_action = create_action(self, _("Continue"),
               icon=ima.icon('arrow-continue'),
               tip=_("Continue execution until next breakpoint"),
               triggered=lambda: self.debug_command("continue"))
        self.register_shortcut(debug_continue_action, "_", "Debug Continue",
                               add_sc_to_tip=True)

        debug_step_action = create_action(self, _("Step Into"),
               icon=ima.icon('arrow-step-in'),
               tip=_("Step into function or method of current line"),
               triggered=lambda: self.debug_command("step"))
        self.register_shortcut(debug_step_action, "_", "Debug Step Into",
                               add_sc_to_tip=True)

        debug_return_action = create_action(self, _("Step Return"),
               icon=ima.icon('arrow-step-out'),
               tip=_("Run until current function or method returns"),
               triggered=lambda: self.debug_command("return"))
        self.register_shortcut(debug_return_action, "_", "Debug Step Return",
                               add_sc_to_tip=True)

        debug_exit_action = create_action(self, _("Stop"),
               icon=ima.icon('stop_debug'), tip=_("Stop debugging"),
               triggered=lambda: self.debug_command("exit"))
        self.register_shortcut(debug_exit_action, "_", "Debug Exit",
                               add_sc_to_tip=True)

        # --- Run toolbar ---
        run_action = create_action(self, _("&Run"), icon=ima.icon('run'),
                                   tip=_("Run file"),
                                   triggered=self.run_file)
        self.register_shortcut(run_action, context="_", name="Run",
                               add_sc_to_tip=True)

        configure_action = create_action(self, _("&Configuration per file..."),
                                         icon=ima.icon('run_settings'),
                               tip=_("Run settings"),
                               menurole=QAction.NoRole,
                               triggered=self.edit_run_configurations)
        self.register_shortcut(configure_action, context="_",
                               name="Configure", add_sc_to_tip=True)

        re_run_action = create_action(self, _("Re-run &last script"),
                                      icon=ima.icon('run_again'),
                            tip=_("Run again last file"),
                            triggered=self.re_run_file)
        self.register_shortcut(re_run_action, context="_",
                               name="Re-run last script",
                               add_sc_to_tip=True)

        run_selected_action = create_action(self, _("Run &selection or "
                                                    "current line"),
                                            icon=ima.icon('run_selection'),
                                            tip=_("Run selection or "
                                                  "current line"),
                                            triggered=self.run_selection,
                                            context=Qt.WidgetShortcut)
        self.register_shortcut(run_selected_action, context="Editor",
                               name="Run selection", add_sc_to_tip=True)

        run_cell_action = create_action(self,
                            _("Run cell"),
                            icon=ima.icon('run_cell'),
                            shortcut=get_shortcut('editor', 'run cell'),
                            tip=_("Run current cell \n"
                                  "[Use #%% to create cells]"),
                            triggered=self.run_cell,
                            context=Qt.WidgetShortcut)

        run_cell_advance_action = create_action(self,
                   _("Run cell and advance"),
                   icon=ima.icon('run_cell_advance'),
                   shortcut=get_shortcut('editor', 'run cell and advance'),
                   tip=_("Run current cell and go to the next one "),
                   triggered=self.run_cell_and_advance,
                   context=Qt.WidgetShortcut)

        re_run_last_cell_action = create_action(self,
                   _("Re-run last cell"),
                   tip=_("Re run last cell "),
                   triggered=self.re_run_last_cell,
                   context=Qt.WidgetShortcut)
        self.register_shortcut(re_run_last_cell_action,
                               context="Editor",
                               name='re-run last cell',
                               add_sc_to_tip=True)

        # --- Source code Toolbar ---
        self.todo_list_action = create_action(self,
                _("Show todo list"), icon=ima.icon('todo_list'),
                tip=_("Show comments list (TODO/FIXME/XXX/HINT/TIP/@todo/"
                      "HACK/BUG/OPTIMIZE/!!!/???)"),
                triggered=self.go_to_next_todo)
        self.todo_menu = QMenu(self)
        self.todo_menu.setStyleSheet("QMenu {menu-scrollable: 1;}")
        self.todo_list_action.setMenu(self.todo_menu)
        self.todo_menu.aboutToShow.connect(self.update_todo_menu)

        self.warning_list_action = create_action(self,
                _("Show warning/error list"), icon=ima.icon('wng_list'),
                tip=_("Show code analysis warnings/errors"),
                triggered=self.go_to_next_warning)
        self.warning_menu = QMenu(self)
        self.warning_menu.setStyleSheet("QMenu {menu-scrollable: 1;}")
        self.warning_list_action.setMenu(self.warning_menu)
        self.warning_menu.aboutToShow.connect(self.update_warning_menu)
        self.previous_warning_action = create_action(self,
                _("Previous warning/error"), icon=ima.icon('prev_wng'),
                tip=_("Go to previous code analysis warning/error"),
                triggered=self.go_to_previous_warning,
                context=Qt.WidgetShortcut)
        self.register_shortcut(self.previous_warning_action,
                               context="Editor",
                               name="Previous warning",
                               add_sc_to_tip=True)
        self.next_warning_action = create_action(self,
                _("Next warning/error"), icon=ima.icon('next_wng'),
                tip=_("Go to next code analysis warning/error"),
                triggered=self.go_to_next_warning,
                context=Qt.WidgetShortcut)
        self.register_shortcut(self.next_warning_action,
                               context="Editor",
                               name="Next warning",
                               add_sc_to_tip=True)

        self.previous_edit_cursor_action = create_action(self,
                _("Last edit location"), icon=ima.icon('last_edit_location'),
                tip=_("Go to last edit location"),
                triggered=self.go_to_last_edit_location,
                context=Qt.WidgetShortcut)
        self.register_shortcut(self.previous_edit_cursor_action,
                               context="Editor",
                               name="Last edit location",
                               add_sc_to_tip=True)
        self.previous_cursor_action = create_action(self,
                _("Previous cursor position"), icon=ima.icon('prev_cursor'),
                tip=_("Go to previous cursor position"),
                triggered=self.go_to_previous_cursor_position,
                context=Qt.WidgetShortcut)
        self.register_shortcut(self.previous_cursor_action,
                               context="Editor",
                               name="Previous cursor position",
                               add_sc_to_tip=True)
        self.next_cursor_action = create_action(self,
                _("Next cursor position"), icon=ima.icon('next_cursor'),
                tip=_("Go to next cursor position"),
                triggered=self.go_to_next_cursor_position,
                context=Qt.WidgetShortcut)
        self.register_shortcut(self.next_cursor_action,
                               context="Editor",
                               name="Next cursor position",
                               add_sc_to_tip=True)

        # --- Edit Toolbar ---
        self.toggle_comment_action = create_action(self,
                _("Comment")+"/"+_("Uncomment"), icon=ima.icon('comment'),
                tip=_("Comment current line or selection"),
                triggered=self.toggle_comment, context=Qt.WidgetShortcut)
        self.register_shortcut(self.toggle_comment_action, context="Editor",
                               name="Toggle comment")
        blockcomment_action = create_action(self, _("Add &block comment"),
                tip=_("Add block comment around "
                            "current line or selection"),
                triggered=self.blockcomment, context=Qt.WidgetShortcut)
        self.register_shortcut(blockcomment_action, context="Editor",
                               name="Blockcomment")
        unblockcomment_action = create_action(self,
                _("R&emove block comment"),
                tip = _("Remove comment block around "
                              "current line or selection"),
                triggered=self.unblockcomment, context=Qt.WidgetShortcut)
        self.register_shortcut(unblockcomment_action, context="Editor",
                               name="Unblockcomment")

        # ----------------------------------------------------------------------
        # The following action shortcuts are hard-coded in CodeEditor
        # keyPressEvent handler (the shortcut is here only to inform user):
        # (context=Qt.WidgetShortcut -> disable shortcut for other widgets)
        self.indent_action = create_action(self,
                _("Indent"), "Tab", icon=ima.icon('indent'),
                tip=_("Indent current line or selection"),
                triggered=self.indent, context=Qt.WidgetShortcut)
        self.unindent_action = create_action(self,
                _("Unindent"), "Shift+Tab", icon=ima.icon('unindent'),
                tip=_("Unindent current line or selection"),
                triggered=self.unindent, context=Qt.WidgetShortcut)

        self.text_uppercase_action = create_action(self,
                _("Toggle Uppercase"),
                tip=_("Change to uppercase current line or selection"),
                triggered=self.text_uppercase, context=Qt.WidgetShortcut)
        self.register_shortcut(self.text_uppercase_action, context="Editor",
                               name="transform to uppercase")

        self.text_lowercase_action = create_action(self,
                _("Toggle Lowercase"),
                tip=_("Change to lowercase current line or selection"),
                triggered=self.text_lowercase, context=Qt.WidgetShortcut)
        self.register_shortcut(self.text_lowercase_action, context="Editor",
                               name="transform to lowercase")
        # ----------------------------------------------------------------------

        self.win_eol_action = create_action(self,
                           _("Carriage return and line feed (Windows)"),
                           toggled=lambda checked: self.toggle_eol_chars('nt', checked))
        self.linux_eol_action = create_action(self,
                           _("Line feed (UNIX)"),
                           toggled=lambda checked: self.toggle_eol_chars('posix', checked))
        self.mac_eol_action = create_action(self,
                           _("Carriage return (Mac)"),
                           toggled=lambda checked: self.toggle_eol_chars('mac', checked))
        eol_action_group = QActionGroup(self)
        eol_actions = (self.win_eol_action, self.linux_eol_action,
                       self.mac_eol_action)
        add_actions(eol_action_group, eol_actions)
        eol_menu = QMenu(_("Convert end-of-line characters"), self)
        add_actions(eol_menu, eol_actions)

        trailingspaces_action = create_action(
            self,
            _("Remove trailing spaces"),
            triggered=self.remove_trailing_spaces)

        # Checkable actions
        showblanks_action = self._create_checkable_action(
            _("Show blank spaces"), 'blank_spaces', 'set_blanks_enabled')

        scrollpastend_action = self._create_checkable_action(
            _("Scroll past the end"), 'scroll_past_end',
            'set_scrollpastend_enabled')

        showindentguides_action = self._create_checkable_action(
            _("Show indent guides"), 'indent_guides', 'set_indent_guides')

        show_classfunc_dropdown_action = self._create_checkable_action(
            _("Show selector for classes and functions"),
            'show_class_func_dropdown', 'set_classfunc_dropdown_visible')

        show_codestyle_warnings_action = self._create_checkable_action(
            _("Show code style warnings"), 'pycodestyle',)

        show_docstring_warnings_action = self._create_checkable_action(
            _("Show docstring style warnings"), 'pydocstyle')

        self.checkable_actions = {
                'blank_spaces': showblanks_action,
                'scroll_past_end': scrollpastend_action,
                'indent_guides': showindentguides_action,
                'show_class_func_dropdown': show_classfunc_dropdown_action,
                'pycodestyle': show_codestyle_warnings_action,
                'pydocstyle': show_docstring_warnings_action}

        fixindentation_action = create_action(self, _("Fix indentation"),
                      tip=_("Replace tab characters by space characters"),
                      triggered=self.fix_indentation)

        gotoline_action = create_action(self, _("Go to line..."),
                                        icon=ima.icon('gotoline'),
                                        triggered=self.go_to_line,
                                        context=Qt.WidgetShortcut)
        self.register_shortcut(gotoline_action, context="Editor",
                               name="Go to line")

        workdir_action = create_action(self,
                _("Set console working directory"),
                icon=ima.icon('DirOpenIcon'),
                tip=_("Set current console (and file explorer) working "
                            "directory to current script directory"),
                triggered=self.__set_workdir)

        self.max_recent_action = create_action(self,
            _("Maximum number of recent files..."),
            triggered=self.change_max_recent_files)
        self.clear_recent_action = create_action(self,
            _("Clear this list"), tip=_("Clear recent files list"),
            triggered=self.clear_recent_files)

        # Fixes issue 6055
        # See: https://bugreports.qt.io/browse/QTBUG-8596
        self.tab_navigation_actions = []
        if sys.platform == 'darwin':
            self.go_to_next_file_action = create_action(
                self,
                _("Go to next file"),
                shortcut=get_shortcut('editor', 'go to previous file'),
                triggered=self.go_to_next_file,
            )
            self.go_to_previous_file_action = create_action(
                self,
                _("Go to previous file"),
                shortcut=get_shortcut('editor', 'go to next file'),
                triggered=self.go_to_previous_file,
            )
            self.register_shortcut(
                self.go_to_next_file_action,
                context="Editor",
                name="Go to next file",
            )
            self.register_shortcut(
                self.go_to_previous_file_action,
                context="Editor",
                name="Go to previous file",
            )
            self.tab_navigation_actions = [
                MENU_SEPARATOR,
                self.go_to_previous_file_action,
                self.go_to_next_file_action,
            ]

        # ---- File menu/toolbar construction ----
        self.recent_file_menu = QMenu(_("Open &recent"), self)
        self.recent_file_menu.aboutToShow.connect(self.update_recent_file_menu)

        file_menu_actions = [
            self.new_action,
            MENU_SEPARATOR,
            self.open_action,
            self.open_last_closed_action,
            self.recent_file_menu,
            MENU_SEPARATOR,
            MENU_SEPARATOR,
            self.save_action,
            self.save_all_action,
            save_as_action,
            save_copy_as_action,
            self.revert_action,
            MENU_SEPARATOR,
            print_preview_action,
            self.print_action,
            MENU_SEPARATOR,
            self.close_action,
            self.close_all_action,
            MENU_SEPARATOR,
        ]

        self.main.file_menu_actions += file_menu_actions
        file_toolbar_actions = ([self.new_action, self.open_action,
                                self.save_action, self.save_all_action] +
                                self.main.file_toolbar_actions)

        self.main.file_toolbar_actions = file_toolbar_actions

        # ---- Find menu/toolbar construction ----
        self.main.search_menu_actions = [find_action,
                                         find_next_action,
                                         find_previous_action,
                                         replace_action]
        self.main.search_toolbar_actions = [find_action,
                                            find_next_action,
                                            replace_action]

        # ---- Edit menu/toolbar construction ----
        self.edit_menu_actions = [self.toggle_comment_action,
                                  blockcomment_action, unblockcomment_action,
                                  self.indent_action, self.unindent_action,
                                  self.text_uppercase_action,
                                  self.text_lowercase_action]
        self.main.edit_menu_actions += [MENU_SEPARATOR] + self.edit_menu_actions
        edit_toolbar_actions = [self.toggle_comment_action,
                                self.unindent_action, self.indent_action]
        self.main.edit_toolbar_actions += edit_toolbar_actions

        # ---- Search menu/toolbar construction ----
        self.main.search_menu_actions += [gotoline_action]
        self.main.search_toolbar_actions += [gotoline_action]

        # ---- Run menu/toolbar construction ----
        run_menu_actions = [run_action, run_cell_action,
                            run_cell_advance_action,
                            re_run_last_cell_action, MENU_SEPARATOR,
                            run_selected_action, re_run_action,
                            configure_action, MENU_SEPARATOR]
        self.main.run_menu_actions += run_menu_actions
        run_toolbar_actions = [run_action, run_cell_action,
                               run_cell_advance_action, run_selected_action,
                               re_run_action]
        self.main.run_toolbar_actions += run_toolbar_actions

        # ---- Debug menu/toolbar construction ----
        # NOTE: 'list_breakpoints' is used by the breakpoints
        # plugin to add its "List breakpoints" action to this
        # menu
        debug_menu_actions = [
            debug_action,
            debug_next_action,
            debug_step_action,
            debug_return_action,
            debug_continue_action,
            debug_exit_action,
            MENU_SEPARATOR,
            set_clear_breakpoint_action,
            set_cond_breakpoint_action,
            clear_all_breakpoints_action,
            'list_breakpoints',
            MENU_SEPARATOR,
            self.winpdb_action
        ]
        self.main.debug_menu_actions += debug_menu_actions
        debug_toolbar_actions = [
            debug_action,
            debug_next_action,
            debug_step_action,
            debug_return_action,
            debug_continue_action,
            debug_exit_action
        ]
        self.main.debug_toolbar_actions += debug_toolbar_actions

        # ---- Source menu/toolbar construction ----
        source_menu_actions = [
            showblanks_action,
            scrollpastend_action,
            showindentguides_action,
            show_classfunc_dropdown_action,
            show_codestyle_warnings_action,
            show_docstring_warnings_action,
            MENU_SEPARATOR,
            self.todo_list_action,
            self.warning_list_action,
            self.previous_warning_action,
            self.next_warning_action,
            MENU_SEPARATOR,
            self.previous_edit_cursor_action,
            self.previous_cursor_action,
            self.next_cursor_action,
            MENU_SEPARATOR,
            eol_menu,
            trailingspaces_action,
            fixindentation_action
        ]
        self.main.source_menu_actions += source_menu_actions

        source_toolbar_actions = [
            self.todo_list_action,
            self.warning_list_action,
            self.previous_warning_action,
            self.next_warning_action,
            MENU_SEPARATOR,
            self.previous_edit_cursor_action,
            self.previous_cursor_action,
            self.next_cursor_action
        ]
        self.main.source_toolbar_actions += source_toolbar_actions

        # ---- Dock widget and file dependent actions ----
        self.dock_toolbar_actions = (
            file_toolbar_actions +
            [MENU_SEPARATOR] +
            source_toolbar_actions +
            [MENU_SEPARATOR] +
            run_toolbar_actions +
            [MENU_SEPARATOR] +
            debug_toolbar_actions +
            [MENU_SEPARATOR] +
            edit_toolbar_actions
        )
        self.pythonfile_dependent_actions = [
            run_action,
            configure_action,
            set_clear_breakpoint_action,
            set_cond_breakpoint_action,
            debug_action,
            run_selected_action,
            run_cell_action,
            run_cell_advance_action,
            re_run_last_cell_action,
            blockcomment_action,
            unblockcomment_action,
            self.winpdb_action
        ]
        self.cythonfile_compatible_actions = [run_action, configure_action]
        self.file_dependent_actions = (
            self.pythonfile_dependent_actions +
            [
                self.save_action,
                save_as_action,
                save_copy_as_action,
                print_preview_action,
                self.print_action,
                self.save_all_action,
                gotoline_action,
                workdir_action,
                self.close_action,
                self.close_all_action,
                self.toggle_comment_action,
                self.revert_action,
                self.indent_action,
                self.unindent_action
            ]
        )
        self.stack_menu_actions = [gotoline_action, workdir_action]

        return self.file_dependent_actions

    def register_plugin(self):
        """Register plugin in Spyder's main window"""
        self.main.restore_scrollbar_position.connect(
            self.restore_scrollbar_position)
        self.main.console.edit_goto.connect(self.load)
        self.exec_in_extconsole.connect(self.main.execute_in_external_console)
        self.redirect_stdio.connect(self.main.redirect_internalshell_stdio)
        self.open_dir.connect(self.main.workingdirectory.chdir)
        self.set_help(self.main.help)
        if self.main.outlineexplorer is not None:
            self.set_outlineexplorer(self.main.outlineexplorer)
        editorstack = self.get_current_editorstack()
        if not editorstack.data:
            self.__load_temp_file()
        self.main.add_dockwidget(self)
        self.main.add_to_fileswitcher(self, editorstack.tabs, editorstack.data,
                                      ima.icon('TextFileIcon'))

    def update_font(self):
        """Update font from Preferences"""
        font = self.get_plugin_font()
        color_scheme = self.get_color_scheme()
        for editorstack in self.editorstacks:
            editorstack.set_default_font(font, color_scheme)
            completion_size = CONF.get('main', 'completion/size')
            for finfo in editorstack.data:
                comp_widget = finfo.editor.completion_widget
                comp_widget.setup_appearance(completion_size, font)

    def _create_checkable_action(self, text, conf_name, method=''):
        """Helper function to create a checkable action.

        Args:
            text (str): Text to be displayed in the action.
            conf_name (str): configuration setting associated with the
                action
            method (str): name of EditorStack class that will be used
                to update the changes in each editorstack.
        """
        def toogle(checked):
            self.switch_to_plugin()
            self._toggle_checkable_action(checked, method, conf_name)
        action = create_action(self, text, toggled=toogle)

        if conf_name not in ['pycodestyle', 'pydocstyle']:
            action.setChecked(self.get_option(conf_name))
        else:
            action.setChecked(CONF.get('lsp-server', conf_name))

        return action

    @Slot(bool, str, str)
    def _toggle_checkable_action(self, checked, method_name, conf_name):
        """
        Handle the toogle of a checkable action.

        Update editorstacks, PyLS and CONF.

        Args:
            checked (bool): State of the action.
            method_name (str): name of EditorStack class that will be used
                to update the changes in each editorstack.
            conf_name (str): configuration setting associated with the
                action.
        """
        if method_name:
            if self.editorstacks:
                for editorstack in self.editorstacks:
                    try:
                        method = getattr(editorstack, method_name)
                        method(checked)
                    except AttributeError as e:
                        logger.error(e, exc_info=True)
            self.set_option(conf_name, checked)
        else:
            if conf_name == 'pycodestyle':
                CONF.set('lsp-server', 'pycodestyle', checked)
            elif conf_name == 'pydocstyle':
                CONF.set('lsp-server', 'pydocstyle', checked)
            self.main.lspmanager.update_server_list()

    def received_sig_option_changed(self, option, value):
        """
        Called when sig_option_changed is received.

        If option being changed is autosave_mapping, then synchronize new
        mapping with all editor stacks except the sender.
        """
        if option == 'autosave_mapping':
            for editorstack in self.editorstacks:
                if editorstack != self.sender():
                    editorstack.autosave_mapping = value
        self.sig_option_changed.emit(option, value)

    #------ Focus tabwidget
    def __get_focus_editorstack(self):
        fwidget = QApplication.focusWidget()
        if isinstance(fwidget, EditorStack):
            return fwidget
        else:
            for editorstack in self.editorstacks:
                if editorstack.isAncestorOf(fwidget):
                    return editorstack

    def set_last_focus_editorstack(self, editorwindow, editorstack):
        self.last_focus_editorstack[editorwindow] = editorstack
        self.last_focus_editorstack[None] = editorstack # very last editorstack

    def get_last_focus_editorstack(self, editorwindow=None):
        return self.last_focus_editorstack[editorwindow]

    def remove_last_focus_editorstack(self, editorstack):
        for editorwindow, widget in list(self.last_focus_editorstack.items()):
            if widget is editorstack:
                self.last_focus_editorstack[editorwindow] = None

    def save_focus_editorstack(self):
        editorstack = self.__get_focus_editorstack()
        if editorstack is not None:
            for win in [self]+self.editorwindows:
                if win.isAncestorOf(editorstack):
                    self.set_last_focus_editorstack(win, editorstack)

    # ------ Handling editorstacks
    def register_editorstack(self, editorstack):
        self.editorstacks.append(editorstack)
        self.register_widget_shortcuts(editorstack)
        if len(self.editorstacks) > 1 and self.main is not None:
            # The first editostack is registered automatically with Spyder's
            # main window through the `register_plugin` method. Only additional
            # editors added by splitting need to be registered.
            # See Issue #5057.
            self.main.fileswitcher.sig_goto_file.connect(
                      editorstack.set_stack_index)

        if self.isAncestorOf(editorstack):
            # editorstack is a child of the Editor plugin
            self.set_last_focus_editorstack(self, editorstack)
            editorstack.set_closable( len(self.editorstacks) > 1 )
            if self.outlineexplorer is not None:
                editorstack.set_outlineexplorer(self.outlineexplorer.explorer)
            editorstack.set_find_widget(self.find_widget)
            editorstack.reset_statusbar.connect(self.readwrite_status.hide)
            editorstack.reset_statusbar.connect(self.encoding_status.hide)
            editorstack.reset_statusbar.connect(self.cursorpos_status.hide)
            editorstack.readonly_changed.connect(
                                        self.readwrite_status.update_readonly)
            editorstack.encoding_changed.connect(
                                         self.encoding_status.update_encoding)
            editorstack.sig_editor_cursor_position_changed.connect(
                                 self.cursorpos_status.update_cursor_position)
            editorstack.sig_refresh_eol_chars.connect(
                self.eol_status.update_eol)
            editorstack.current_file_changed.connect(
                self.vcs_status.update_vcs)
            editorstack.file_saved.connect(
                self.vcs_status.update_vcs_state)

        editorstack.autosave_mapping \
            = CONF.get('editor', 'autosave_mapping', {})
        editorstack.set_help(self.help)
        editorstack.set_io_actions(self.new_action, self.open_action,
                                   self.save_action, self.revert_action)
        editorstack.set_tempfile_path(self.TEMPFILE_PATH)

        settings = (
            ('set_todolist_enabled',                'todo_list'),
            ('set_blanks_enabled',                  'blank_spaces'),
            ('set_scrollpastend_enabled',           'scroll_past_end'),
            ('set_linenumbers_enabled',             'line_numbers'),
            ('set_edgeline_enabled',                'edge_line'),
            ('set_edgeline_columns',                'edge_line_columns'),
            ('set_indent_guides',                   'indent_guides'),
            ('set_focus_to_editor',                 'focus_to_editor'),
            ('set_run_cell_copy',                   'run_cell_copy'),
            ('set_close_parentheses_enabled',       'close_parentheses'),
            ('set_close_quotes_enabled',            'close_quotes'),
            ('set_add_colons_enabled',              'add_colons'),
            ('set_auto_unindent_enabled',           'auto_unindent'),
            ('set_indent_chars',                    'indent_chars'),
            ('set_tab_stop_width_spaces',           'tab_stop_width_spaces'),
            ('set_wrap_enabled',                    'wrap'),
            ('set_tabmode_enabled',                 'tab_always_indent'),
            ('set_stripmode_enabled',               'strip_trailing_spaces_on_modify'),
            ('set_intelligent_backspace_enabled',   'intelligent_backspace'),
            ('set_highlight_current_line_enabled',  'highlight_current_line'),
            ('set_highlight_current_cell_enabled',  'highlight_current_cell'),
            ('set_occurrence_highlighting_enabled',  'occurrence_highlighting'),
            ('set_occurrence_highlighting_timeout',  'occurrence_highlighting/timeout'),
            ('set_checkeolchars_enabled',           'check_eol_chars'),
            ('set_tabbar_visible',                  'show_tab_bar'),
            ('set_classfunc_dropdown_visible',      'show_class_func_dropdown'),
            ('set_always_remove_trailing_spaces',   'always_remove_trailing_spaces'),
            ('set_convert_eol_on_save',             'convert_eol_on_save'),
            ('set_convert_eol_on_save_to',          'convert_eol_on_save_to'),
                    )
        for method, setting in settings:
            getattr(editorstack, method)(self.get_option(setting))
        editorstack.set_help_enabled(CONF.get('help', 'connect/editor'))
        color_scheme = self.get_color_scheme()
        editorstack.set_default_font(self.get_plugin_font(), color_scheme)

        editorstack.starting_long_process.connect(self.starting_long_process)
        editorstack.ending_long_process.connect(self.ending_long_process)

        # Redirect signals
        editorstack.sig_option_changed.connect(
                self.received_sig_option_changed)
        editorstack.redirect_stdio.connect(
                                 lambda state: self.redirect_stdio.emit(state))
        editorstack.exec_in_extconsole.connect(
                                    lambda text, option:
                                    self.exec_in_extconsole.emit(text, option))
        editorstack.run_cell_in_ipyclient.connect(
            lambda code, cell_name, filename, run_cell_copy:
            self.run_cell_in_ipyclient.emit(code, cell_name, filename,
                                            run_cell_copy))
        editorstack.update_plugin_title.connect(
                                   lambda: self.sig_update_plugin_title.emit())
        editorstack.editor_focus_changed.connect(self.save_focus_editorstack)
        editorstack.editor_focus_changed.connect(self.main.plugin_focus_changed)
        editorstack.zoom_in.connect(lambda: self.zoom(1))
        editorstack.zoom_out.connect(lambda: self.zoom(-1))
        editorstack.zoom_reset.connect(lambda: self.zoom(0))
        editorstack.sig_open_file.connect(self.report_open_file)
        editorstack.sig_new_file.connect(lambda s: self.new(text=s))
        editorstack.sig_new_file[()].connect(self.new)
        editorstack.sig_close_file.connect(self.close_file_in_all_editorstacks)
        editorstack.file_saved.connect(self.file_saved_in_editorstack)
        editorstack.file_renamed_in_data.connect(
                                      self.file_renamed_in_data_in_editorstack)
        editorstack.opened_files_list_changed.connect(
                                                self.opened_files_list_changed)
        editorstack.active_languages_stats.connect(
            self.update_active_languages)
        editorstack.sig_go_to_definition.connect(
            lambda fname, line, col: self.load(
                fname, line, start_column=col))
        editorstack.perform_lsp_request.connect(self.send_lsp_request)
        editorstack.todo_results_changed.connect(self.todo_results_changed)
        editorstack.update_code_analysis_actions.connect(
            self.update_code_analysis_actions)
        editorstack.update_code_analysis_actions.connect(
            self.update_todo_actions)
        editorstack.refresh_file_dependent_actions.connect(
                                           self.refresh_file_dependent_actions)
        editorstack.refresh_save_all_action.connect(self.refresh_save_all_action)
        editorstack.sig_refresh_eol_chars.connect(self.refresh_eol_chars)
        editorstack.sig_breakpoints_saved.connect(self.breakpoints_saved)
        editorstack.text_changed_at.connect(self.text_changed_at)
        editorstack.current_file_changed.connect(self.current_file_changed)
        editorstack.plugin_load.connect(self.load)
        editorstack.plugin_load[()].connect(self.load)
        editorstack.edit_goto.connect(self.load)
        editorstack.sig_save_as.connect(self.save_as)
        editorstack.sig_prev_edit_pos.connect(self.go_to_last_edit_location)
        editorstack.sig_prev_cursor.connect(self.go_to_previous_cursor_position)
        editorstack.sig_next_cursor.connect(self.go_to_next_cursor_position)
        editorstack.sig_prev_warning.connect(self.go_to_previous_warning)
        editorstack.sig_next_warning.connect(self.go_to_next_warning)
        editorstack.sig_save_bookmark.connect(self.save_bookmark)
        editorstack.sig_load_bookmark.connect(self.load_bookmark)
        editorstack.sig_save_bookmarks.connect(self.save_bookmarks)

    def unregister_editorstack(self, editorstack):
        """Removing editorstack only if it's not the last remaining"""
        self.remove_last_focus_editorstack(editorstack)
        if len(self.editorstacks) > 1:
            index = self.editorstacks.index(editorstack)
            self.editorstacks.pop(index)
            return True
        else:
            # editorstack was not removed!
            return False

    def clone_editorstack(self, editorstack):
        editorstack.clone_from(self.editorstacks[0])
        for finfo in editorstack.data:
            self.register_widget_shortcuts(finfo.editor)

    @Slot(str, str)
    def close_file_in_all_editorstacks(self, editorstack_id_str, filename):
        for editorstack in self.editorstacks:
            if str(id(editorstack)) != editorstack_id_str:
                editorstack.blockSignals(True)
                index = editorstack.get_index_from_filename(filename)
                editorstack.close_file(index, force=True)
                editorstack.blockSignals(False)

    @Slot(str, str, str)
    def file_saved_in_editorstack(self, editorstack_id_str,
                                  original_filename, filename):
        """A file was saved in editorstack, this notifies others"""
        for editorstack in self.editorstacks:
            if str(id(editorstack)) != editorstack_id_str:
                editorstack.file_saved_in_other_editorstack(original_filename,
                                                            filename)

    @Slot(str, str, str)
    def file_renamed_in_data_in_editorstack(self, editorstack_id_str,
                                            original_filename, filename):
        """A file was renamed in data in editorstack, this notifies others"""
        for editorstack in self.editorstacks:
            if str(id(editorstack)) != editorstack_id_str:
                editorstack.rename_in_data(original_filename, filename)

    #------ Handling editor windows
    def setup_other_windows(self):
        """Setup toolbars and menus for 'New window' instances"""

        self.toolbar_list = ((_("File toolbar"), "file_toolbar",
                              self.main.file_toolbar_actions),
                             (_("Search toolbar"), "search_toolbar",
                              self.main.search_menu_actions),
                             (_("Source toolbar"), "source_toolbar",
                              self.main.source_toolbar_actions),
                             (_("Run toolbar"), "run_toolbar",
                              self.main.run_toolbar_actions),
                             (_("Debug toolbar"), "debug_toolbar",
                              self.main.debug_toolbar_actions),
                             (_("Edit toolbar"), "edit_toolbar",
                              self.main.edit_toolbar_actions))
        self.menu_list = ((_("&File"), self.main.file_menu_actions),
                          (_("&Edit"), self.main.edit_menu_actions),
                          (_("&Search"), self.main.search_menu_actions),
                          (_("Sour&ce"), self.main.source_menu_actions),
                          (_("&Run"), self.main.run_menu_actions),
                          (_("&Tools"), self.main.tools_menu_actions),
                          (_("&View"), []),
                          (_("&Help"), self.main.help_menu_actions))
        # Create pending new windows:
        for layout_settings in self.editorwindows_to_be_created:
            win = self.create_new_window()
            win.set_layout_settings(layout_settings)

    def switch_to_plugin(self):
        """
        Reimplemented method to deactivate shortcut when
        opening a new window.
        """
        if not self.editorwindows:
            super(Editor, self).switch_to_plugin()

    def create_new_window(self):
        oe_options = self.outlineexplorer.explorer.get_options()
        window = EditorMainWindow(
            self, self.stack_menu_actions, self.toolbar_list, self.menu_list,
            outline_explorer_options=oe_options)
        window.add_toolbars_to_menu("&View", window.get_toolbars())
        window.load_toolbars()
        window.resize(self.size())
        window.show()
        window.editorwidget.editorsplitter.editorstack.new_window = True
        self.register_editorwindow(window)
        window.destroyed.connect(lambda: self.unregister_editorwindow(window))
        return window

    def register_editorwindow(self, window):
        self.editorwindows.append(window)

    def unregister_editorwindow(self, window):
        self.editorwindows.pop(self.editorwindows.index(window))


    #------ Accessors
    def get_filenames(self):
        return [finfo.filename for finfo in self.editorstacks[0].data]

    def get_filename_index(self, filename):
        return self.editorstacks[0].has_filename(filename)

    def get_current_editorstack(self, editorwindow=None):
        if self.editorstacks is not None:
            if len(self.editorstacks) == 1:
                editorstack = self.editorstacks[0]
            else:
                editorstack = self.__get_focus_editorstack()
                if editorstack is None or editorwindow is not None:
                    editorstack = self.get_last_focus_editorstack(editorwindow)
                    if editorstack is None:
                        editorstack = self.editorstacks[0]
            return editorstack

    def get_current_editor(self):
        editorstack = self.get_current_editorstack()
        if editorstack is not None:
            return editorstack.get_current_editor()

    def get_current_finfo(self):
        editorstack = self.get_current_editorstack()
        if editorstack is not None:
            return editorstack.get_current_finfo()

    def get_current_filename(self):
        editorstack = self.get_current_editorstack()
        if editorstack is not None:
            return editorstack.get_current_filename()

    def is_file_opened(self, filename=None):
        return self.editorstacks[0].is_file_opened(filename)

    def set_current_filename(self, filename, editorwindow=None, focus=True):
        """Set focus to *filename* if this file has been opened.

        Return the editor instance associated to *filename*.
        """
        editorstack = self.get_current_editorstack(editorwindow)
        return editorstack.set_current_filename(filename, focus)

    def set_path(self):
        # TODO: Fix this
        for finfo in self.editorstacks[0].data:
            finfo.path = self.main.get_spyder_pythonpath()
        #if self.introspector:
        #    self.introspector.change_extra_path(
        #            self.main.get_spyder_pythonpath())

    #------ FileSwitcher API
    def get_current_tab_manager(self):
        """Get the widget with the TabWidget attribute."""
        return self.get_current_editorstack()

    #------ Refresh methods
    def refresh_file_dependent_actions(self):
        """Enable/disable file dependent actions
        (only if dockwidget is visible)"""
        if self.dockwidget and self.dockwidget.isVisible():
            enable = self.get_current_editor() is not None
            for action in self.file_dependent_actions:
                action.setEnabled(enable)

    def refresh_save_all_action(self):
        """Enable 'Save All' if there are files to be saved"""
        editorstack = self.get_current_editorstack()
        if editorstack:
            state = any(finfo.editor.document().isModified() or finfo.newly_created
                        for finfo in editorstack.data)
            self.save_all_action.setEnabled(state)

    def update_warning_menu(self):
        """Update warning list menu"""
        editor = self.get_current_editor()
        check_results = editor.get_current_warnings()
        self.warning_menu.clear()
        filename = self.get_current_filename()
        for message, line_number in check_results:
            error = 'syntax' in message
            text = message[:1].upper() + message[1:]
            icon = ima.icon('error') if error else ima.icon('warning')
            slot = lambda _checked, _l=line_number: self.load(filename, goto=_l)
            action = create_action(self, text=text, icon=icon, triggered=slot)
            self.warning_menu.addAction(action)

    def update_todo_menu(self):
        """Update todo list menu"""
        editorstack = self.get_current_editorstack()
        results = editorstack.get_todo_results()
        self.todo_menu.clear()
        filename = self.get_current_filename()
        for text, line0 in results:
            icon = ima.icon('todo')
            slot = lambda _checked, _l=line0: self.load(filename, goto=_l)
            action = create_action(self, text=text, icon=icon, triggered=slot)
            self.todo_menu.addAction(action)
        self.update_todo_actions()

    def todo_results_changed(self):
        """
        Synchronize todo results between editorstacks
        Refresh todo list navigation buttons
        """
        editorstack = self.get_current_editorstack()
        results = editorstack.get_todo_results()
        index = editorstack.get_stack_index()
        if index != -1:
            filename = editorstack.data[index].filename
            for other_editorstack in self.editorstacks:
                if other_editorstack is not editorstack:
                    other_editorstack.set_todo_results(filename, results)
        self.update_todo_actions()

    def refresh_eol_chars(self, os_name):
        os_name = to_text_string(os_name)
        self.__set_eol_chars = False
        if os_name == 'nt':
            self.win_eol_action.setChecked(True)
        elif os_name == 'posix':
            self.linux_eol_action.setChecked(True)
        else:
            self.mac_eol_action.setChecked(True)
        self.__set_eol_chars = True

    #------ Slots
    def opened_files_list_changed(self):
        """
        Opened files list has changed:
        --> open/close file action
        --> modification ('*' added to title)
        --> current edited file has changed
        """
        # Refresh Python file dependent actions:
        editor = self.get_current_editor()
        if editor:
            python_enable = editor.is_python()
            cython_enable = python_enable or (
                programs.is_module_installed('Cython') and editor.is_cython())
            for action in self.pythonfile_dependent_actions:
                if action in self.cythonfile_compatible_actions:
                    enable = cython_enable
                else:
                    enable = python_enable
                if action is self.winpdb_action:
                    action.setEnabled(enable and WINPDB_PATH is not None)
                else:
                    action.setEnabled(enable)
            self.open_file_update.emit(self.get_current_filename())

    def update_code_analysis_actions(self):
        """Update actions in the warnings menu."""
        editor = self.get_current_editor()
        # To fix an error at startup
        if editor is None:
            return
        results = editor.get_current_warnings()
        # Update code analysis actions
        state = results is not None and len(results)
        for action in (self.warning_list_action, self.previous_warning_action,
                       self.next_warning_action):
            if state is not None:
                action.setEnabled(state)

    def update_todo_actions(self):
        editorstack = self.get_current_editorstack()
        results = editorstack.get_todo_results()
        state = (self.get_option('todo_list') and
                 results is not None and len(results))
        if state is not None:
            self.todo_list_action.setEnabled(state)

    def rehighlight_cells(self):
        """Rehighlight cells of current editor"""
        editor = self.get_current_editor()
        editor.rehighlight_cells()
        QApplication.processEvents()

    @Slot(set)
    def update_active_languages(self, languages):
        self.main.lspmanager.update_client_status(languages)


    #------ Breakpoints
    def save_breakpoints(self, filename, breakpoints):
        filename = to_text_string(filename)
        breakpoints = to_text_string(breakpoints)
        filename = osp.normpath(osp.abspath(filename))
        if breakpoints:
            breakpoints = eval(breakpoints)
        else:
            breakpoints = []
        save_breakpoints(filename, breakpoints)
        self.breakpoints_saved.emit()

    # ------ Bookmarks
    def save_bookmarks(self, filename, bookmarks):
        """Receive bookmark changes and save them."""
        filename = to_text_string(filename)
        bookmarks = to_text_string(bookmarks)
        filename = osp.normpath(osp.abspath(filename))
        bookmarks = eval(bookmarks)
        save_bookmarks(filename, bookmarks)

    #------ File I/O
    def __load_temp_file(self):
        """Load temporary file from a text file in user home directory"""
        if not osp.isfile(self.TEMPFILE_PATH):
            # Creating temporary file
            default = ['# -*- coding: utf-8 -*-',
                       '"""', _("Spyder Editor"), '',
                       _("This is a temporary script file."),
                       '"""', '', '']
            text = os.linesep.join([encoding.to_unicode(qstr)
                                    for qstr in default])
            try:
                encoding.write(to_text_string(text), self.TEMPFILE_PATH,
                               'utf-8')
            except EnvironmentError:
                self.new()
                return

        self.load(self.TEMPFILE_PATH)

    @Slot()
    def __set_workdir(self):
        """Set current script directory as working directory"""
        fname = self.get_current_filename()
        if fname is not None:
            directory = osp.dirname(osp.abspath(fname))
            self.open_dir.emit(directory)

    def __add_recent_file(self, fname):
        """Add to recent file list"""
        if fname is None:
            return
        if fname in self.recent_files:
            self.recent_files.remove(fname)
        self.recent_files.insert(0, fname)
        if len(self.recent_files) > self.get_option('max_recent_files'):
            self.recent_files.pop(-1)

    def _clone_file_everywhere(self, finfo):
        """Clone file (*src_editor* widget) in all editorstacks
        Cloning from the first editorstack in which every single new editor
        is created (when loading or creating a new file)"""
        for editorstack in self.editorstacks[1:]:
            editor = editorstack.clone_editor_from(finfo, set_current=False)
            self.register_widget_shortcuts(editor)


    @Slot()
    @Slot(str)
    def new(self, fname=None, editorstack=None, text=None):
        """
        Create a new file - Untitled

        fname=None --> fname will be 'untitledXX.py' but do not create file
        fname=<basestring> --> create file
        """
        # If no text is provided, create default content
        empty = False
        try:
            if text is None:
                default_content = True
                text, enc = encoding.read(self.TEMPLATE_PATH)
                enc_match = re.search(r'-*- coding: ?([a-z0-9A-Z\-]*) -*-',
                                      text)
                if enc_match:
                    enc = enc_match.group(1)
                # Initialize template variables
                # Windows
                username = encoding.to_unicode_from_fs(
                                os.environ.get('USERNAME', ''))
                # Linux, Mac OS X
                if not username:
                    username = encoding.to_unicode_from_fs(
                                   os.environ.get('USER', '-'))
                VARS = {
                    'date': time.ctime(),
                    'username': username,
                }
                try:
                    text = text % VARS
                except Exception:
                    pass
            else:
                default_content = False
                enc = encoding.read(self.TEMPLATE_PATH)[1]
        except (IOError, OSError):
            text = ''
            enc = 'utf-8'
            default_content = True
            empty = True

        create_fname = lambda n: to_text_string(_("untitled")) + ("%d.py" % n)
        # Creating editor widget
        if editorstack is None:
            current_es = self.get_current_editorstack()
        else:
            current_es = editorstack
        created_from_here = fname is None
        if created_from_here:
            while True:
                fname = create_fname(self.untitled_num)
                self.untitled_num += 1
                if not osp.isfile(fname):
                    break
            basedir = getcwd_or_home()

            if self.main.projects.get_active_project() is not None:
                basedir = self.main.projects.get_active_project_path()
            else:
                c_fname = self.get_current_filename()
                if c_fname is not None and c_fname != self.TEMPFILE_PATH:
                    basedir = osp.dirname(c_fname)
            fname = osp.abspath(osp.join(basedir, fname))
        else:
            # QString when triggered by a Qt signal
            fname = osp.abspath(to_text_string(fname))
            index = current_es.has_filename(fname)
            if index is not None and not current_es.close_file(index):
                return

        # Creating the editor widget in the first editorstack (the one that
        # can't be destroyed), then cloning this editor widget in all other
        # editorstacks:
        finfo = self.editorstacks[0].new(fname, enc, text, default_content,
                                         empty)
        finfo.path = self.main.get_spyder_pythonpath()
        self._clone_file_everywhere(finfo)
        current_editor = current_es.set_current_filename(finfo.filename)
        self.register_widget_shortcuts(current_editor)
        if not created_from_here:
            self.save(force=True)

    def edit_template(self):
        """Edit new file template"""
        self.load(self.TEMPLATE_PATH)

    def update_recent_file_menu(self):
        """Update recent file menu"""
        recent_files = []
        for fname in self.recent_files:
            if osp.isfile(fname):
                recent_files.append(fname)
        self.recent_file_menu.clear()
        if recent_files:
            for fname in recent_files:
                action = create_action(
                    self, fname,
                    icon=ima.get_icon_by_extension(fname, scale_factor=1.0),
                    triggered=self.load)
                action.setData(to_qvariant(fname))
                self.recent_file_menu.addAction(action)
        self.clear_recent_action.setEnabled(len(recent_files) > 0)
        add_actions(self.recent_file_menu, (None, self.max_recent_action,
                                            self.clear_recent_action))

    @Slot()
    def clear_recent_files(self):
        """Clear recent files list"""
        self.recent_files = []

    @Slot()
    def change_max_recent_files(self):
        "Change max recent files entries"""
        editorstack = self.get_current_editorstack()
        mrf, valid = QInputDialog.getInt(editorstack, _('Editor'),
                               _('Maximum number of recent files'),
                               self.get_option('max_recent_files'), 1, 35)
        if valid:
            self.set_option('max_recent_files', mrf)

    @Slot()
    @Slot(str)
    @Slot(str, int, str)
    @Slot(str, int, str, object)
    def load(self, filenames=None, goto=None, word='',
             editorwindow=None, processevents=True, start_column=None,
             set_focus=True, add_where='end'):
        """
        Load a text file
        editorwindow: load in this editorwindow (useful when clicking on
        outline explorer with multiple editor windows)
        processevents: determines if processEvents() should be called at the
        end of this method (set to False to prevent keyboard events from
        creeping through to the editor during debugging)
        """
        # Switch to editor before trying to load a file
        try:
            self.switch_to_plugin()
        except AttributeError:
            pass

        editor0 = self.get_current_editor()
        if editor0 is not None:
            position0 = editor0.get_position('cursor')
            filename0 = self.get_current_filename()
        else:
            position0, filename0 = None, None
        if not filenames:
            # Recent files action
            action = self.sender()
            if isinstance(action, QAction):
                filenames = from_qvariant(action.data(), to_text_string)
        if not filenames:
            basedir = getcwd_or_home()
            if self.edit_filetypes is None:
                self.edit_filetypes = get_edit_filetypes()
            if self.edit_filters is None:
                self.edit_filters = get_edit_filters()

            c_fname = self.get_current_filename()
            if c_fname is not None and c_fname != self.TEMPFILE_PATH:
                basedir = osp.dirname(c_fname)
            self.redirect_stdio.emit(False)
            parent_widget = self.get_current_editorstack()
            if filename0 is not None:
                selectedfilter = get_filter(self.edit_filetypes,
                                            osp.splitext(filename0)[1])
            else:
                selectedfilter = ''
            if not running_under_pytest():
                filenames, _sf = getopenfilenames(
                                    parent_widget,
                                    _("Open file"), basedir,
                                    self.edit_filters,
                                    selectedfilter=selectedfilter,
                                    options=QFileDialog.HideNameFilterDetails)
            else:
                # Use a Qt (i.e. scriptable) dialog for pytest
                dialog = QFileDialog(parent_widget, _("Open file"),
                                     options=QFileDialog.DontUseNativeDialog)
                if dialog.exec_():
                    filenames = dialog.selectedFiles()
            self.redirect_stdio.emit(True)
            if filenames:
                filenames = [osp.normpath(fname) for fname in filenames]
            else:
                return

        focus_widget = QApplication.focusWidget()
        if self.editorwindows and not self.dockwidget.isVisible():
            # We override the editorwindow variable to force a focus on
            # the editor window instead of the hidden editor dockwidget.
            # See PR #5742.
            if editorwindow not in self.editorwindows:
                editorwindow = self.editorwindows[0]
            editorwindow.setFocus()
            editorwindow.raise_()
        elif (self.dockwidget and not self.ismaximized
              and not self.dockwidget.isAncestorOf(focus_widget)
              and not isinstance(focus_widget, CodeEditor)):
            self.dockwidget.setVisible(True)
            self.dockwidget.setFocus()
            self.dockwidget.raise_()

        def _convert(fname):
            fname = osp.abspath(encoding.to_unicode_from_fs(fname))
            if os.name == 'nt' and len(fname) >= 2 and fname[1] == ':':
                fname = fname[0].upper()+fname[1:]
            return fname

        if hasattr(filenames, 'replaceInStrings'):
            # This is a QStringList instance (PyQt API #1), converting to list:
            filenames = list(filenames)
        if not isinstance(filenames, list):
            filenames = [_convert(filenames)]
        else:
            filenames = [_convert(fname) for fname in list(filenames)]
        if isinstance(goto, int):
            goto = [goto]
        elif goto is not None and len(goto) != len(filenames):
            goto = None

        for index, filename in enumerate(filenames):
            # -- Do not open an already opened file
            focus = set_focus and index == 0
            current_editor = self.set_current_filename(filename,
                                                       editorwindow,
                                                       focus=focus)
            if current_editor is None:
                # -- Not a valid filename:
                if not osp.isfile(filename):
                    continue
                # --
                current_es = self.get_current_editorstack(editorwindow)
                # Creating the editor widget in the first editorstack
                # (the one that can't be destroyed), then cloning this
                # editor widget in all other editorstacks:
                finfo = self.editorstacks[0].load(
                    filename, set_current=False, add_where=add_where)
                finfo.path = self.main.get_spyder_pythonpath()
                self._clone_file_everywhere(finfo)
                current_editor = current_es.set_current_filename(filename,
                                                                 focus=focus)
                current_editor.debugger.load_breakpoints()
                current_editor.set_bookmarks(load_bookmarks(filename))
                self.register_widget_shortcuts(current_editor)
                current_es.analyze_script()
                self.__add_recent_file(filename)
            if goto is not None: # 'word' is assumed to be None as well
                current_editor.go_to_line(goto[index], word=word,
                                          start_column=start_column)
                position = current_editor.get_position('cursor')
                self.cursor_moved(filename0, position0, filename, position)
            current_editor.clearFocus()
            current_editor.setFocus()
            current_editor.window().raise_()
            if processevents:
                QApplication.processEvents()
            else:
                # processevents is false only when calling from debugging
                current_editor.sig_debug_stop.emit(goto[index])
                current_sw = self.main.ipyconsole.get_current_shellwidget()
                current_sw.sig_prompt_ready.connect(
                    current_editor.sig_debug_stop[()].emit)

    @Slot()
    def print_file(self):
        """Print current file"""
        editor = self.get_current_editor()
        filename = self.get_current_filename()
        printer = Printer(mode=QPrinter.HighResolution,
                          header_font=self.get_plugin_font('printer_header'))
        printDialog = QPrintDialog(printer, editor)
        if editor.has_selected_text():
            printDialog.setOption(QAbstractPrintDialog.PrintSelection, True)
        self.redirect_stdio.emit(False)
        answer = printDialog.exec_()
        self.redirect_stdio.emit(True)
        if answer == QDialog.Accepted:
            self.starting_long_process(_("Printing..."))
            printer.setDocName(filename)
            editor.print_(printer)
            self.ending_long_process()

    @Slot()
    def print_preview(self):
        """Print preview for current file"""
        from qtpy.QtPrintSupport import QPrintPreviewDialog

        editor = self.get_current_editor()
        printer = Printer(mode=QPrinter.HighResolution,
                          header_font=self.get_plugin_font('printer_header'))
        preview = QPrintPreviewDialog(printer, self)
        preview.setWindowFlags(Qt.Window)
        preview.paintRequested.connect(lambda printer: editor.print_(printer))
        self.redirect_stdio.emit(False)
        preview.exec_()
        self.redirect_stdio.emit(True)

    @Slot()
    def close_file(self):
        """Close current file"""
        editorstack = self.get_current_editorstack()
        editorstack.close_file()
    @Slot()
    def close_all_files(self):
        """Close all opened scripts"""
        self.editorstacks[0].close_all_files()

    @Slot()
    def save(self, index=None, force=False):
        """Save file"""
        editorstack = self.get_current_editorstack()
        return editorstack.save(index=index, force=force)

    @Slot()
    def save_as(self):
        """Save *as* the currently edited file"""
        editorstack = self.get_current_editorstack()
        if editorstack.save_as():
            fname = editorstack.get_current_filename()
            self.__add_recent_file(fname)

    @Slot()
    def save_copy_as(self):
        """Save *copy as* the currently edited file"""
        editorstack = self.get_current_editorstack()
        editorstack.save_copy_as()

    @Slot()
    def save_all(self):
        """Save all opened files"""
        self.get_current_editorstack().save_all()

    @Slot()
    def revert(self):
        """Revert the currently edited file from disk"""
        editorstack = self.get_current_editorstack()
        editorstack.revert()

    @Slot()
    def find(self):
        """Find slot"""
        editorstack = self.get_current_editorstack()
        editorstack.find_widget.show()
        editorstack.find_widget.search_text.setFocus()

    @Slot()
    def find_next(self):
        """Fnd next slot"""
        editorstack = self.get_current_editorstack()
        editorstack.find_widget.find_next()

    @Slot()
    def find_previous(self):
        """Find previous slot"""
        editorstack = self.get_current_editorstack()
        editorstack.find_widget.find_previous()

    @Slot()
    def replace(self):
        """Replace slot"""
        editorstack = self.get_current_editorstack()
        editorstack.find_widget.show_replace()

    def open_last_closed(self):
        """ Reopens the last closed tab."""
        editorstack = self.get_current_editorstack()
        last_closed_files = editorstack.get_last_closed_files()
        if (len(last_closed_files) > 0):
            file_to_open = last_closed_files[0]
            last_closed_files.remove(file_to_open)
            editorstack.set_last_closed_files(last_closed_files)
            self.load(file_to_open)

    #------ Explorer widget
    def close_file_from_name(self, filename):
        """Close file from its name"""
        filename = osp.abspath(to_text_string(filename))
        index = self.editorstacks[0].has_filename(filename)
        if index is not None:
            self.editorstacks[0].close_file(index)

    def removed(self, filename):
        """File was removed in file explorer widget or in project explorer"""
        self.close_file_from_name(filename)

    def removed_tree(self, dirname):
        """Directory was removed in project explorer widget"""
        dirname = osp.abspath(to_text_string(dirname))
        for fname in self.get_filenames():
            if osp.abspath(fname).startswith(dirname):
                self.close_file_from_name(fname)

    def renamed(self, source, dest):
        """File was renamed in file explorer widget or in project explorer"""
        filename = osp.abspath(to_text_string(source))
        index = self.editorstacks[0].has_filename(filename)
        if index is not None:
            for editorstack in self.editorstacks:
                editorstack.rename_in_data(filename,
                                           new_filename=to_text_string(dest))

    def renamed_tree(self, source, dest):
        """Directory was renamed in file explorer or in project explorer."""
        dirname = osp.abspath(to_text_string(source))
        tofile = to_text_string(dest)
        for fname in self.get_filenames():
            if osp.abspath(fname).startswith(dirname):
                new_filename = fname.replace(dirname, tofile)
                self.renamed(source=fname, dest=new_filename)

    #------ Source code
    @Slot()
    def indent(self):
        """Indent current line or selection"""
        editor = self.get_current_editor()
        if editor is not None:
            editor.indent()

    @Slot()
    def unindent(self):
        """Unindent current line or selection"""
        editor = self.get_current_editor()
        if editor is not None:
            editor.unindent()

    @Slot()
    def text_uppercase (self):
        """Change current line or selection to uppercase."""
        editor = self.get_current_editor()
        if editor is not None:
            editor.transform_to_uppercase()

    @Slot()
    def text_lowercase(self):
        """Change current line or selection to lowercase."""
        editor = self.get_current_editor()
        if editor is not None:
            editor.transform_to_lowercase()

    @Slot()
    def toggle_comment(self):
        """Comment current line or selection"""
        editor = self.get_current_editor()
        if editor is not None:
            editor.toggle_comment()

    @Slot()
    def blockcomment(self):
        """Block comment current line or selection"""
        editor = self.get_current_editor()
        if editor is not None:
            editor.blockcomment()

    @Slot()
    def unblockcomment(self):
        """Un-block comment current line or selection"""
        editor = self.get_current_editor()
        if editor is not None:
            editor.unblockcomment()
    @Slot()
    def go_to_next_todo(self):
        self.switch_to_plugin()
        editor = self.get_current_editor()
        position = editor.go_to_next_todo()
        filename = self.get_current_filename()
        self.add_cursor_position_to_history(filename, position)

    @Slot()
    def go_to_next_warning(self):
        self.switch_to_plugin()
        editor = self.get_current_editor()
        position = editor.go_to_next_warning()
        filename = self.get_current_filename()
        self.add_cursor_position_to_history(filename, position)

    @Slot()
    def go_to_previous_warning(self):
        self.switch_to_plugin()
        editor = self.get_current_editor()
        position = editor.go_to_previous_warning()
        filename = self.get_current_filename()
        self.add_cursor_position_to_history(filename, position)

    @Slot()
    def run_winpdb(self):
        """Run winpdb to debug current file"""
        if self.save():
            fname = self.get_current_filename()
            runconf = get_run_configuration(fname)
            if runconf is None:
                args = []
                wdir = None
            else:
                args = runconf.get_arguments().split()
                wdir = runconf.get_working_directory()
            # Handle the case where wdir comes back as an empty string
            # when the working directory dialog checkbox is unchecked.
            # (subprocess "cwd" default is None, so empty str
            # must be changed to None in this case.)
            programs.run_program(WINPDB_PATH, [fname] + args, cwd=wdir or None)

    def toggle_eol_chars(self, os_name, checked):
        if checked:
            editor = self.get_current_editor()
            if self.__set_eol_chars:
                self.switch_to_plugin()
                editor.set_eol_chars(sourcecode.get_eol_chars_from_os_name(os_name))

    @Slot()
    def remove_trailing_spaces(self):
        self.switch_to_plugin()
        editorstack = self.get_current_editorstack()
        editorstack.remove_trailing_spaces()

    @Slot()
    def fix_indentation(self):
        self.switch_to_plugin()
        editorstack = self.get_current_editorstack()
        editorstack.fix_indentation()

    #------ Cursor position history management
    def update_cursorpos_actions(self):
        self.previous_edit_cursor_action.setEnabled(
                                        self.last_edit_cursor_pos is not None)
        self.previous_cursor_action.setEnabled(
               self.cursor_pos_index is not None and self.cursor_pos_index > 0)
        self.next_cursor_action.setEnabled(self.cursor_pos_index is not None \
                    and self.cursor_pos_index < len(self.cursor_pos_history)-1)

    def add_cursor_position_to_history(self, filename, position, fc=False):
        if self.__ignore_cursor_position:
            return
        for index, (fname, pos) in enumerate(self.cursor_pos_history[:]):
            if fname == filename:
                if pos == position or pos == 0:
                    if fc:
                        self.cursor_pos_history[index] = (filename, position)
                        self.cursor_pos_index = index
                        self.update_cursorpos_actions()
                        return
                    else:
                        if self.cursor_pos_index >= index:
                            self.cursor_pos_index -= 1
                        self.cursor_pos_history.pop(index)
                        break
        if self.cursor_pos_index is not None:
            self.cursor_pos_history = \
                        self.cursor_pos_history[:self.cursor_pos_index+1]
        self.cursor_pos_history.append((filename, position))
        self.cursor_pos_index = len(self.cursor_pos_history)-1
        self.update_cursorpos_actions()

    def cursor_moved(self, filename0, position0, filename1, position1):
        """Cursor was just moved: 'go to'"""
        if position0 is not None:
            self.add_cursor_position_to_history(filename0, position0)
        self.add_cursor_position_to_history(filename1, position1)

    def text_changed_at(self, filename, position):
        self.last_edit_cursor_pos = (to_text_string(filename), position)

    def current_file_changed(self, filename, position):
        self.add_cursor_position_to_history(to_text_string(filename), position,
                                            fc=True)

    @Slot()
    def go_to_last_edit_location(self):
        if self.last_edit_cursor_pos is not None:
            filename, position = self.last_edit_cursor_pos
            if not osp.isfile(filename):
                self.last_edit_cursor_pos = None
                return
            else:
                self.load(filename)
                editor = self.get_current_editor()
                if position < editor.document().characterCount():
                    editor.set_cursor_position(position)

    def __move_cursor_position(self, index_move):
        if self.cursor_pos_index is None:
            return
        filename, _position = self.cursor_pos_history[self.cursor_pos_index]
        self.cursor_pos_history[self.cursor_pos_index] = ( filename,
                            self.get_current_editor().get_position('cursor') )
        self.__ignore_cursor_position = True
        old_index = self.cursor_pos_index
        self.cursor_pos_index = min([
                                     len(self.cursor_pos_history)-1,
                                     max([0, self.cursor_pos_index+index_move])
                                     ])
        filename, position = self.cursor_pos_history[self.cursor_pos_index]
        if not osp.isfile(filename):
            self.cursor_pos_history.pop(self.cursor_pos_index)
            if self.cursor_pos_index < old_index:
                old_index -= 1
            self.cursor_pos_index = old_index
        else:
            self.load(filename)
            editor = self.get_current_editor()
            if position < editor.document().characterCount():
                editor.set_cursor_position(position)
        self.__ignore_cursor_position = False
        self.update_cursorpos_actions()

    @Slot()
    def go_to_previous_cursor_position(self):
        self.switch_to_plugin()
        self.__move_cursor_position(-1)

    @Slot()
    def go_to_next_cursor_position(self):
        self.switch_to_plugin()
        self.__move_cursor_position(1)

    @Slot()
    def go_to_line(self, line=None):
        """Open 'go to line' dialog"""
        editorstack = self.get_current_editorstack()
        if editorstack is not None:
            editorstack.go_to_line(line)

    @Slot()
    def set_or_clear_breakpoint(self):
        """Set/Clear breakpoint"""
        editorstack = self.get_current_editorstack()
        if editorstack is not None:
            self.switch_to_plugin()
            editorstack.set_or_clear_breakpoint()

    @Slot()
    def set_or_edit_conditional_breakpoint(self):
        """Set/Edit conditional breakpoint"""
        editorstack = self.get_current_editorstack()
        if editorstack is not None:
            self.switch_to_plugin()
            editorstack.set_or_edit_conditional_breakpoint()

    @Slot()
    def clear_all_breakpoints(self):
        """Clear breakpoints in all files"""
        self.switch_to_plugin()
        clear_all_breakpoints()
        self.breakpoints_saved.emit()
        editorstack = self.get_current_editorstack()
        if editorstack is not None:
            for data in editorstack.data:
                data.editor.debugger.clear_breakpoints()
        self.refresh_plugin()

    def clear_breakpoint(self, filename, lineno):
        """Remove a single breakpoint"""
        clear_breakpoint(filename, lineno)
        self.breakpoints_saved.emit()
        editorstack = self.get_current_editorstack()
        if editorstack is not None:
            index = self.is_file_opened(filename)
            if index is not None:
                editorstack.data[index].editor.debugger.toogle_breakpoint(
                        lineno)

    def debug_command(self, command):
        """Debug actions"""
        self.switch_to_plugin()
        self.main.ipyconsole.write_to_stdin(command)
        focus_widget = self.main.ipyconsole.get_focus_widget()
        if focus_widget:
            focus_widget.setFocus()

    #------ Run Python script
    @Slot()
    def edit_run_configurations(self):
        dialog = RunConfigDialog(self)
        dialog.size_change.connect(lambda s: self.set_dialog_size(s))
        if self.dialog_size is not None:
            dialog.resize(self.dialog_size)
        fname = osp.abspath(self.get_current_filename())
        dialog.setup(fname)
        if dialog.exec_():
            fname = dialog.file_to_run
            if fname is not None:
                self.load(fname)
                self.run_file()

    @Slot()
    def run_file(self, debug=False):
        """Run script inside current interpreter or in a new one"""
        editorstack = self.get_current_editorstack()
        if editorstack.save():
            editor = self.get_current_editor()
            fname = osp.abspath(self.get_current_filename())

            # Get fname's dirname before we escape the single and double
            # quotes (Fixes Issue #6771)
            dirname = osp.dirname(fname)

            # Escape single and double quotes in fname and dirname
            # (Fixes Issue #2158)
            fname = fname.replace("'", r"\'").replace('"', r'\"')
            dirname = dirname.replace("'", r"\'").replace('"', r'\"')

            runconf = get_run_configuration(fname)
            if runconf is None:
                dialog = RunConfigOneDialog(self)
                dialog.size_change.connect(lambda s: self.set_dialog_size(s))
                if self.dialog_size is not None:
                    dialog.resize(self.dialog_size)
                dialog.setup(fname)
                if CONF.get('run', 'open_at_least_once',
                            not running_under_pytest()):
                    # Open Run Config dialog at least once: the first time
                    # a script is ever run in Spyder, so that the user may
                    # see it at least once and be conscious that it exists
                    show_dlg = True
                    CONF.set('run', 'open_at_least_once', False)
                else:
                    # Open Run Config dialog only
                    # if ALWAYS_OPEN_FIRST_RUN_OPTION option is enabled
                    show_dlg = CONF.get('run', ALWAYS_OPEN_FIRST_RUN_OPTION)
                if show_dlg and not dialog.exec_():
                    return
                runconf = dialog.get_configuration()

            args = runconf.get_arguments()
            python_args = runconf.get_python_arguments()
            interact = runconf.interact
            post_mortem = runconf.post_mortem
            current = runconf.current
            systerm = runconf.systerm
            clear_namespace = runconf.clear_namespace

            if runconf.file_dir:
                wdir = dirname
            elif runconf.cw_dir:
                wdir = ''
            elif osp.isdir(runconf.dir):
                wdir = runconf.dir
            else:
                wdir = ''

            python = True # Note: in the future, it may be useful to run
            # something in a terminal instead of a Python interp.
            self.__last_ec_exec = (fname, wdir, args, interact, debug,
                                   python, python_args, current, systerm,
                                   post_mortem, clear_namespace)
            self.re_run_file()
            if not interact and not debug:
                # If external console dockwidget is hidden, it will be
                # raised in top-level and so focus will be given to the
                # current external shell automatically
                # (see SpyderPluginWidget.visibility_changed method)
                editor.setFocus()

    def set_dialog_size(self, size):
        self.dialog_size = size

    @Slot()
    def debug_file(self):
        """Debug current script"""
        self.switch_to_plugin()
        current_editor = self.get_current_editor()
        if current_editor is not None:
            current_editor.sig_debug_start.emit()
        self.run_file(debug=True)

    @Slot()
    def re_run_file(self):
        """Re-run last script"""
        if self.get_option('save_all_before_run'):
            self.save_all()
        if self.__last_ec_exec is None:
            return
        (fname, wdir, args, interact, debug,
         python, python_args, current, systerm,
         post_mortem, clear_namespace) = self.__last_ec_exec
        if not systerm:
            self.run_in_current_ipyclient.emit(fname, wdir, args,
                                               debug, post_mortem,
                                               current, clear_namespace)
        else:
            self.main.open_external_console(fname, wdir, args, interact,
                                            debug, python, python_args,
                                            systerm, post_mortem)

    @Slot()
    def run_selection(self):
        """Run selection or current line in external console"""
        editorstack = self.get_current_editorstack()
        editorstack.run_selection()

    @Slot()
    def run_cell(self):
        """Run current cell"""
        editorstack = self.get_current_editorstack()
        editorstack.run_cell()

    @Slot()
    def run_cell_and_advance(self):
        """Run current cell and advance to the next one"""
        editorstack = self.get_current_editorstack()
        editorstack.run_cell_and_advance()

    @Slot()
    def re_run_last_cell(self):
        """Run last executed cell."""
        editorstack = self.get_current_editorstack()
        editorstack.re_run_last_cell()

    # ------ Code bookmarks
    @Slot(int)
    def save_bookmark(self, slot_num):
        """Save current line and position as bookmark."""
        bookmarks = CONF.get('editor', 'bookmarks')
        editorstack = self.get_current_editorstack()
        if slot_num in bookmarks:
            filename, line_num, column = bookmarks[slot_num]
            if osp.isfile(filename):
                index = editorstack.has_filename(filename)
                if index is not None:
                    block = (editorstack.tabs.widget(index).document()
                             .findBlockByNumber(line_num))
                    block.userData().bookmarks.remove((slot_num, column))
        if editorstack is not None:
            self.switch_to_plugin()
            editorstack.set_bookmark(slot_num)

    @Slot(int)
    def load_bookmark(self, slot_num):
        """Set cursor to bookmarked file and position."""
        bookmarks = CONF.get('editor', 'bookmarks')
        if slot_num in bookmarks:
            filename, line_num, column = bookmarks[slot_num]
        else:
            return
        if not osp.isfile(filename):
            self.last_edit_cursor_pos = None
            return
        self.load(filename)
        editor = self.get_current_editor()
        if line_num < editor.document().lineCount():
            linelength = len(editor.document()
                             .findBlockByNumber(line_num).text())
            if column <= linelength:
                editor.go_to_line(line_num + 1, column)
            else:
                # Last column
                editor.go_to_line(line_num + 1, linelength)

    #------ Zoom in/out/reset
    def zoom(self, factor):
        """Zoom in/out/reset"""
        editor = self.get_current_editorstack().get_current_editor()
        if factor == 0:
            font = self.get_plugin_font()
            editor.set_font(font)
        else:
            font = editor.font()
            size = font.pointSize() + factor
            if size > 0:
                font.setPointSize(size)
                editor.set_font(font)
        editor.update_tab_stop_width_spaces()

    #------ Options
    def apply_plugin_settings(self, options):
        """Apply configuration file's plugin settings"""
        if self.editorstacks is not None:
            # --- syntax highlight and text rendering settings
            color_scheme_n = 'color_scheme_name'
            color_scheme_o = self.get_color_scheme()
            currentline_n = 'highlight_current_line'
            currentline_o = self.get_option(currentline_n)
            currentcell_n = 'highlight_current_cell'
            currentcell_o = self.get_option(currentcell_n)
            occurrence_n = 'occurrence_highlighting'
            occurrence_o = self.get_option(occurrence_n)
            occurrence_timeout_n = 'occurrence_highlighting/timeout'
            occurrence_timeout_o = self.get_option(occurrence_timeout_n)
            focus_to_editor_n = 'focus_to_editor'
            focus_to_editor_o = self.get_option(focus_to_editor_n)

            for editorstack in self.editorstacks:
                if color_scheme_n in options:
                    editorstack.set_color_scheme(color_scheme_o)
                if currentline_n in options:
                    editorstack.set_highlight_current_line_enabled(
                                                                currentline_o)
                if currentcell_n in options:
                    editorstack.set_highlight_current_cell_enabled(
                                                                currentcell_o)
                if occurrence_n in options:
                    editorstack.set_occurrence_highlighting_enabled(occurrence_o)
                if occurrence_timeout_n in options:
                    editorstack.set_occurrence_highlighting_timeout(
                                                           occurrence_timeout_o)
                if focus_to_editor_n in options:
                    editorstack.set_focus_to_editor(focus_to_editor_o)

            # --- everything else
            tabbar_n = 'show_tab_bar'
            tabbar_o = self.get_option(tabbar_n)
            classfuncdropdown_n = 'show_class_func_dropdown'
            classfuncdropdown_o = self.get_option(classfuncdropdown_n)
            linenb_n = 'line_numbers'
            linenb_o = self.get_option(linenb_n)
            blanks_n = 'blank_spaces'
            blanks_o = self.get_option(blanks_n)
            scrollpastend_n = 'scroll_past_end'
            scrollpastend_o = self.get_option(scrollpastend_n)
            edgeline_n = 'edge_line'
            edgeline_o = self.get_option(edgeline_n)
            edgelinecols_n = 'edge_line_columns'
            edgelinecols_o = self.get_option(edgelinecols_n)
            wrap_n = 'wrap'
            wrap_o = self.get_option(wrap_n)
            indentguides_n = 'indent_guides'
            indentguides_o = self.get_option(indentguides_n)
            tabindent_n = 'tab_always_indent'
            tabindent_o = self.get_option(tabindent_n)
            stripindent_n = 'strip_trailing_spaces_on_modify'
            stripindent_o = self.get_option(stripindent_n)
            ibackspace_n = 'intelligent_backspace'
            ibackspace_o = self.get_option(ibackspace_n)
            removetrail_n = 'always_remove_trailing_spaces'
            removetrail_o = self.get_option(removetrail_n)
            converteol_n = 'convert_eol_on_save'
            converteol_o = self.get_option(converteol_n)
            converteolto_n = 'convert_eol_on_save_to'
            converteolto_o = self.get_option(converteolto_n)
            runcellcopy_n = 'run_cell_copy'
            runcellcopy_o = self.get_option(runcellcopy_n)
            closepar_n = 'close_parentheses'
            closepar_o = self.get_option(closepar_n)
            close_quotes_n = 'close_quotes'
            close_quotes_o = self.get_option(close_quotes_n)
            add_colons_n = 'add_colons'
            add_colons_o = self.get_option(add_colons_n)
            autounindent_n = 'auto_unindent'
            autounindent_o = self.get_option(autounindent_n)
            indent_chars_n = 'indent_chars'
            indent_chars_o = self.get_option(indent_chars_n)
            tab_stop_width_spaces_n = 'tab_stop_width_spaces'
            tab_stop_width_spaces_o = self.get_option(tab_stop_width_spaces_n)
            help_n = 'connect_to_oi'
            help_o = CONF.get('help', 'connect/editor')
            todo_n = 'todo_list'
            todo_o = self.get_option(todo_n)

            finfo = self.get_current_finfo()


            for editorstack in self.editorstacks:
                if tabbar_n in options:
                    editorstack.set_tabbar_visible(tabbar_o)
                if linenb_n in options:
                    editorstack.set_linenumbers_enabled(linenb_o,
                                                        current_finfo=finfo)
                if edgeline_n in options:
                    editorstack.set_edgeline_enabled(edgeline_o)
                if edgelinecols_n in options:
                    editorstack.set_edgeline_columns(edgelinecols_o)
                if wrap_n in options:
                    editorstack.set_wrap_enabled(wrap_o)
                if tabindent_n in options:
                    editorstack.set_tabmode_enabled(tabindent_o)
                if stripindent_n in options:
                    editorstack.set_stripmode_enabled(stripindent_o)
                if ibackspace_n in options:
                    editorstack.set_intelligent_backspace_enabled(ibackspace_o)
                if removetrail_n in options:
                    editorstack.set_always_remove_trailing_spaces(removetrail_o)
                if converteol_n in options:
                    editorstack.set_convert_eol_on_save(converteol_o)
                if converteolto_n in options:
                    editorstack.set_convert_eol_on_save_to(converteolto_o)
                if runcellcopy_n in options:
                    editorstack.set_run_cell_copy(runcellcopy_o)
                if closepar_n in options:
                    editorstack.set_close_parentheses_enabled(closepar_o)
                if close_quotes_n in options:
                    editorstack.set_close_quotes_enabled(close_quotes_o)
                if add_colons_n in options:
                    editorstack.set_add_colons_enabled(add_colons_o)
                if autounindent_n in options:
                    editorstack.set_auto_unindent_enabled(autounindent_o)
                if indent_chars_n in options:
                    editorstack.set_indent_chars(indent_chars_o)
                if tab_stop_width_spaces_n in options:
                    editorstack.set_tab_stop_width_spaces(tab_stop_width_spaces_o)
                if help_n in options:
                    editorstack.set_help_enabled(help_o)
                if todo_n in options:
                    editorstack.set_todolist_enabled(todo_o,
                                                     current_finfo=finfo)

            for name, action in self.checkable_actions.items():
                if name in options:
                    state = self.get_option(name)
                    action.setChecked(state)
                    action.trigger()

            # Multiply by 1000 to convert seconds to milliseconds
            self.autosave.interval = (
                    self.get_option('autosave_interval') * 1000)
            self.autosave.enabled = self.get_option('autosave_enabled')

            # We must update the current editor after the others:
            # (otherwise, code analysis buttons state would correspond to the
            #  last editor instead of showing the one of the current editor)
            if finfo is not None:
                # TODO: Connect this to the LSP
                if todo_n in options and todo_o:
                    finfo.run_todo_finder()

    # --- Open files
    def get_open_filenames(self):
        """Get the list of open files in the current stack"""
        editorstack = self.editorstacks[0]
        filenames = []
        filenames += [finfo.filename for finfo in editorstack.data]
        return filenames

    def set_open_filenames(self):
        """
        Set the recent opened files on editor based on active project.

        If no project is active, then editor filenames are saved, otherwise
        the opened filenames are stored in the project config info.
        """
        if self.projects is not None:
            if not self.projects.get_active_project():
                filenames = self.get_open_filenames()
                self.set_option('filenames', filenames)

    def setup_open_files(self):
        """
        Open the list of saved files per project.

        Also open any files that the user selected in the recovery dialog.
        """
        self.set_create_new_file_if_empty(False)
        active_project_path = None
        if self.projects is not None:
            active_project_path = self.projects.get_active_project_path()

        if active_project_path:
            filenames = self.projects.get_project_filenames()
        else:
            filenames = self.get_option('filenames', default=[])
        self.close_all_files()

        all_filenames = self.autosave.recover_files_to_open + filenames
        if all_filenames and any([osp.isfile(f) for f in all_filenames]):
            layout = self.get_option('layout_settings', None)
            # Check if no saved layout settings exist, e.g. clean prefs file
            # If not, load with default focus/layout, to fix issue #8458 .
            if layout:
                is_vertical, cfname, clines = layout.get('splitsettings')[0]
                if cfname in filenames:
                    index = filenames.index(cfname)
                    # First we load the last focused file.
                    self.load(filenames[index], goto=clines[index], set_focus=True)
                    # Then we load the files located to the left of the last
                    # focused file in the tabbar, while keeping the focus on
                    # the last focused file.
                    if index > 0:
                        self.load(filenames[index::-1], goto=clines[index::-1],
                                  set_focus=False, add_where='start')
                    # Then we load the files located to the right of the last
                    # focused file in the tabbar, while keeping the focus on
                    # the last focused file.
                    if index < (len(filenames) - 1):
                        self.load(filenames[index+1:], goto=clines[index:],
                                  set_focus=False, add_where='end')
                    # Finally we load any recovered files at the end of the tabbar,
                    # while keeping focus on the last focused file.
                    if self.autosave.recover_files_to_open:
                        self.load(self.autosave.recover_files_to_open,
                                  set_focus=False, add_where='end')
                else:
                    if filenames:
                        self.load(filenames, goto=clines)
                    if self.autosave.recover_files_to_open:
                        self.load(self.autosave.recover_files_to_open)
            else:
                if filenames:
                    self.load(filenames)
                if self.autosave.recover_files_to_open:
                    self.load(self.autosave.recover_files_to_open)

            if self.__first_open_files_setup:
                self.__first_open_files_setup = False
                if layout is not None:
                    self.editorsplitter.set_layout_settings(
                        layout,
                        dont_goto=filenames[0])
                win_layout = self.get_option('windows_layout_settings', [])
                if win_layout:
                    for layout_settings in win_layout:
                        self.editorwindows_to_be_created.append(
                            layout_settings)
                self.set_last_focus_editorstack(self, self.editorstacks[0])
        else:
            self.__load_temp_file()
        self.set_create_new_file_if_empty(True)

    def save_open_files(self):
        """Save the list of open files"""
        self.set_option('filenames', self.get_open_filenames())

    def set_create_new_file_if_empty(self, value):
        """Change the value of create_new_file_if_empty"""
        for editorstack in self.editorstacks:
            editorstack.create_new_file_if_empty = value

    # --- File Menu actions (Mac only)
    @Slot()
    def go_to_next_file(self):
        """Switch to next file tab on the current editor stack."""
        editorstack = self.get_current_editorstack()
        editorstack.tabs.tab_navigate(+1)

    @Slot()
    def go_to_previous_file(self):
        """Switch to previous file tab on the current editor stack."""
        editorstack = self.get_current_editorstack()
        editorstack.tabs.tab_navigate(-1)
<|MERGE_RESOLUTION|>--- conflicted
+++ resolved
@@ -31,14 +31,8 @@
 # Local imports
 from spyder import dependencies
 from spyder.config.base import _, get_conf_path, running_under_pytest
-<<<<<<< HEAD
 from spyder.config.main import CONF
 from spyder.config.gui import get_shortcut
-=======
-from spyder.config.gui import get_shortcut
-from spyder.config.main import (CONF, RUN_CELL_SHORTCUT,
-                                RUN_CELL_AND_ADVANCE_SHORTCUT)
->>>>>>> 51493a57
 from spyder.config.utils import (get_edit_filetypes, get_edit_filters,
                                  get_filter)
 from spyder.py3compat import PY2, qbytearray_to_str, to_text_string
@@ -2774,4 +2768,4 @@
     def go_to_previous_file(self):
         """Switch to previous file tab on the current editor stack."""
         editorstack = self.get_current_editorstack()
-        editorstack.tabs.tab_navigate(-1)
+        editorstack.tabs.tab_navigate(-1)