--- conflicted
+++ resolved
@@ -24,13 +24,8 @@
 from qtpy.QtCore import QFileInfo, Qt, QTimer, Signal, Slot
 from qtpy.QtGui import QTextCursor
 from qtpy.QtWidgets import (QApplication, QFileDialog, QHBoxLayout, QLabel,
-<<<<<<< HEAD
                             QMessageBox, QVBoxLayout, QWidget,
-                            QSizePolicy, QToolBar)
-=======
-                            QMessageBox, QMenu, QVBoxLayout, QWidget,
                             QSizePolicy, QToolBar, QToolButton)
->>>>>>> 3e1ba2d7
 
 # Local imports
 from spyder.api.widgets.mixins import SpyderWidgetMixin
