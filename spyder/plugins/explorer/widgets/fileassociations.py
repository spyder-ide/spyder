# -*- coding: utf-8 -*-
#
# Copyright © Spyder Project Contributors
# Licensed under the terms of the MIT License
# (see spyder/__init__.py for details)

"""
File associations widget for use in global and project preferences.
"""

from __future__ import print_function

# Standard library imports
import os
import re
import sys

# Third party imports
from qtpy.compat import getopenfilename
from qtpy.QtCore import QRegExp, QSize, Qt, Signal
from qtpy.QtGui import QCursor, QRegExpValidator
from qtpy.QtWidgets import (QApplication, QDialog, QDialogButtonBox,
                            QHBoxLayout, QLabel, QLineEdit,
                            QListWidget, QListWidgetItem, QPushButton,
                            QVBoxLayout, QWidget)
# Local imports
from spyder.config.base import _
<<<<<<< HEAD
from spyder.utils.icon_manager import ima
=======
>>>>>>> 1ac763c4
from spyder.utils.encoding import is_text_file
from spyder.utils.programs import (get_application_icon,
                                   get_installed_applications,
                                   parse_linux_desktop_entry)


class InputTextDialog(QDialog):
    """Input text dialog with regex validation."""

    def __init__(self, parent=None, title='', label=''):
        """Input text dialog with regex validation."""
        super(InputTextDialog, self).__init__(parent=parent)
        self._reg = None
        self._regex = None

        # Widgets
        self.label = QLabel()
        self.lineedit = QLineEdit()
        self.button_box = QDialogButtonBox(QDialogButtonBox.Ok
                                           | QDialogButtonBox.Cancel)
        self.button_ok = self.button_box.button(QDialogButtonBox.Ok)
        self.button_cancel = self.button_box.button(QDialogButtonBox.Cancel)

        # Widget setup
        self.setWindowTitle(title)
        self.setMinimumWidth(500)  # FIXME: use metrics
        self.label.setText(label)

        # Layout
        layout = QVBoxLayout()
        layout.addWidget(self.label)
        layout.addWidget(self.lineedit)
        layout.addSpacing(24)  # FIXME: use metrics
        layout.addWidget(self.button_box)
        self.setLayout(layout)

        # Signals
        self.button_ok.clicked.connect(self.accept)
        self.button_cancel.clicked.connect(self.reject)
        self.lineedit.textChanged.connect(self.validate)

        self.validate()

    def validate(self):
        """Validate content."""
        text = self.text().strip()
        is_valid = bool(text)
        if self._reg:
            res = self._reg.match(text)
            if res:
                text_matched = res.group(0)
                is_valid = is_valid and text_matched == text
            else:
                is_valid = False
        self.button_ok.setEnabled(is_valid)

    def set_regex_validation(self, regex):
        """Set the regular expression to validate content."""
        self._regex = regex
        self._reg = re.compile(regex, re.IGNORECASE)
        validator = QRegExpValidator(QRegExp(regex))
        self.lineedit.setValidator(validator)

    def text(self):
        """Return the text of the lineedit."""
        return self.lineedit.text()

    def set_text(self, text):
        """Set the text of the lineedit."""
        self.lineedit.setText(text)
        self.validate()


class ApplicationsDialog(QDialog):
    """Dialog for selection of installed system/user applications."""

    def __init__(self, parent=None):
        """Dialog for selection of installed system/user applications."""
        super(ApplicationsDialog, self).__init__(parent=parent)

        # Widgets
        self.label = QLabel()
        self.label_browse = QLabel()
        self.edit_filter = QLineEdit()
        self.list = QListWidget()
        self.button_browse = QPushButton(_('Browse...'))
        self.button_box = QDialogButtonBox(QDialogButtonBox.Ok
                                           | QDialogButtonBox.Cancel)
        self.button_ok = self.button_box.button(QDialogButtonBox.Ok)
        self.button_cancel = self.button_box.button(QDialogButtonBox.Cancel)

        # Widget setup
        self.setWindowTitle(_('Applications'))
        self.edit_filter.setPlaceholderText(_('Type to filter by name'))
        self.list.setIconSize(QSize(16, 16))  # FIXME: Use metrics

        # Layout
        layout = QVBoxLayout()
        layout.addWidget(self.label)
        layout.addWidget(self.edit_filter)
        layout.addWidget(self.list)
        layout_browse = QHBoxLayout()
        layout_browse.addWidget(self.button_browse)
        layout_browse.addWidget(self.label_browse)
        layout.addLayout(layout_browse)
        layout.addSpacing(12)  # FIXME: Use metrics
        layout.addWidget(self.button_box)
        self.setLayout(layout)

        # Signals
        self.edit_filter.textChanged.connect(self.filter)
        self.button_browse.clicked.connect(lambda x: self.browse())
        self.button_ok.clicked.connect(self.accept)
        self.button_cancel.clicked.connect(self.reject)
        self.list.currentItemChanged.connect(self._refresh)

        self._refresh()
        self.setup()

    def setup(self, applications=None):
        """Load installed applications."""
        QApplication.setOverrideCursor(QCursor(Qt.WaitCursor))
        self.list.clear()
        if applications is None:
            apps = get_installed_applications()
        else:
            apps = applications

        for app in sorted(apps, key=lambda x: x.lower()):
            fpath = apps[app]
            icon = get_application_icon(fpath)
            item = QListWidgetItem(icon, app)
            item.setToolTip(fpath)
            item.fpath = fpath
            self.list.addItem(item)

        # FIXME: Use metrics
        self.list.setMinimumWidth(self.list.sizeHintForColumn(0) + 24)
        QApplication.restoreOverrideCursor()
        self._refresh()

    def _refresh(self):
        """Refresh the status of buttons on widget."""
        self.button_ok.setEnabled(self.list.currentRow() != -1)

    def browse(self, fpath=None):
        """Prompt user to select an application not found on the list."""
        app = None
        item = None

        if sys.platform == 'darwin':
            if fpath is None:
                basedir = '/Applications/'
                filters = _('Applications (*.app)')
                title = _('Select application')
                fpath, __ = getopenfilename(self, title, basedir, filters)

            if fpath and fpath.endswith('.app') and os.path.isdir(fpath):
                app = os.path.basename(fpath).split('.app')[0]
                for row in range(self.list.count()):
                    item = self.list.item(row)
                    if app == item.text() and fpath == item.fpath:
                        break
                else:
                    item = None
        elif os.name == 'nt':
            if fpath is None:
                basedir = 'C:\\'
                filters = _('Applications (*.exe *.bat *.com)')
                title = _('Select application')
                fpath, __ = getopenfilename(self, title, basedir, filters)

            if fpath:
                check_1 = fpath.endswith('.bat') and is_text_file(fpath)
                check_2 = (fpath.endswith(('.exe', '.com'))
                           and not is_text_file(fpath))
                if check_1 or check_2:
                    app = os.path.basename(fpath).capitalize().rsplit('.')[0]
                    for row in range(self.list.count()):
                        item = self.list.item(row)
                        if app == item.text() and fpath == item.fpath:
                            break
                    else:
                        item = None
        else:
            if fpath is None:
                basedir = '/'
                filters = _('Applications (*.desktop)')
                title = _('Select application')
                fpath, __ = getopenfilename(self, title, basedir, filters)

            if fpath and fpath.endswith(('.desktop')) and is_text_file(fpath):
                entry_data = parse_linux_desktop_entry(fpath)
                app = entry_data['name']
                for row in range(self.list.count()):
                    item = self.list.item(row)
                    if app == item.text() and fpath == item.fpath:
                        break
                else:
                    item = None

        if fpath:
            if item:
                self.list.setCurrentItem(item)
            elif app:
                icon = get_application_icon(fpath)
                item = QListWidgetItem(icon, app)
                item.fpath = fpath
                self.list.addItem(item)
                self.list.setCurrentItem(item)

        self.list.setFocus()
        self._refresh()

    def filter(self, text):
        """Filter the list of applications based on text."""
        text = self.edit_filter.text().lower().strip()
        for row in range(self.list.count()):
            item = self.list.item(row)
            item.setHidden(text not in item.text().lower())
        self._refresh()

    def set_extension(self, extension):
        """Set the extension on the label of the dialog."""
        self.label.setText(_('Choose the application for files of type ')
                           + extension)

    @property
    def application_path(self):
        """Return the selected application path to executable."""
        item = self.list.currentItem()
        path = item.fpath if item else ''
        return path

    @property
    def application_name(self):
        """Return the selected application name."""
        item = self.list.currentItem()
        text = item.text() if item else ''
        return text


class FileAssociationsWidget(QWidget):
    """Widget to add applications association to file extensions."""

    # This allows validating a single extension entry or a list of comma
    # separated values (eg `*.json` or `*.json,*.txt,MANIFEST.in`)
    _EXTENSIONS_LIST_REGEX = (r'(?:(?:\*{1,1}|\w+)\.\w+)'
                              r'(?:,(?:\*{1,1}|\w+)\.\w+){0,20}')
    sig_data_changed = Signal(dict)

    def __init__(self, parent=None):
        """Widget to add applications association to file extensions."""
        super(FileAssociationsWidget, self).__init__(parent=parent)

        # Variables
        self._data = {}
        self._dlg_applications = None
        self._dlg_input = None
        self._regex = re.compile(self._EXTENSIONS_LIST_REGEX)

        # Widgets
        self.label = QLabel(
            _("Here you can associate different external applications "
              "to open specific file extensions (e.g. .txt "
              "files with Notepad++ or .csv files with Excel).")
        )
        self.label.setWordWrap(True)
        self.label_extensions = QLabel(_('File types:'))
        self.list_extensions = QListWidget()
        self.button_add = QPushButton(_('Add'))
        self.button_remove = QPushButton(_('Remove'))
        self.button_edit = QPushButton(_('Edit'))

        self.label_applications = QLabel(_('Associated applications:'))
        self.list_applications = QListWidget()
        self.button_add_application = QPushButton(_('Add'))
        self.button_remove_application = QPushButton(_('Remove'))
        self.button_default = QPushButton(_('Set default'))

        # Layout
        layout_extensions = QHBoxLayout()
        layout_extensions.addWidget(self.list_extensions, 4)

        layout_buttons_extensions = QVBoxLayout()
        layout_buttons_extensions.addWidget(self.button_add)
        layout_buttons_extensions.addWidget(self.button_remove)
        layout_buttons_extensions.addWidget(self.button_edit)
        layout_buttons_extensions.addStretch()

        layout_applications = QHBoxLayout()
        layout_applications.addWidget(self.list_applications, 4)

        layout_buttons_applications = QVBoxLayout()
        layout_buttons_applications.addWidget(self.button_add_application)
        layout_buttons_applications.addWidget(self.button_remove_application)
        layout_buttons_applications.addWidget(self.button_default)
        layout_buttons_applications.addStretch()

        layout_extensions.addLayout(layout_buttons_extensions, 2)
        layout_applications.addLayout(layout_buttons_applications, 2)

        layout = QVBoxLayout()
        layout.addWidget(self.label)
        layout.addWidget(self.label_extensions)
        layout.addLayout(layout_extensions)
        layout.addWidget(self.label_applications)
        layout.addLayout(layout_applications)

        self.setLayout(layout)

        # Signals
        self.button_add.clicked.connect(lambda: self.add_association())
        self.button_remove.clicked.connect(self.remove_association)
        self.button_edit.clicked.connect(self.edit_association)
        self.button_add_application.clicked.connect(self.add_application)
        self.button_remove_application.clicked.connect(
            self.remove_application)
        self.button_default.clicked.connect(self.set_default_application)
        self.list_extensions.currentRowChanged.connect(self.update_extensions)
        self.list_extensions.itemDoubleClicked.connect(self.edit_association)
        self.list_applications.currentRowChanged.connect(
            self.update_applications)
        self._refresh()
        self._create_association_dialog()

    def _refresh(self):
        """Refresh the status of buttons on widget."""
        self.setUpdatesEnabled(False)
        for widget in [self.button_remove,  self.button_add_application,
                       self.button_edit,
                       self.button_remove_application, self.button_default]:
            widget.setDisabled(True)

        item = self.list_extensions.currentItem()
        if item:
            for widget in [self.button_remove, self.button_add_application,
                           self.button_remove_application, self.button_edit]:
                widget.setDisabled(False)
        self.update_applications()
        self.setUpdatesEnabled(True)

    def _add_association(self, value):
        """Add association helper."""
        # Check value is not pressent
        for row in range(self.list_extensions.count()):
            item = self.list_extensions.item(row)
            if item.text().strip() == value.strip():
                break
        else:
            item = QListWidgetItem(value)
            self.list_extensions.addItem(item)
            self.list_extensions.setCurrentItem(item)

        self._refresh()

    def _add_application(self, app_name, fpath):
        """Add application helper."""
        app_not_found_text = _(' (Application not found!)')
        for row in range(self.list_applications.count()):
            item = self.list_applications.item(row)
            # Ensure the actual name is checked without the `app not found`
            # additional text, in case app was not found
            item_text = item.text().replace(app_not_found_text, '').strip()
            if item and item_text == app_name:
                break
        else:
            icon = get_application_icon(fpath)

            if not (os.path.isfile(fpath) or os.path.isdir(fpath)):
                app_name += app_not_found_text

            item = QListWidgetItem(icon, app_name)
            self.list_applications.addItem(item)
            self.list_applications.setCurrentItem(item)

        if not (os.path.isfile(fpath) or os.path.isdir(fpath)):
            item.setToolTip(_('Application not found!'))

    def _update_extensions(self):
        """Update extensions list."""
        self.list_extensions.clear()
        for extension, _ in sorted(self._data.items()):
            self._add_association(extension)

        # Select first item
        self.list_extensions.setCurrentRow(0)
        self.update_extensions()
        self.update_applications()

    def _create_association_dialog(self):
        """Create input extension dialog and save it to for reuse."""
        self._dlg_input = InputTextDialog(
            self,
            title=_('File association'),
            label=(
                _('Enter new file extension. You can add several values '
                  'separated by commas.<br>Examples include:')
                + '<ul><li><code>*.txt</code></li>'
                + '<li><code>*.json,*,csv</code></li>'
                + '<li><code>*.json,README.md</code></li></ul>'
            ),
        )
        self._dlg_input.set_regex_validation(self._EXTENSIONS_LIST_REGEX)

    def load_values(self, data=None):
        """
        Load file associations data.

        Format {'*.ext': [['Application Name', '/path/to/app/executable']]}

        `/path/to/app/executable` is an executable app on mac and windows and
        a .desktop xdg file on linux.
        """
        self._data = {} if data is None else data
        self._update_extensions()

    def add_association(self, value=None):
        """Add extension file association."""
        if value is None:
            text, ok_pressed = '', False
            self._dlg_input.set_text('')

            if self._dlg_input.exec_():
                text = self._dlg_input.text()
                ok_pressed = True
        else:
            match = self._regex.match(value)
            text, ok_pressed = value, bool(match)

        if ok_pressed:
            if text not in self._data:
                self._data[text] = []
                self._add_association(text)
                self.check_data_changed()

    def remove_association(self):
        """Remove extension file association."""
        if self._data:
            if self.current_extension:
                self._data.pop(self.current_extension)
                self._update_extensions()
                self._refresh()
                self.check_data_changed()

    def edit_association(self):
        """Edit text of current selected association."""
        old_text = self.current_extension
        self._dlg_input.set_text(old_text)

        if self._dlg_input.exec_():
            new_text = self._dlg_input.text()
            if old_text != new_text:
                values = self._data.pop(self.current_extension)
                self._data[new_text] = values
                self._update_extensions()
                self._refresh()
                for row in range(self.list_extensions.count()):
                    item = self.list_extensions.item(row)
                    if item.text() == new_text:
                        self.list_extensions.setCurrentItem(item)
                        break
                self.check_data_changed()

    def add_application(self):
        """Remove application to selected extension."""
        if self.current_extension:
            if self._dlg_applications is None:
                self._dlg_applications = ApplicationsDialog(self)

            self._dlg_applications.set_extension(self.current_extension)

            if self._dlg_applications.exec_():
                app_name = self._dlg_applications.application_name
                fpath = self._dlg_applications.application_path
                self._data[self.current_extension].append((app_name, fpath))
                self._add_application(app_name, fpath)
                self.check_data_changed()

    def remove_application(self):
        """Remove application from selected extension."""
        current_row = self.list_applications.currentRow()
        values = self._data.get(self.current_extension)
        if values and current_row != -1:
            values.pop(current_row)
            self.update_extensions()
            self.update_applications()
            self.check_data_changed()

    def set_default_application(self):
        """
        Set the selected item on the application list as default application.
        """
        current_row = self.list_applications.currentRow()
        if current_row != -1:
            values = self._data[self.current_extension]
            value = values.pop(current_row)
            values.insert(0, value)
            self._data[self.current_extension] = values
            self.update_extensions()
            self.check_data_changed()

    def update_extensions(self, row=None):
        """Update extensiosn list after additions or deletions."""
        self.list_applications.clear()
        for extension, values in self._data.items():
            if extension.strip() == self.current_extension:
                for (app_name, fpath) in values:
                    self._add_application(app_name, fpath)
                break
        self.list_applications.setCurrentRow(0)
        self._refresh()

    def update_applications(self, row=None):
        """Update application list after additions or deletions."""
        current_row = self.list_applications.currentRow()
        self.button_default.setEnabled(current_row != 0)

    def check_data_changed(self):
        """Check if data has changed and emit signal as needed."""
        self.sig_data_changed.emit(self._data)

    @property
    def current_extension(self):
        """Return the current selected extension text."""
        item = self.list_extensions.currentItem()
        if item:
            return item.text()

    @property
    def data(self):
        """Return the current file associations data."""
        return self._data.copy()<|MERGE_RESOLUTION|>--- conflicted
+++ resolved
@@ -20,15 +20,12 @@
 from qtpy.QtCore import QRegExp, QSize, Qt, Signal
 from qtpy.QtGui import QCursor, QRegExpValidator
 from qtpy.QtWidgets import (QApplication, QDialog, QDialogButtonBox,
-                            QHBoxLayout, QLabel, QLineEdit,
+                            QHBoxLayout, QInputDialog, QLabel, QLineEdit,
                             QListWidget, QListWidgetItem, QPushButton,
                             QVBoxLayout, QWidget)
 # Local imports
 from spyder.config.base import _
-<<<<<<< HEAD
 from spyder.utils.icon_manager import ima
-=======
->>>>>>> 1ac763c4
 from spyder.utils.encoding import is_text_file
 from spyder.utils.programs import (get_application_icon,
                                    get_installed_applications,
