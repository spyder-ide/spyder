--- conflicted
+++ resolved
@@ -1,190 +1,184 @@
-# -*- coding: utf-8 -*-
-#
-# Copyright © Spyder Project Contributors
-# Licensed under the terms of the MIT License
-# (see spyder/__init__.py for details)
-"""
-Find in Files Plugin.
-"""
-
-# Third party imports
-from qtpy.QtCore import Qt
-from qtpy.QtWidgets import QApplication
-
-# Local imports
-from spyder.api.plugins import Plugins, SpyderDockablePlugin
-from spyder.api.translations import get_translation
-from spyder.plugins.findinfiles.widgets import FindInFilesWidget
-from spyder.plugins.mainmenu.api import ApplicationMenus
-from spyder.plugins.toolbar.api import ApplicationToolbars
-from spyder.utils.misc import getcwd_or_home
-
-# Localization
-_ = get_translation('spyder')
-
-
-# --- Constants
-# ----------------------------------------------------------------------------
-class FindInFilesActions:
-    FindInFiles = 'find in files'
-
-
-# --- Plugin
-# ----------------------------------------------------------------------------
-class FindInFiles(SpyderDockablePlugin):
-    """
-    Find in files DockWidget.
-    """
-    NAME = 'find_in_files'
-    REQUIRES = []
-    OPTIONAL = [Plugins.Editor, Plugins.Projects, Plugins.MainMenu]
-    TABIFY = [Plugins.VariableExplorer]
-    WIDGET_CLASS = FindInFilesWidget
-    CONF_SECTION = NAME
-    CONF_FILE = False
-
-    # --- SpyderDocakblePlugin API
-    # ------------------------------------------------------------------------
-    def get_name(self):
-        return _("Find")
-
-    def get_description(self):
-        return _("Search for strings of text in files.")
-
-    def get_icon(self):
-        return self.create_icon('findf')
-
-    def register(self):
-        widget = self.get_widget()
-        mainmenu = self.get_plugin(Plugins.MainMenu)
-        editor = self.get_plugin(Plugins.Editor)
-        projects = self.get_plugin(Plugins.Projects)
-
-        if editor:
-<<<<<<< HEAD
-            widget.sig_edit_goto_requested.connect(editor.load)
-            editor.sig_file_opened_closed_or_updated.connect(
-                self.set_current_opened_file)
-=======
-            widget.sig_edit_goto_requested.connect(
-                lambda filename, lineno, search_text, colno, colend: editor.load(
-                    filename, lineno, start_column=colno, end_column=colend))
-            # TODO: improve name of signal open_file_update?
-            editor.open_file_update.connect(self.set_current_opened_file)
->>>>>>> 670613c9
-
-        if projects:
-            projects.sig_project_loaded.connect(self.set_project_path)
-            projects.sig_project_closed.connect(self.unset_project_path)
-
-        findinfiles_action = self.create_action(
-            FindInFilesActions.FindInFiles,
-            text=_("Find in files"),
-            tip=_("Search text in multiple files"),
-            triggered=self.find,
-            register_shortcut=True,
-            context=Qt.WindowShortcut
-        )
-
-        if mainmenu:
-            menu = mainmenu.get_application_menu(ApplicationMenus.Search)
-            mainmenu.add_item_to_application_menu(
-                findinfiles_action,
-                menu=menu,
-            )
-
-        self.refresh_search_directory()
-
-    def on_close(self, cancelable=False):
-        self.get_widget()._update_options()
-        self.get_widget()._stop_and_reset_thread(ignore_results=True)
-        return True
-
-    # --- Public API
-    # ------------------------------------------------------------------------
-    def refresh_search_directory(self):
-        """
-        Refresh search directory.
-        """
-        self.get_widget().set_directory(getcwd_or_home())
-
-    def set_current_opened_file(self, path, _language):
-        """
-        Set path of current opened file in editor.
-
-        Parameters
-        ----------
-        path: str
-            Path of editor file.
-        """
-        self.get_widget().set_file_path(path)
-
-    def set_project_path(self, path):
-        """
-        Set and refresh current project path.
-
-        Parameters
-        ----------
-        path: str
-            Opened project path.
-        """
-        self.get_widget().set_project_path(path)
-
-    def set_max_results(self, value=None):
-        """
-        Set maximum amount of results to add to the result browser.
-
-        Parameters
-        ----------
-        value: int, optional
-            Number of results. If None an input dialog will be used.
-            Default is None.
-        """
-        self.get_widget().set_max_results(value)
-
-    def unset_project_path(self):
-        """
-        Unset current project path.
-        """
-        self.get_widget().disable_project_search()
-
-    def find(self):
-        """
-        Search text in multiple files.
-
-        Notes
-        -----
-        Find in files using the currently selected text of the focused widget.
-        """
-        focus_widget = QApplication.focusWidget()
-        text = ''
-        try:
-            if focus_widget.has_selected_text():
-                text = focus_widget.get_selected_text()
-        except AttributeError:
-            # This is not a text widget deriving from TextEditBaseWidget
-            pass
-
-        self.switch_to_plugin()
-        widget = self.get_widget()
-
-        if text:
-            widget.set_search_text(text)
-
-        widget.find()
-
-
-def test():
-    import sys
-
-    from spyder.config.manager import CONF
-    from spyder.utils.qthelpers import qapplication
-
-    app = qapplication()
-    widget = FindInFiles(None, CONF)
-    widget.show()
-    sys.exit(app.exec_())
-
-
-if __name__ == '__main__':
-    test()
+# -*- coding: utf-8 -*-
+#
+# Copyright © Spyder Project Contributors
+# Licensed under the terms of the MIT License
+# (see spyder/__init__.py for details)
+"""
+Find in Files Plugin.
+"""
+
+# Third party imports
+from qtpy.QtCore import Qt
+from qtpy.QtWidgets import QApplication
+
+# Local imports
+from spyder.api.plugins import Plugins, SpyderDockablePlugin
+from spyder.api.translations import get_translation
+from spyder.plugins.findinfiles.widgets import FindInFilesWidget
+from spyder.plugins.mainmenu.api import ApplicationMenus
+from spyder.plugins.toolbar.api import ApplicationToolbars
+from spyder.utils.misc import getcwd_or_home
+
+# Localization
+_ = get_translation('spyder')
+
+
+# --- Constants
+# ----------------------------------------------------------------------------
+class FindInFilesActions:
+    FindInFiles = 'find in files'
+
+
+# --- Plugin
+# ----------------------------------------------------------------------------
+class FindInFiles(SpyderDockablePlugin):
+    """
+    Find in files DockWidget.
+    """
+    NAME = 'find_in_files'
+    REQUIRES = []
+    OPTIONAL = [Plugins.Editor, Plugins.Projects, Plugins.MainMenu]
+    TABIFY = [Plugins.VariableExplorer]
+    WIDGET_CLASS = FindInFilesWidget
+    CONF_SECTION = NAME
+    CONF_FILE = False
+
+    # --- SpyderDocakblePlugin API
+    # ------------------------------------------------------------------------
+    def get_name(self):
+        return _("Find")
+
+    def get_description(self):
+        return _("Search for strings of text in files.")
+
+    def get_icon(self):
+        return self.create_icon('findf')
+
+    def register(self):
+        widget = self.get_widget()
+        mainmenu = self.get_plugin(Plugins.MainMenu)
+        editor = self.get_plugin(Plugins.Editor)
+        projects = self.get_plugin(Plugins.Projects)
+
+        if editor:
+            widget.sig_edit_goto_requested.connect(
+                lambda filename, lineno, search_text, colno, colend: editor.load(
+                    filename, lineno, start_column=colno, end_column=colend))
+            editor.sig_file_opened_closed_or_updated.connect(
+                self.set_current_opened_file)
+
+        if projects:
+            projects.sig_project_loaded.connect(self.set_project_path)
+            projects.sig_project_closed.connect(self.unset_project_path)
+
+        findinfiles_action = self.create_action(
+            FindInFilesActions.FindInFiles,
+            text=_("Find in files"),
+            tip=_("Search text in multiple files"),
+            triggered=self.find,
+            register_shortcut=True,
+            context=Qt.WindowShortcut
+        )
+
+        if mainmenu:
+            menu = mainmenu.get_application_menu(ApplicationMenus.Search)
+            mainmenu.add_item_to_application_menu(
+                findinfiles_action,
+                menu=menu,
+            )
+
+        self.refresh_search_directory()
+
+    def on_close(self, cancelable=False):
+        self.get_widget()._update_options()
+        self.get_widget()._stop_and_reset_thread(ignore_results=True)
+        return True
+
+    # --- Public API
+    # ------------------------------------------------------------------------
+    def refresh_search_directory(self):
+        """
+        Refresh search directory.
+        """
+        self.get_widget().set_directory(getcwd_or_home())
+
+    def set_current_opened_file(self, path, _language):
+        """
+        Set path of current opened file in editor.
+
+        Parameters
+        ----------
+        path: str
+            Path of editor file.
+        """
+        self.get_widget().set_file_path(path)
+
+    def set_project_path(self, path):
+        """
+        Set and refresh current project path.
+
+        Parameters
+        ----------
+        path: str
+            Opened project path.
+        """
+        self.get_widget().set_project_path(path)
+
+    def set_max_results(self, value=None):
+        """
+        Set maximum amount of results to add to the result browser.
+
+        Parameters
+        ----------
+        value: int, optional
+            Number of results. If None an input dialog will be used.
+            Default is None.
+        """
+        self.get_widget().set_max_results(value)
+
+    def unset_project_path(self):
+        """
+        Unset current project path.
+        """
+        self.get_widget().disable_project_search()
+
+    def find(self):
+        """
+        Search text in multiple files.
+
+        Notes
+        -----
+        Find in files using the currently selected text of the focused widget.
+        """
+        focus_widget = QApplication.focusWidget()
+        text = ''
+        try:
+            if focus_widget.has_selected_text():
+                text = focus_widget.get_selected_text()
+        except AttributeError:
+            # This is not a text widget deriving from TextEditBaseWidget
+            pass
+
+        self.switch_to_plugin()
+        widget = self.get_widget()
+
+        if text:
+            widget.set_search_text(text)
+
+        widget.find()
+
+
+def test():
+    import sys
+
+    from spyder.config.manager import CONF
+    from spyder.utils.qthelpers import qapplication
+
+    app = qapplication()
+    widget = FindInFiles(None, CONF)
+    widget.show()
+    sys.exit(app.exec_())
+
+
+if __name__ == '__main__':
+    test()