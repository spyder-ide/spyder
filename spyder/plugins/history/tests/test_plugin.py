--- conflicted
+++ resolved
@@ -48,37 +48,7 @@
 
 # =============================================================================
 # Tests
-<<<<<<< HEAD
-# =============================================================================
-def test_max_entries(historylog, tmpdir):
-    """
-    Test that history is truncated at max_entries.
-    """
-    hw = historylog.get_widget()
-    max_entries = hw.get_option('max_entries')
-
-    # Write more than max entries in a test file
-    history = ''
-    for i in range(max_entries + 1):
-        history = history + '{}\n'.format(i)
-
-    path = create_file('history.py', history)
-
-    # Load test file in plugin
-    hw.add_history(to_text_string(path))
-
-    # Assert that we have max_entries after loading history and
-    # that there's no 0 in the first line
-    with open(path) as fh:
-        lines = fh.readlines()
-
-    assert len(lines) == max_entries
-    assert '0' not in lines[0]
-
-
-=======
-#==============================================================================
->>>>>>> 8740e9f7
+# =============================================================================
 def test_init(historylog):
     """
     Test HistoryLog
@@ -87,16 +57,9 @@
     and widgets for a new HistoryLog instance.
     """
     hl = historylog
-<<<<<<< HEAD
     assert hl.get_widget().editors == []
     assert hl.get_widget().filenames == []
-    assert len(hl.get_actions()) == 3
-=======
-    assert hl.editors == []
-    assert hl.filenames == []
-    assert len(hl._plugin_actions) == 4
-    assert len(hl.tabwidget.cornerWidget().menu().actions()) == 4
->>>>>>> 8740e9f7
+    assert len(hl.get_actions()) == 2
 
 
 def test_add_history(historylog):
@@ -208,34 +171,9 @@
     assert not hw.editors[0].is_cursor_at_end()
 
 
-<<<<<<< HEAD
-def test_change_history_depth(historylog):
-    """
-    Test the change_history_depth method.
-
-    Modify the 'Maximum history entries' values to test the config action.
-    """
-    hw = historylog.get_widget()
-
-    # Starts with default.
-    assert hw.get_option('max_entries') == 100
-
-    # Invalid data.
-    hw.change_history_depth(100)
-    assert hw.get_option('max_entries') == 100  # No change.
-
-    # Valid data.
-    hw.change_history_depth(475)
-    assert hw.get_option('max_entries') == 475
-
-
 def test_toggle_wrap_mode(historylog):
     """
     Test the toggle_wrap_mode method.
-=======
-def test_toggle_wrap_mode(historylog_with_tab):
-    """Test the toggle_wrap_mode method.
->>>>>>> 8740e9f7
 
     Toggle the 'Wrap lines' config action.
     """
