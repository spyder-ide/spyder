# -*- coding: utf-8 -*-
#
# Copyright © Spyder Project Contributors
# Licensed under the terms of the MIT License
#

import pytest

from qtpy.QtGui import QTextOption

from spyder.plugins.history import plugin as history
from spyder.py3compat import to_text_string

#==============================================================================
# Utillity Functions
#==============================================================================
options = {'wrap': False,
           'line_numbers': False,
           'go_to_eof': True,
           'max_entries': 100}


def get_option(self, option):
    global options
    return options[option]


def set_option(self, option, value):
    global options
    options[option] = value

#==============================================================================
# Qt Test Fixtures
#==============================================================================
@pytest.fixture
def historylog(qtbot, monkeypatch):
    """Return a fixture for base history log, which is a plugin widget."""
    monkeypatch.setattr(history.HistoryLog,
                        'register_widget_shortcuts',
                        lambda *args: None)
    historylog = history.HistoryLog(None)
    historylog._setup()
    qtbot.addWidget(historylog)
    historylog.show()
    yield historylog
    historylog.closing_plugin()
    historylog.close()


@pytest.fixture
def historylog_with_tab(historylog, mocker, monkeypatch):
    """Return a fixture for a history log with one tab.

    The base history log is a plugin widget.  Within the plugin widget,
    the method add_history creates a tab containing a code editor
    for each history file.  This fixture creates a history log with
    one tab containing no text.
    """
    hl = historylog
    # Mock read so file doesn't have to exist.
    mocker.patch.object(history.encoding, 'read')
    history.encoding.read.return_value = ('', '')

    # Monkeypatch current options.
    monkeypatch.setattr(history.HistoryLog, 'get_option', get_option)
    monkeypatch.setattr(history.HistoryLog, 'set_option', set_option)

    # Create tab for page.
    hl.set_option('wrap', False)
    hl.set_option('line_numbers', False)
    hl.set_option('max_entries', 100)
    hl.set_option('go_to_eof', True)
    hl.add_history('test_history.py')
    return hl

#==============================================================================
# Tests
#==============================================================================
def test_max_entries(historylog, tmpdir):
    """Test that history is truncated at max_entries."""
    max_entries = historylog.get_option('max_entries')

    # Write more than max entries in a test file
    history = ''
    for i in range(max_entries + 1):
        history = history + '{}\n'.format(i)

    history_file = tmpdir.join('history.py')
    history_file.write(history)

    # Load test file in plugin
    historylog.add_history(to_text_string(history_file))

    # Assert that we have max_entries after loading history and
    # that there's no 0 in the first line
    assert len(history_file.readlines()) == max_entries
    assert '0' not in history_file.readlines()[0]


def test_init(historylog):
    """Test HistoryLog.__init__.

    Test that the initialization created the expected instance variables
    and widgets for a new HistoryLog instance.
    """
    hl = historylog
    assert hl.editors == []
    assert hl.filenames == []
<<<<<<< HEAD
    assert len(hl.plugin_actions) == 5
    assert len(hl.tabwidget.menu.actions()) == 5
    assert len(hl.options_button.menu().actions()) == 5
=======
    assert len(hl._plugin_actions) == 5
    assert len(hl.tabwidget.cornerWidget().menu().actions()) == 5
>>>>>>> 8da44c75


def test_add_history(historylog, mocker, monkeypatch):
    """Test the add_history method.

    Test adding a history file to the history log widget and the
    code editor properties that are enabled/disabled.
    """
    hl = historylog
    hle = hl.editors

    # Mock read so file doesn't have to exist.
    mocker.patch.object(history.encoding, 'read')

    # Monkeypatch current options.
    monkeypatch.setattr(history.HistoryLog, 'get_option', get_option)
    monkeypatch.setattr(history.HistoryLog, 'set_option', set_option)
    # No editors yet.
    assert len(hl.editors) == 0

    # Add one file.
    tab1 = 'test_history.py'
    text1 = 'a = 5\nb= 10\na + b\n'
    hl.set_option('line_numbers', False)
    hl.set_option('wrap', False)
    history.encoding.read.return_value = (text1, '')
    hl.add_history(tab1)
    # Check tab and editor were created correctly.
    assert len(hle) == 1
    assert hl.filenames == [tab1]
    assert hl.tabwidget.currentIndex() == 0
    assert not hle[0].linenumberarea.isVisible()
    assert hle[0].wordWrapMode() == QTextOption.NoWrap
    assert hl.tabwidget.tabText(0) == tab1
    assert hl.tabwidget.tabToolTip(0) == tab1

    hl.set_option('line_numbers', True)
    hl.set_option('wrap', True)
    # Try to add same file -- does not process filename again, so
    # linenumbers and wrap doesn't change.
    hl.add_history(tab1)
    assert hl.tabwidget.currentIndex() == 0
    assert not hl.editors[0].linenumberarea.isVisible()

    # Add another file.
    tab2 = 'history2.js'
    text2 = 'random text\nspam line\n\n\n\n'
    history.encoding.read.return_value = (text2, '')
    hl.add_history(tab2)
    # Check second tab and editor were created correctly.
    assert len(hle) == 2
    assert hl.filenames == [tab1, tab2]
    assert hl.tabwidget.currentIndex() == 1
    assert hle[1].linenumberarea.isVisible()
    assert hle[1].wordWrapMode() == QTextOption.WrapAtWordBoundaryOrAnywhere
    assert hl.tabwidget.tabText(1) == tab2
    assert hl.tabwidget.tabToolTip(1) == tab2

    assert hl.filenames == [tab1, tab2]

    # Check differences between tabs based on setup.
    assert hle[0].supported_language
    assert hle[0].is_python()
    assert hle[0].isReadOnly()
    assert not hle[0].isVisible()
    assert hle[0].toPlainText() == text1

    assert not hle[1].supported_language
    assert not hle[1].is_python()
    assert hle[1].isReadOnly()
    assert hle[1].isVisible()
    assert hle[1].toPlainText() == text2


def test_append_to_history(historylog_with_tab, mocker):
    """Test the append_to_history method.

    Test adding text to a history file.  Also test the go_to_eof config
    option for positioning the cursor.
    """
    hl = historylog_with_tab

    # Toggle to move to the end of the file after appending.
    hl.set_option('go_to_eof', True)
    # Force cursor to the beginning of the file.
    hl.editors[0].set_cursor_position('sof')
    hl.append_to_history('test_history.py', 'import re\n')
    assert hl.editors[0].toPlainText() == 'import re\n'
    assert hl.tabwidget.currentIndex() == 0
    # Cursor moved to end.
    assert hl.editors[0].is_cursor_at_end()
    assert not hl.editors[0].linenumberarea.isVisible()

    # Toggle to not move cursor after appending.
    hl.set_option('go_to_eof', False)
    # Force cursor to the beginning of the file.
    hl.editors[0].set_cursor_position('sof')
    hl.append_to_history('test_history.py', 'a = r"[a-z]"\n')
    assert hl.editors[0].toPlainText() == 'import re\na = r"[a-z]"\n'
    # Cursor not at end.
    assert not hl.editors[0].is_cursor_at_end()


def test_change_history_depth(historylog_with_tab, mocker):
    """Test the change_history_depth method.

    Modify the 'Maximum history entries' values to test the config action.
    """
    hl = historylog_with_tab
    action = hl.history_action
    # Mock dialog.
    mocker.patch.object(history.QInputDialog, 'getInt')

    # Starts with default.
    assert hl.get_option('max_entries') == 100

    # Invalid data.
    history.QInputDialog.getInt.return_value = (10, False)
    action.trigger()
    assert hl.get_option('max_entries') == 100  # No change.

    # Valid data.
    history.QInputDialog.getInt.return_value = (475, True)
    action.trigger()
    assert hl.get_option('max_entries') == 475


def test_toggle_wrap_mode(historylog_with_tab):
    """Test the toggle_wrap_mode method.

    Toggle the 'Wrap lines' config action.
    """
    hl = historylog_with_tab
    action = hl.wrap_action
    action.setChecked(False)

    # Starts with wrap mode off.
    assert hl.editors[0].wordWrapMode() == QTextOption.NoWrap
    assert not hl.get_option('wrap')

    # Toggles wrap mode on.
    action.setChecked(True)
    assert hl.editors[0].wordWrapMode() == QTextOption.WrapAtWordBoundaryOrAnywhere
    assert hl.get_option('wrap')

    # Toggles wrap mode off.
    action.setChecked(False)
    assert hl.editors[0].wordWrapMode() == QTextOption.NoWrap
    assert not hl.get_option('wrap')


def test_toggle_line_numbers(historylog_with_tab):
    """Test toggle_line_numbers method.

    Toggle the 'Show line numbers' config action.
    """
    hl = historylog_with_tab
    action = hl.linenumbers_action
    action.setChecked(False)

    # Starts without line numbers.
    assert not hl.editors[0].linenumberarea.isVisible()
    assert not hl.get_option('line_numbers')

    # Toggles line numbers on.
    action.setChecked(True)
    assert hl.editors[0].linenumberarea.isVisible()
    assert hl.get_option('line_numbers')

    # Toggles line numbers off.
    action.setChecked(False)
    assert not hl.editors[0].linenumberarea.isVisible()
    assert not hl.get_option('line_numbers')


if __name__ == "__main__":
    pytest.main()<|MERGE_RESOLUTION|>--- conflicted
+++ resolved
@@ -106,14 +106,8 @@
     hl = historylog
     assert hl.editors == []
     assert hl.filenames == []
-<<<<<<< HEAD
     assert len(hl.plugin_actions) == 5
-    assert len(hl.tabwidget.menu.actions()) == 5
     assert len(hl.options_button.menu().actions()) == 5
-=======
-    assert len(hl._plugin_actions) == 5
-    assert len(hl.tabwidget.cornerWidget().menu().actions()) == 5
->>>>>>> 8da44c75
 
 
 def test_add_history(historylog, mocker, monkeypatch):
