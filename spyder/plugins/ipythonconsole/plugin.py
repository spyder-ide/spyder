# -*- coding: utf-8 -*-
#
# Copyright © Spyder Project Contributors
# Licensed under the terms of the MIT License
# (see spyder/__init__.py for details)

"""
IPython Console plugin based on QtConsole.
"""

# Standard library imports
import os
import os.path as osp

# Third party imports
from qtpy.QtCore import Signal

# Local imports
from spyder.api.plugins import Plugins, SpyderDockablePlugin
from spyder.api.plugin_registration.decorators import on_plugin_available
from spyder.api.translations import get_translation
from spyder.config.base import get_conf_path
from spyder.plugins.ipythonconsole.confpage import IPythonConsoleConfigPage
from spyder.plugins.ipythonconsole.widgets.main_widget import (
    IPythonConsoleWidget)
from spyder.plugins.mainmenu.api import (
    ApplicationMenus, ConsolesMenuSections, HelpMenuSections)
from spyder.utils.programs import get_temp_dir

# Localization
_ = get_translation('spyder')


class IPythonConsole(SpyderDockablePlugin):
    """
    IPython Console plugin

    This is a widget with tabs where each one is a ClientWidget
    """

    # This is required for the new API
    NAME = 'ipython_console'
    REQUIRES = [Plugins.Console, Plugins.Preferences]
    OPTIONAL = [Plugins.Editor, Plugins.History, Plugins.MainMenu]
    TABIFY = [Plugins.History]
    WIDGET_CLASS = IPythonConsoleWidget
    CONF_SECTION = NAME
    CONF_WIDGET_CLASS = IPythonConsoleConfigPage
    CONF_FILE = False
    DISABLE_ACTIONS_WHEN_HIDDEN = False

    # Signals
    sig_append_to_history_requested = Signal(str, str)
    """
    This signal is emitted when the plugin requires to add commands to a
    history file.
    Parameters
    ----------
    filename: str
        History file filename.
    text: str
        Text to append to the history file.
    """

    sig_history_requested = Signal(str)
    """
    This signal is emitted when the plugin wants a specific history file
    to be shown.
    """

    sig_focus_changed = Signal()
    """
    This signal is emitted when the plugin focus changes.
    """

    sig_edit_goto_requested = Signal((str, int, str), (str, int, str, bool))
    """
    This signal will request to open a file in a given row and column
    using a code editor.
    Parameters
    ----------
    path: str
        Path to file.
    row: int
        Cursor starting row position.
    word: str
        Word to select on given row.
    """

    sig_pdb_state_changed = Signal(bool, dict)
    """
    This signal is emitted when the debugging state changes.
    Parameters
    ----------
    waiting_pdb_input: bool
        If the debugging session is waiting for input.
    pdb_last_step: dict
        Dictionary with the information of the last step done
        in the debugging session.
    """

    sig_shellwidget_created = Signal(object)
    """
    This signal is emitted when a shellwidget is created.

    Parameters
    ----------
    shellwidget: spyder.plugins.ipyconsole.widgets.shell.ShellWidget
        The shellwigdet.
    """

    sig_shellwidget_deleted = Signal(object)
    """
    This signal is emitted when a shellwidget is deleted/removed.

    Parameters
    ----------
    shellwidget: spyder.plugins.ipyconsole.widgets.shell.ShellWidget
        The shellwigdet.
    """

    sig_shellwidget_changed = Signal(object)
    """
    This signal is emitted when the current shellwidget changes.

    Parameters
    ----------
    shellwidget: spyder.plugins.ipyconsole.widgets.shell.ShellWidget
        The shellwigdet.
    """

    sig_render_plain_text_requested = Signal(str)
    """
    This signal is emitted to request a plain text help render.

    Parameters
    ----------
    plain_text: str
        The plain text to render.
    """

    sig_render_rich_text_requested = Signal(str, bool)
    """
    This signal is emitted to request a rich text help render.

    Parameters
    ----------
    rich_text: str
        The rich text.
    collapse: bool
        If the text contains collapsed sections, show them closed (True) or
        open (False).
    """

    sig_help_requested = Signal(dict)
    """
    This signal is emitted to request help on a given object `name`.

    Parameters
    ----------
    help_data: dict
        Example `{'name': str, 'ignore_unknown': bool}`.
    """

    sig_current_directory_changed = Signal(str)
    """
    This signal is emitted when the current directory of the active shell
    widget has changed.

    Parameters
    ----------
    working_directory: str
        The new working directory path.
    """

<<<<<<< HEAD
    # --- SpyderDockablePlugin API
    # ------------------------------------------------------------------------
    def get_name(self):
        return _('IPython console')
=======
    # Remove when this plugin is migrated
    sig_exception_occurred = Signal(dict)

    # Error messages
    permission_error_msg = _("The directory {} is not writable and it is "
                             "required to create IPython consoles. Please "
                             "make it writable.")

    def __init__(self, parent, testing=False, test_dir=None,
                 test_no_stderr=False):
        """Ipython Console constructor."""
        SpyderPluginWidget.__init__(self, parent)

        self.tabwidget = None
        self.menu_actions = None
        self.master_clients = 0
        self.clients = []
        self.filenames = []
        self.mainwindow_close = False
        self.create_new_client_if_empty = True
        self.css_path = CONF.get('appearance', 'css_path')
        self.run_cell_filename = None
        self.interrupt_action = None
        self.add_actions_to_main_menus = True

        # Attrs for testing
        self.testing = testing
        self.test_dir = test_dir
        self.test_no_stderr = test_no_stderr

        # Create temp dir on testing to save kernel errors
        if self.test_dir is not None:
            if not osp.isdir(osp.join(test_dir)):
                os.makedirs(osp.join(test_dir))

        layout = QVBoxLayout()
        layout.setSpacing(0)
        self.tabwidget = Tabs(self, menu=self._options_menu,
                              actions=self.menu_actions,
                              rename_tabs=True,
                              split_char='/', split_index=0)
        if hasattr(self.tabwidget, 'setDocumentMode')\
           and not sys.platform == 'darwin':
            # Don't set document mode to true on OSX because it generates
            # a crash when the console is detached from the main window
            # Fixes spyder-ide/spyder#561.
            self.tabwidget.setDocumentMode(True)
        self.tabwidget.currentChanged.connect(self.refresh_plugin)
        self.tabwidget.tabBar().tabMoved.connect(self.move_tab)
        self.tabwidget.tabBar().sig_name_changed.connect(
            self.rename_tabs_after_change)

        self.tabwidget.set_close_function(self.close_client)

        self.main.editor.sig_file_debug_message_requested.connect(
            self.print_debug_file_msg)
>>>>>>> f82a71c3

    def get_description(self):
        return _('IPython console')

    def get_icon(self):
        return self.create_icon('ipython_console')

    def on_initialize(self):
        # TODO: Check main_widget signals connection
        widget = self.get_widget()
        widget.sig_append_to_history_requested.connect(
            self.sig_append_to_history_requested)
        widget.sig_focus_changed.connect(self.sig_focus_changed)
        widget.sig_history_requested.connect(self.sig_history_requested)
        widget.sig_edit_goto_requested.connect(self.sig_edit_goto_requested)
        widget.sig_pdb_state_changed.connect(self.sig_pdb_state_changed)
        widget.sig_shellwidget_created.connect(self.sig_shellwidget_created)
        widget.sig_shellwidget_deleted.connect(self.sig_shellwidget_deleted)
        widget.sig_shellwidget_changed.connect(self.sig_shellwidget_changed)
        widget.sig_render_plain_text_requested.connect(
            self.sig_render_plain_text_requested)
        widget.sig_render_rich_text_requested.connect(
            self.sig_render_rich_text_requested)
        widget.sig_help_requested.connect(self.sig_help_requested)
        widget.sig_current_directory_changed.connect(
            self.sig_current_directory_changed)

        # Update kernels if python path is changed
        self.main.sig_pythonpath_changed.connect(self.update_path)

<<<<<<< HEAD
        self.sig_focus_changed.connect(self.main.plugin_focus_changed)
        self._remove_old_stderr_files()

    @on_plugin_available(plugin=Plugins.Preferences)
    def on_preferences_available(self):
        # Register conf page
        preferences = self.get_plugin(Plugins.Preferences)
        preferences.register_plugin_preferences(self)

    @on_plugin_available(plugin=Plugins.MainMenu)
    def on_main_menu_available(self):
        widget = self.get_widget()
        console_menu = self.main.mainmenu.get_application_menu("consoles_menu")
        console_menu.aboutToShow.connect(
            widget.update_execution_state_kernel)
        new_consoles_actions = [
            widget.create_client_action, widget.special_console_menu,
            widget.connect_to_kernel_action]
        restart_connect_consoles_actions = [
            widget.interrupt_action,
            widget.restart_action,
            widget.reset_action]
        for console_new_action in new_consoles_actions:
=======
    def closing_plugin(self, cancelable=False):
        """Perform actions before parent main window is closed"""
        self.mainwindow_close = True
        for client in self.clients:
            client.shutdown()
            client.remove_stderr_file()
            client.dialog_manager.close_all()
            client.close()
        return True

    def refresh_plugin(self):
        """Refresh tabwidget"""
        client = None
        if self.tabwidget.count():
            client = self.tabwidget.currentWidget()

            # Decide what to show for each client
            if client.info_page != client.blank_page:
                # Show info_page if it has content
                client.set_info_page()
                client.shellwidget.hide()
                client.layout.addWidget(self.infowidget)
                self.infowidget.show()
            else:
                self.infowidget.hide()
                client.shellwidget.show()

            # Give focus to the control widget of the selected tab
            control = client.get_control()
            control.setFocus()

            if isinstance(control, PageControlWidget):
                self.pager_label.show()
            else:
                self.pager_label.hide()

            # Create corner widgets
            buttons = [[b, -7] for b in client.get_toolbar_buttons()]
            buttons = sum(buttons, [])[:-1]
            widgets = [client.create_time_label()] + buttons
        else:
            control = None
            widgets = []
        self.find_widget.set_editor(control)
        self.tabwidget.set_corner_widgets({Qt.TopRightCorner: widgets})

        if client:
            sw = client.shellwidget
            self.main.variableexplorer.set_shellwidget(sw)
            self.sig_pdb_state_changed.emit(
                sw.is_waiting_pdb_input(), sw.get_pdb_last_step())
            self.sig_shellwidget_changed.emit(sw)

        self.update_tabs_text()
        self.sig_update_plugin_title.emit()

    def get_plugin_actions(self):
        """Return a list of actions related to plugin."""
        create_client_action = create_action(
                                   self,
                                   _("New console (default settings)"),
                                   icon=ima.icon('ipython_console'),
                                   triggered=self.create_new_client,
                                   context=Qt.WidgetWithChildrenShortcut)
        self.register_shortcut(create_client_action, context="ipython_console",
                               name="New tab")

        create_pylab_action = create_action(
                                   self,
                                   _("New Pylab console (data plotting)"),
                                   icon=ima.icon('ipython_console'),
                                   triggered=self.create_pylab_client,
                                   context=Qt.WidgetWithChildrenShortcut)

        create_sympy_action = create_action(
                                   self,
                                   _("New SymPy console (symbolic math)"),
                                   icon=ima.icon('ipython_console'),
                                   triggered=self.create_sympy_client,
                                   context=Qt.WidgetWithChildrenShortcut)

        create_cython_action = create_action(
                                   self,
                                   _("New Cython console (Python with "
                                     "C extensions)"),
                                   icon=ima.icon('ipython_console'),
                                   triggered=self.create_cython_client,
                                   context=Qt.WidgetWithChildrenShortcut)
        special_console_action_group = QActionGroup(self)
        special_console_actions = (create_pylab_action, create_sympy_action,
                                   create_cython_action)
        add_actions(special_console_action_group, special_console_actions)
        special_console_menu = QMenu(_("New special console"), self)
        add_actions(special_console_menu, special_console_actions)

        restart_action = create_action(self, _("Restart kernel"),
                                       icon=ima.icon('restart'),
                                       triggered=self.restart_kernel,
                                       context=Qt.WidgetWithChildrenShortcut)

        reset_action = create_action(self, _("Remove all variables"),
                                     icon=ima.icon('editdelete'),
                                     triggered=self.reset_kernel,
                                     context=Qt.WidgetWithChildrenShortcut)
        self.register_shortcut(reset_action, context="ipython_console",
                               name="Reset namespace")

        if self.interrupt_action is None:
            self.interrupt_action = create_action(
                self, _("Interrupt kernel"),
                icon=ima.icon('stop'),
                triggered=self.interrupt_kernel,
                context=Qt.WidgetWithChildrenShortcut)

        self.register_shortcut(restart_action, context="ipython_console",
                               name="Restart kernel")

        connect_to_kernel_action = create_action(self,
               _("Connect to an existing kernel"), None, None,
               _("Open a new IPython console connected to an existing kernel"),
               triggered=self.create_client_for_kernel)

        rename_tab_action = create_action(self, _("Rename tab"),
                                       icon=ima.icon('rename'),
                                       triggered=self.tab_name_editor)

        # Add actions to main menus
        if self.add_actions_to_main_menus:
            console_menu = self.main.mainmenu.get_application_menu("consoles_menu")
            console_menu.aboutToShow.connect(self.update_execution_state_kernel)
            new_consoles_actions = [
                create_client_action, special_console_menu,
                connect_to_kernel_action]
            restart_connect_consoles_actions = [
                self.interrupt_action, restart_action, reset_action]
            for console_new_action in new_consoles_actions:
                self.main.mainmenu.add_item_to_application_menu(
                    console_new_action,
                    menu_id=ApplicationMenus.Consoles,
                    section=ConsolesMenuSections.New,
                    omit_id=True)
            for console_restart_connect_action in restart_connect_consoles_actions:
                self.main.mainmenu.add_item_to_application_menu(
                    console_restart_connect_action,
                    menu_id=ApplicationMenus.Consoles,
                    section=ConsolesMenuSections.Restart,
                    omit_id=True)

            # IPython documentation
            self.ipython_menu = SpyderMenu(
                parent=self,
                title=_("IPython documentation"))
            intro_action = create_action(
                self,
                _("Intro to IPython"),
                triggered=self.show_intro)
            quickref_action = create_action(
                self,
                _("Quick reference"),
                triggered=self.show_quickref)
            guiref_action = create_action(
                self,
                _("Console help"),
                triggered=self.show_guiref)
            add_actions(
                self.ipython_menu,
                (intro_action, guiref_action, quickref_action))
>>>>>>> f82a71c3
            self.main.mainmenu.add_item_to_application_menu(
                self.ipython_menu,
                menu_id=ApplicationMenus.Help,
                section=HelpMenuSections.ExternalDocumentation,
                before_section=HelpMenuSections.About,
                omit_id=True)

<<<<<<< HEAD
        # IPython documentation
        self.main.mainmenu.add_item_to_application_menu(
            self.get_widget().ipython_menu,
            menu_id=ApplicationMenus.Help,
            section=HelpMenuSections.ExternalDocumentation,
            before_section=HelpMenuSections.About,
            omit_id=True)
=======
        self.add_actions_to_main_menus = False
>>>>>>> f82a71c3

    @on_plugin_available(plugin=Plugins.Editor)
    def on_editor_available(self):
        # TODO: Check Editor connections
        editor = self.get_plugin(Plugins.Editor)
        self.sig_edit_goto_requested.connect(editor.load)
        self.sig_edit_goto_requested[str, int, str, bool].connect(
            lambda fname, lineno, word, processevents:
                editor.load(fname, lineno, word, processevents=processevents))
        editor.breakpoints_saved.connect(self.set_spyder_breakpoints)
        editor.run_in_current_ipyclient.connect(self.run_script)
        editor.run_cell_in_ipyclient.connect(self.run_cell)
        editor.debug_cell_in_ipyclient.connect(self.debug_cell)

        # Connect Editor debug action with Console
        self.sig_pdb_state_changed.connect(editor.update_pdb_state)
        editor.exec_in_extconsole.connect(self.execute_code_and_focus_editor)
        editor.sig_file_debug_message_requested.connect(
            self.print_debug_file_msg)

    @on_plugin_available(plugin=Plugins.History)
    def on_history_available(self):
        # Show history file if no console is visible
        if not self.get_widget().is_visible:
            history = self.get_plugin(Plugins.History)
            history.add_history(get_conf_path('history.py'))

    def update_font(self):
        """Update font from Preferences"""
        font = self.get_font()
        rich_font = self.get_font(rich_text=True)
        self.get_widget().update_font(font, rich_font)

    def on_close(self, cancelable=False):
        """Perform actions before parent main window is closed"""
        self.get_widget().mainwindow_close = True
        return self.get_widget().close_clients()

    def on_mainwindow_visible(self):
        self.get_widget().create_new_client(give_focus=False)

    # --- Private methods
    # ------------------------------------------------------------------------
    def _remove_old_stderr_files(self):
        """
        Remove stderr files left by previous Spyder instances.

        This is only required on Windows because we can't
        clean up stderr files while Spyder is running on it.
        """
        if os.name == 'nt':
            tmpdir = get_temp_dir()
            for fname in os.listdir(tmpdir):
                if osp.splitext(fname)[1] == '.stderr':
                    try:
                        os.remove(osp.join(tmpdir, fname))
                    except Exception:
                        pass

    # --- Public API
    # ------------------------------------------------------------------------

    # ---- For client widgets
    def get_clients(self):
        """Return clients list"""
        return self.get_widget().get_clients()

    def get_focus_client(self):
        """Return current client with focus, if any"""
        return self.get_widget().get_focus_client()

    def get_current_client(self):
        """Return the currently selected client"""
        return self.get_widget().get_current_client()

    def get_current_shellwidget(self):
        """Return the shellwidget of the current client"""
        return self.get_widget().get_current_shellwidget()

    def create_new_client(self, give_focus=True, filename='', is_cython=False,
                          is_pylab=False, is_sympy=False, given_name=None):
        """Create a new client."""
        self.get_widget().create_new_client(
            give_focus=give_focus,
            filename=filename,
            is_cython=is_cython,
            is_pylab=is_pylab,
            is_sympy=is_sympy,
            given_name=given_name)

    def create_client_for_file(self, filename, is_cython=False):
        """
        Create a client widget to execute code related to a file

        Parameters
        ----------
        filename : str
            File to be executed.
        is_cython : bool, optional
            If the execution is for a cython file. The default is False.

        Returns
        -------
        None.

        """
        self.get_widget().create_client_for_file(filename, is_cython=is_cython)

    def get_client_for_file(self, filename):
        """Get client associated with a given file."""
        return self.get_widget().get_client_for_file(filename)

    def create_client_from_path(self, path):
        """
        Create a new console with `path` set as the current working directory.
        Parameters
        ----------
        path: str
            Path to use as working directory in new console.
        """
        self.get_widget().create_client_from_path(path)

    def close_client(self, index=None, client=None, force=False):
        """Close client tab from index or widget (or close current tab)"""
        self.get_widget().close_client(index=index, client=client, force=force)

    # ---- For execution and debugging
    def run_script(self, filename, wdir, args, debug, post_mortem,
                   current_client, clear_variables, console_namespace):
        """Run script in current or dedicated client"""
        self.get_widget().run_script(
            filename,
            wdir,
            args,
            debug,
            post_mortem,
            current_client,
            clear_variables,
            console_namespace)

    def run_cell(self, code, cell_name, filename, run_cell_copy,
                 function='runcell'):
        """Run cell in current or dedicated client."""
        self.get_widget().run_cell(
            code, cell_name, filename, run_cell_copy, function=function)

    def debug_cell(self, code, cell_name, filename, run_cell_copy):
        """Debug current cell."""
        self.get_widget().run_cell(
            code, cell_name, filename, run_cell_copy, function='debugcell')

    def execute_code(self, lines, current_client=True, clear_variables=False):
        """Execute code instructions."""
        self.get_widget().execute_code(
            lines,
            current_client=current_client,
            clear_variables=clear_variables)

    def execute_code_and_focus_editor(self, lines, focus_to_editor=True):
        """
        Execute lines in IPython console and eventually set focus
        to the Editor.
        """
        console = self
        console.switch_to_plugin()
        console.execute_code(lines)
        # TODO: Change after editor migration
        if focus_to_editor and self.main.editor:
            self.main.editor.switch_to_plugin()

    def stop_debugging(self):
        """Stop debugging in the current console."""
        self.get_widget().stop_debugging()

    def get_pdb_state(self):
        """Get debugging state of the current console."""
        return self.get_widget().get_pdb_state()

    def get_pdb_last_step(self):
        """Get last pdb step of the current console."""
        return self.get_widget().get_pdb_last_step()

    def pdb_execute_command(self, command):
        """
        Send command to the pdb kernel if possible.
        """
        self.get_widget().pdb_execute_command(command)

    def print_debug_file_msg(self):
        """
        Print message in the current console when a file can't be closed.

        Returns
        -------
        None.

        """
        self.get_widget().print_debug_file_msg()

    # ---- For working directory and path management
    def set_current_client_working_directory(self, directory):
        """Set current client working directory."""
        self.get_widget().set_current_client_working_directory(directory)

    def set_working_directory(self, dirname):
        """Set current working directory.
        In the workingdirectory and explorer plugins.
        """
        self.get_widget().set_working_directory(dirname)

    def update_working_directory(self):
        """Update working directory to console cwd."""
        self.get_widget().update_working_directory()

    def update_path(self, path_dict, new_path_dict):
        """Update path on consoles."""
        self.get_widget().update_path(path_dict, new_path_dict)

    def set_spyder_breakpoints(self):
        """Set Spyder breakpoints into all clients"""
        self.get_widget().set_spyder_breakpoints()

    def restart(self):
        """
        Restart the console

        This is needed when we switch projects to update PYTHONPATH
        and the selected interpreter
        """
        self.get_widget().restart()

    def restart_kernel(self):
        """
        Restart the current client kernel

        Returns
        -------
        None.

        """
        self.get_widget().restart_kernel()

    # ---- For documentation and help -----------------------------------------
    def show_intro(self):
        """Show intro to IPython help."""
        self.get_widget().show_intro()

    def show_guiref(self):
        """Show qtconsole help."""
        self.get_widget().show_guiref()

    def show_quickref(self):
        """Show IPython Cheat Sheet."""
        self.get_widget().show_quickref()
<|MERGE_RESOLUTION|>--- conflicted
+++ resolved
@@ -1,733 +1,500 @@
-# -*- coding: utf-8 -*-
-#
-# Copyright © Spyder Project Contributors
-# Licensed under the terms of the MIT License
-# (see spyder/__init__.py for details)
-
-"""
-IPython Console plugin based on QtConsole.
-"""
-
-# Standard library imports
-import os
-import os.path as osp
-
-# Third party imports
-from qtpy.QtCore import Signal
-
-# Local imports
-from spyder.api.plugins import Plugins, SpyderDockablePlugin
-from spyder.api.plugin_registration.decorators import on_plugin_available
-from spyder.api.translations import get_translation
-from spyder.config.base import get_conf_path
-from spyder.plugins.ipythonconsole.confpage import IPythonConsoleConfigPage
-from spyder.plugins.ipythonconsole.widgets.main_widget import (
-    IPythonConsoleWidget)
-from spyder.plugins.mainmenu.api import (
-    ApplicationMenus, ConsolesMenuSections, HelpMenuSections)
-from spyder.utils.programs import get_temp_dir
-
-# Localization
-_ = get_translation('spyder')
-
-
-class IPythonConsole(SpyderDockablePlugin):
-    """
-    IPython Console plugin
-
-    This is a widget with tabs where each one is a ClientWidget
-    """
-
-    # This is required for the new API
-    NAME = 'ipython_console'
-    REQUIRES = [Plugins.Console, Plugins.Preferences]
-    OPTIONAL = [Plugins.Editor, Plugins.History, Plugins.MainMenu]
-    TABIFY = [Plugins.History]
-    WIDGET_CLASS = IPythonConsoleWidget
-    CONF_SECTION = NAME
-    CONF_WIDGET_CLASS = IPythonConsoleConfigPage
-    CONF_FILE = False
-    DISABLE_ACTIONS_WHEN_HIDDEN = False
-
-    # Signals
-    sig_append_to_history_requested = Signal(str, str)
-    """
-    This signal is emitted when the plugin requires to add commands to a
-    history file.
-    Parameters
-    ----------
-    filename: str
-        History file filename.
-    text: str
-        Text to append to the history file.
-    """
-
-    sig_history_requested = Signal(str)
-    """
-    This signal is emitted when the plugin wants a specific history file
-    to be shown.
-    """
-
-    sig_focus_changed = Signal()
-    """
-    This signal is emitted when the plugin focus changes.
-    """
-
-    sig_edit_goto_requested = Signal((str, int, str), (str, int, str, bool))
-    """
-    This signal will request to open a file in a given row and column
-    using a code editor.
-    Parameters
-    ----------
-    path: str
-        Path to file.
-    row: int
-        Cursor starting row position.
-    word: str
-        Word to select on given row.
-    """
-
-    sig_pdb_state_changed = Signal(bool, dict)
-    """
-    This signal is emitted when the debugging state changes.
-    Parameters
-    ----------
-    waiting_pdb_input: bool
-        If the debugging session is waiting for input.
-    pdb_last_step: dict
-        Dictionary with the information of the last step done
-        in the debugging session.
-    """
-
-    sig_shellwidget_created = Signal(object)
-    """
-    This signal is emitted when a shellwidget is created.
-
-    Parameters
-    ----------
-    shellwidget: spyder.plugins.ipyconsole.widgets.shell.ShellWidget
-        The shellwigdet.
-    """
-
-    sig_shellwidget_deleted = Signal(object)
-    """
-    This signal is emitted when a shellwidget is deleted/removed.
-
-    Parameters
-    ----------
-    shellwidget: spyder.plugins.ipyconsole.widgets.shell.ShellWidget
-        The shellwigdet.
-    """
-
-    sig_shellwidget_changed = Signal(object)
-    """
-    This signal is emitted when the current shellwidget changes.
-
-    Parameters
-    ----------
-    shellwidget: spyder.plugins.ipyconsole.widgets.shell.ShellWidget
-        The shellwigdet.
-    """
-
-    sig_render_plain_text_requested = Signal(str)
-    """
-    This signal is emitted to request a plain text help render.
-
-    Parameters
-    ----------
-    plain_text: str
-        The plain text to render.
-    """
-
-    sig_render_rich_text_requested = Signal(str, bool)
-    """
-    This signal is emitted to request a rich text help render.
-
-    Parameters
-    ----------
-    rich_text: str
-        The rich text.
-    collapse: bool
-        If the text contains collapsed sections, show them closed (True) or
-        open (False).
-    """
-
-    sig_help_requested = Signal(dict)
-    """
-    This signal is emitted to request help on a given object `name`.
-
-    Parameters
-    ----------
-    help_data: dict
-        Example `{'name': str, 'ignore_unknown': bool}`.
-    """
-
-    sig_current_directory_changed = Signal(str)
-    """
-    This signal is emitted when the current directory of the active shell
-    widget has changed.
-
-    Parameters
-    ----------
-    working_directory: str
-        The new working directory path.
-    """
-
-<<<<<<< HEAD
-    # --- SpyderDockablePlugin API
-    # ------------------------------------------------------------------------
-    def get_name(self):
-        return _('IPython console')
-=======
-    # Remove when this plugin is migrated
-    sig_exception_occurred = Signal(dict)
-
-    # Error messages
-    permission_error_msg = _("The directory {} is not writable and it is "
-                             "required to create IPython consoles. Please "
-                             "make it writable.")
-
-    def __init__(self, parent, testing=False, test_dir=None,
-                 test_no_stderr=False):
-        """Ipython Console constructor."""
-        SpyderPluginWidget.__init__(self, parent)
-
-        self.tabwidget = None
-        self.menu_actions = None
-        self.master_clients = 0
-        self.clients = []
-        self.filenames = []
-        self.mainwindow_close = False
-        self.create_new_client_if_empty = True
-        self.css_path = CONF.get('appearance', 'css_path')
-        self.run_cell_filename = None
-        self.interrupt_action = None
-        self.add_actions_to_main_menus = True
-
-        # Attrs for testing
-        self.testing = testing
-        self.test_dir = test_dir
-        self.test_no_stderr = test_no_stderr
-
-        # Create temp dir on testing to save kernel errors
-        if self.test_dir is not None:
-            if not osp.isdir(osp.join(test_dir)):
-                os.makedirs(osp.join(test_dir))
-
-        layout = QVBoxLayout()
-        layout.setSpacing(0)
-        self.tabwidget = Tabs(self, menu=self._options_menu,
-                              actions=self.menu_actions,
-                              rename_tabs=True,
-                              split_char='/', split_index=0)
-        if hasattr(self.tabwidget, 'setDocumentMode')\
-           and not sys.platform == 'darwin':
-            # Don't set document mode to true on OSX because it generates
-            # a crash when the console is detached from the main window
-            # Fixes spyder-ide/spyder#561.
-            self.tabwidget.setDocumentMode(True)
-        self.tabwidget.currentChanged.connect(self.refresh_plugin)
-        self.tabwidget.tabBar().tabMoved.connect(self.move_tab)
-        self.tabwidget.tabBar().sig_name_changed.connect(
-            self.rename_tabs_after_change)
-
-        self.tabwidget.set_close_function(self.close_client)
-
-        self.main.editor.sig_file_debug_message_requested.connect(
-            self.print_debug_file_msg)
->>>>>>> f82a71c3
-
-    def get_description(self):
-        return _('IPython console')
-
-    def get_icon(self):
-        return self.create_icon('ipython_console')
-
-    def on_initialize(self):
-        # TODO: Check main_widget signals connection
-        widget = self.get_widget()
-        widget.sig_append_to_history_requested.connect(
-            self.sig_append_to_history_requested)
-        widget.sig_focus_changed.connect(self.sig_focus_changed)
-        widget.sig_history_requested.connect(self.sig_history_requested)
-        widget.sig_edit_goto_requested.connect(self.sig_edit_goto_requested)
-        widget.sig_pdb_state_changed.connect(self.sig_pdb_state_changed)
-        widget.sig_shellwidget_created.connect(self.sig_shellwidget_created)
-        widget.sig_shellwidget_deleted.connect(self.sig_shellwidget_deleted)
-        widget.sig_shellwidget_changed.connect(self.sig_shellwidget_changed)
-        widget.sig_render_plain_text_requested.connect(
-            self.sig_render_plain_text_requested)
-        widget.sig_render_rich_text_requested.connect(
-            self.sig_render_rich_text_requested)
-        widget.sig_help_requested.connect(self.sig_help_requested)
-        widget.sig_current_directory_changed.connect(
-            self.sig_current_directory_changed)
-
-        # Update kernels if python path is changed
-        self.main.sig_pythonpath_changed.connect(self.update_path)
-
-<<<<<<< HEAD
-        self.sig_focus_changed.connect(self.main.plugin_focus_changed)
-        self._remove_old_stderr_files()
-
-    @on_plugin_available(plugin=Plugins.Preferences)
-    def on_preferences_available(self):
-        # Register conf page
-        preferences = self.get_plugin(Plugins.Preferences)
-        preferences.register_plugin_preferences(self)
-
-    @on_plugin_available(plugin=Plugins.MainMenu)
-    def on_main_menu_available(self):
-        widget = self.get_widget()
-        console_menu = self.main.mainmenu.get_application_menu("consoles_menu")
-        console_menu.aboutToShow.connect(
-            widget.update_execution_state_kernel)
-        new_consoles_actions = [
-            widget.create_client_action, widget.special_console_menu,
-            widget.connect_to_kernel_action]
-        restart_connect_consoles_actions = [
-            widget.interrupt_action,
-            widget.restart_action,
-            widget.reset_action]
-        for console_new_action in new_consoles_actions:
-=======
-    def closing_plugin(self, cancelable=False):
-        """Perform actions before parent main window is closed"""
-        self.mainwindow_close = True
-        for client in self.clients:
-            client.shutdown()
-            client.remove_stderr_file()
-            client.dialog_manager.close_all()
-            client.close()
-        return True
-
-    def refresh_plugin(self):
-        """Refresh tabwidget"""
-        client = None
-        if self.tabwidget.count():
-            client = self.tabwidget.currentWidget()
-
-            # Decide what to show for each client
-            if client.info_page != client.blank_page:
-                # Show info_page if it has content
-                client.set_info_page()
-                client.shellwidget.hide()
-                client.layout.addWidget(self.infowidget)
-                self.infowidget.show()
-            else:
-                self.infowidget.hide()
-                client.shellwidget.show()
-
-            # Give focus to the control widget of the selected tab
-            control = client.get_control()
-            control.setFocus()
-
-            if isinstance(control, PageControlWidget):
-                self.pager_label.show()
-            else:
-                self.pager_label.hide()
-
-            # Create corner widgets
-            buttons = [[b, -7] for b in client.get_toolbar_buttons()]
-            buttons = sum(buttons, [])[:-1]
-            widgets = [client.create_time_label()] + buttons
-        else:
-            control = None
-            widgets = []
-        self.find_widget.set_editor(control)
-        self.tabwidget.set_corner_widgets({Qt.TopRightCorner: widgets})
-
-        if client:
-            sw = client.shellwidget
-            self.main.variableexplorer.set_shellwidget(sw)
-            self.sig_pdb_state_changed.emit(
-                sw.is_waiting_pdb_input(), sw.get_pdb_last_step())
-            self.sig_shellwidget_changed.emit(sw)
-
-        self.update_tabs_text()
-        self.sig_update_plugin_title.emit()
-
-    def get_plugin_actions(self):
-        """Return a list of actions related to plugin."""
-        create_client_action = create_action(
-                                   self,
-                                   _("New console (default settings)"),
-                                   icon=ima.icon('ipython_console'),
-                                   triggered=self.create_new_client,
-                                   context=Qt.WidgetWithChildrenShortcut)
-        self.register_shortcut(create_client_action, context="ipython_console",
-                               name="New tab")
-
-        create_pylab_action = create_action(
-                                   self,
-                                   _("New Pylab console (data plotting)"),
-                                   icon=ima.icon('ipython_console'),
-                                   triggered=self.create_pylab_client,
-                                   context=Qt.WidgetWithChildrenShortcut)
-
-        create_sympy_action = create_action(
-                                   self,
-                                   _("New SymPy console (symbolic math)"),
-                                   icon=ima.icon('ipython_console'),
-                                   triggered=self.create_sympy_client,
-                                   context=Qt.WidgetWithChildrenShortcut)
-
-        create_cython_action = create_action(
-                                   self,
-                                   _("New Cython console (Python with "
-                                     "C extensions)"),
-                                   icon=ima.icon('ipython_console'),
-                                   triggered=self.create_cython_client,
-                                   context=Qt.WidgetWithChildrenShortcut)
-        special_console_action_group = QActionGroup(self)
-        special_console_actions = (create_pylab_action, create_sympy_action,
-                                   create_cython_action)
-        add_actions(special_console_action_group, special_console_actions)
-        special_console_menu = QMenu(_("New special console"), self)
-        add_actions(special_console_menu, special_console_actions)
-
-        restart_action = create_action(self, _("Restart kernel"),
-                                       icon=ima.icon('restart'),
-                                       triggered=self.restart_kernel,
-                                       context=Qt.WidgetWithChildrenShortcut)
-
-        reset_action = create_action(self, _("Remove all variables"),
-                                     icon=ima.icon('editdelete'),
-                                     triggered=self.reset_kernel,
-                                     context=Qt.WidgetWithChildrenShortcut)
-        self.register_shortcut(reset_action, context="ipython_console",
-                               name="Reset namespace")
-
-        if self.interrupt_action is None:
-            self.interrupt_action = create_action(
-                self, _("Interrupt kernel"),
-                icon=ima.icon('stop'),
-                triggered=self.interrupt_kernel,
-                context=Qt.WidgetWithChildrenShortcut)
-
-        self.register_shortcut(restart_action, context="ipython_console",
-                               name="Restart kernel")
-
-        connect_to_kernel_action = create_action(self,
-               _("Connect to an existing kernel"), None, None,
-               _("Open a new IPython console connected to an existing kernel"),
-               triggered=self.create_client_for_kernel)
-
-        rename_tab_action = create_action(self, _("Rename tab"),
-                                       icon=ima.icon('rename'),
-                                       triggered=self.tab_name_editor)
-
-        # Add actions to main menus
-        if self.add_actions_to_main_menus:
-            console_menu = self.main.mainmenu.get_application_menu("consoles_menu")
-            console_menu.aboutToShow.connect(self.update_execution_state_kernel)
-            new_consoles_actions = [
-                create_client_action, special_console_menu,
-                connect_to_kernel_action]
-            restart_connect_consoles_actions = [
-                self.interrupt_action, restart_action, reset_action]
-            for console_new_action in new_consoles_actions:
-                self.main.mainmenu.add_item_to_application_menu(
-                    console_new_action,
-                    menu_id=ApplicationMenus.Consoles,
-                    section=ConsolesMenuSections.New,
-                    omit_id=True)
-            for console_restart_connect_action in restart_connect_consoles_actions:
-                self.main.mainmenu.add_item_to_application_menu(
-                    console_restart_connect_action,
-                    menu_id=ApplicationMenus.Consoles,
-                    section=ConsolesMenuSections.Restart,
-                    omit_id=True)
-
-            # IPython documentation
-            self.ipython_menu = SpyderMenu(
-                parent=self,
-                title=_("IPython documentation"))
-            intro_action = create_action(
-                self,
-                _("Intro to IPython"),
-                triggered=self.show_intro)
-            quickref_action = create_action(
-                self,
-                _("Quick reference"),
-                triggered=self.show_quickref)
-            guiref_action = create_action(
-                self,
-                _("Console help"),
-                triggered=self.show_guiref)
-            add_actions(
-                self.ipython_menu,
-                (intro_action, guiref_action, quickref_action))
->>>>>>> f82a71c3
-            self.main.mainmenu.add_item_to_application_menu(
-                self.ipython_menu,
-                menu_id=ApplicationMenus.Help,
-                section=HelpMenuSections.ExternalDocumentation,
-                before_section=HelpMenuSections.About,
-                omit_id=True)
-
-<<<<<<< HEAD
-        # IPython documentation
-        self.main.mainmenu.add_item_to_application_menu(
-            self.get_widget().ipython_menu,
-            menu_id=ApplicationMenus.Help,
-            section=HelpMenuSections.ExternalDocumentation,
-            before_section=HelpMenuSections.About,
-            omit_id=True)
-=======
-        self.add_actions_to_main_menus = False
->>>>>>> f82a71c3
-
-    @on_plugin_available(plugin=Plugins.Editor)
-    def on_editor_available(self):
-        # TODO: Check Editor connections
-        editor = self.get_plugin(Plugins.Editor)
-        self.sig_edit_goto_requested.connect(editor.load)
-        self.sig_edit_goto_requested[str, int, str, bool].connect(
-            lambda fname, lineno, word, processevents:
-                editor.load(fname, lineno, word, processevents=processevents))
-        editor.breakpoints_saved.connect(self.set_spyder_breakpoints)
-        editor.run_in_current_ipyclient.connect(self.run_script)
-        editor.run_cell_in_ipyclient.connect(self.run_cell)
-        editor.debug_cell_in_ipyclient.connect(self.debug_cell)
-
-        # Connect Editor debug action with Console
-        self.sig_pdb_state_changed.connect(editor.update_pdb_state)
-        editor.exec_in_extconsole.connect(self.execute_code_and_focus_editor)
-        editor.sig_file_debug_message_requested.connect(
-            self.print_debug_file_msg)
-
-    @on_plugin_available(plugin=Plugins.History)
-    def on_history_available(self):
-        # Show history file if no console is visible
-        if not self.get_widget().is_visible:
-            history = self.get_plugin(Plugins.History)
-            history.add_history(get_conf_path('history.py'))
-
-    def update_font(self):
-        """Update font from Preferences"""
-        font = self.get_font()
-        rich_font = self.get_font(rich_text=True)
-        self.get_widget().update_font(font, rich_font)
-
-    def on_close(self, cancelable=False):
-        """Perform actions before parent main window is closed"""
-        self.get_widget().mainwindow_close = True
-        return self.get_widget().close_clients()
-
-    def on_mainwindow_visible(self):
-        self.get_widget().create_new_client(give_focus=False)
-
-    # --- Private methods
-    # ------------------------------------------------------------------------
-    def _remove_old_stderr_files(self):
-        """
-        Remove stderr files left by previous Spyder instances.
-
-        This is only required on Windows because we can't
-        clean up stderr files while Spyder is running on it.
-        """
-        if os.name == 'nt':
-            tmpdir = get_temp_dir()
-            for fname in os.listdir(tmpdir):
-                if osp.splitext(fname)[1] == '.stderr':
-                    try:
-                        os.remove(osp.join(tmpdir, fname))
-                    except Exception:
-                        pass
-
-    # --- Public API
-    # ------------------------------------------------------------------------
-
-    # ---- For client widgets
-    def get_clients(self):
-        """Return clients list"""
-        return self.get_widget().get_clients()
-
-    def get_focus_client(self):
-        """Return current client with focus, if any"""
-        return self.get_widget().get_focus_client()
-
-    def get_current_client(self):
-        """Return the currently selected client"""
-        return self.get_widget().get_current_client()
-
-    def get_current_shellwidget(self):
-        """Return the shellwidget of the current client"""
-        return self.get_widget().get_current_shellwidget()
-
-    def create_new_client(self, give_focus=True, filename='', is_cython=False,
-                          is_pylab=False, is_sympy=False, given_name=None):
-        """Create a new client."""
-        self.get_widget().create_new_client(
-            give_focus=give_focus,
-            filename=filename,
-            is_cython=is_cython,
-            is_pylab=is_pylab,
-            is_sympy=is_sympy,
-            given_name=given_name)
-
-    def create_client_for_file(self, filename, is_cython=False):
-        """
-        Create a client widget to execute code related to a file
-
-        Parameters
-        ----------
-        filename : str
-            File to be executed.
-        is_cython : bool, optional
-            If the execution is for a cython file. The default is False.
-
-        Returns
-        -------
-        None.
-
-        """
-        self.get_widget().create_client_for_file(filename, is_cython=is_cython)
-
-    def get_client_for_file(self, filename):
-        """Get client associated with a given file."""
-        return self.get_widget().get_client_for_file(filename)
-
-    def create_client_from_path(self, path):
-        """
-        Create a new console with `path` set as the current working directory.
-        Parameters
-        ----------
-        path: str
-            Path to use as working directory in new console.
-        """
-        self.get_widget().create_client_from_path(path)
-
-    def close_client(self, index=None, client=None, force=False):
-        """Close client tab from index or widget (or close current tab)"""
-        self.get_widget().close_client(index=index, client=client, force=force)
-
-    # ---- For execution and debugging
-    def run_script(self, filename, wdir, args, debug, post_mortem,
-                   current_client, clear_variables, console_namespace):
-        """Run script in current or dedicated client"""
-        self.get_widget().run_script(
-            filename,
-            wdir,
-            args,
-            debug,
-            post_mortem,
-            current_client,
-            clear_variables,
-            console_namespace)
-
-    def run_cell(self, code, cell_name, filename, run_cell_copy,
-                 function='runcell'):
-        """Run cell in current or dedicated client."""
-        self.get_widget().run_cell(
-            code, cell_name, filename, run_cell_copy, function=function)
-
-    def debug_cell(self, code, cell_name, filename, run_cell_copy):
-        """Debug current cell."""
-        self.get_widget().run_cell(
-            code, cell_name, filename, run_cell_copy, function='debugcell')
-
-    def execute_code(self, lines, current_client=True, clear_variables=False):
-        """Execute code instructions."""
-        self.get_widget().execute_code(
-            lines,
-            current_client=current_client,
-            clear_variables=clear_variables)
-
-    def execute_code_and_focus_editor(self, lines, focus_to_editor=True):
-        """
-        Execute lines in IPython console and eventually set focus
-        to the Editor.
-        """
-        console = self
-        console.switch_to_plugin()
-        console.execute_code(lines)
-        # TODO: Change after editor migration
-        if focus_to_editor and self.main.editor:
-            self.main.editor.switch_to_plugin()
-
-    def stop_debugging(self):
-        """Stop debugging in the current console."""
-        self.get_widget().stop_debugging()
-
-    def get_pdb_state(self):
-        """Get debugging state of the current console."""
-        return self.get_widget().get_pdb_state()
-
-    def get_pdb_last_step(self):
-        """Get last pdb step of the current console."""
-        return self.get_widget().get_pdb_last_step()
-
-    def pdb_execute_command(self, command):
-        """
-        Send command to the pdb kernel if possible.
-        """
-        self.get_widget().pdb_execute_command(command)
-
-    def print_debug_file_msg(self):
-        """
-        Print message in the current console when a file can't be closed.
-
-        Returns
-        -------
-        None.
-
-        """
-        self.get_widget().print_debug_file_msg()
-
-    # ---- For working directory and path management
-    def set_current_client_working_directory(self, directory):
-        """Set current client working directory."""
-        self.get_widget().set_current_client_working_directory(directory)
-
-    def set_working_directory(self, dirname):
-        """Set current working directory.
-        In the workingdirectory and explorer plugins.
-        """
-        self.get_widget().set_working_directory(dirname)
-
-    def update_working_directory(self):
-        """Update working directory to console cwd."""
-        self.get_widget().update_working_directory()
-
-    def update_path(self, path_dict, new_path_dict):
-        """Update path on consoles."""
-        self.get_widget().update_path(path_dict, new_path_dict)
-
-    def set_spyder_breakpoints(self):
-        """Set Spyder breakpoints into all clients"""
-        self.get_widget().set_spyder_breakpoints()
-
-    def restart(self):
-        """
-        Restart the console
-
-        This is needed when we switch projects to update PYTHONPATH
-        and the selected interpreter
-        """
-        self.get_widget().restart()
-
-    def restart_kernel(self):
-        """
-        Restart the current client kernel
-
-        Returns
-        -------
-        None.
-
-        """
-        self.get_widget().restart_kernel()
-
-    # ---- For documentation and help -----------------------------------------
-    def show_intro(self):
-        """Show intro to IPython help."""
-        self.get_widget().show_intro()
-
-    def show_guiref(self):
-        """Show qtconsole help."""
-        self.get_widget().show_guiref()
-
-    def show_quickref(self):
-        """Show IPython Cheat Sheet."""
-        self.get_widget().show_quickref()
+# -*- coding: utf-8 -*-
+#
+# Copyright © Spyder Project Contributors
+# Licensed under the terms of the MIT License
+# (see spyder/__init__.py for details)
+
+"""
+IPython Console plugin based on QtConsole.
+"""
+
+# Standard library imports
+import os
+import os.path as osp
+
+# Third party imports
+from qtpy.QtCore import Signal
+
+# Local imports
+from spyder.api.plugins import Plugins, SpyderDockablePlugin
+from spyder.api.plugin_registration.decorators import on_plugin_available
+from spyder.api.translations import get_translation
+from spyder.config.base import get_conf_path
+from spyder.plugins.ipythonconsole.confpage import IPythonConsoleConfigPage
+from spyder.plugins.ipythonconsole.widgets.main_widget import (
+    IPythonConsoleWidget)
+from spyder.plugins.mainmenu.api import (
+    ApplicationMenus, ConsolesMenuSections, HelpMenuSections)
+from spyder.utils.programs import get_temp_dir
+
+# Localization
+_ = get_translation('spyder')
+
+
+class IPythonConsole(SpyderDockablePlugin):
+    """
+    IPython Console plugin
+
+    This is a widget with tabs where each one is a ClientWidget
+    """
+
+    # This is required for the new API
+    NAME = 'ipython_console'
+    REQUIRES = [Plugins.Console, Plugins.Preferences]
+    OPTIONAL = [Plugins.Editor, Plugins.History, Plugins.MainMenu]
+    TABIFY = [Plugins.History]
+    WIDGET_CLASS = IPythonConsoleWidget
+    CONF_SECTION = NAME
+    CONF_WIDGET_CLASS = IPythonConsoleConfigPage
+    CONF_FILE = False
+    DISABLE_ACTIONS_WHEN_HIDDEN = False
+
+    # Signals
+    sig_append_to_history_requested = Signal(str, str)
+    """
+    This signal is emitted when the plugin requires to add commands to a
+    history file.
+    Parameters
+    ----------
+    filename: str
+        History file filename.
+    text: str
+        Text to append to the history file.
+    """
+
+    sig_history_requested = Signal(str)
+    """
+    This signal is emitted when the plugin wants a specific history file
+    to be shown.
+    """
+
+    sig_focus_changed = Signal()
+    """
+    This signal is emitted when the plugin focus changes.
+    """
+
+    sig_edit_goto_requested = Signal((str, int, str), (str, int, str, bool))
+    """
+    This signal will request to open a file in a given row and column
+    using a code editor.
+    Parameters
+    ----------
+    path: str
+        Path to file.
+    row: int
+        Cursor starting row position.
+    word: str
+        Word to select on given row.
+    """
+
+    sig_pdb_state_changed = Signal(bool, dict)
+    """
+    This signal is emitted when the debugging state changes.
+    Parameters
+    ----------
+    waiting_pdb_input: bool
+        If the debugging session is waiting for input.
+    pdb_last_step: dict
+        Dictionary with the information of the last step done
+        in the debugging session.
+    """
+
+    sig_shellwidget_created = Signal(object)
+    """
+    This signal is emitted when a shellwidget is created.
+
+    Parameters
+    ----------
+    shellwidget: spyder.plugins.ipyconsole.widgets.shell.ShellWidget
+        The shellwigdet.
+    """
+
+    sig_shellwidget_deleted = Signal(object)
+    """
+    This signal is emitted when a shellwidget is deleted/removed.
+
+    Parameters
+    ----------
+    shellwidget: spyder.plugins.ipyconsole.widgets.shell.ShellWidget
+        The shellwigdet.
+    """
+
+    sig_shellwidget_changed = Signal(object)
+    """
+    This signal is emitted when the current shellwidget changes.
+
+    Parameters
+    ----------
+    shellwidget: spyder.plugins.ipyconsole.widgets.shell.ShellWidget
+        The shellwigdet.
+    """
+
+    sig_render_plain_text_requested = Signal(str)
+    """
+    This signal is emitted to request a plain text help render.
+
+    Parameters
+    ----------
+    plain_text: str
+        The plain text to render.
+    """
+
+    sig_render_rich_text_requested = Signal(str, bool)
+    """
+    This signal is emitted to request a rich text help render.
+
+    Parameters
+    ----------
+    rich_text: str
+        The rich text.
+    collapse: bool
+        If the text contains collapsed sections, show them closed (True) or
+        open (False).
+    """
+
+    sig_help_requested = Signal(dict)
+    """
+    This signal is emitted to request help on a given object `name`.
+
+    Parameters
+    ----------
+    help_data: dict
+        Example `{'name': str, 'ignore_unknown': bool}`.
+    """
+
+    sig_current_directory_changed = Signal(str)
+    """
+    This signal is emitted when the current directory of the active shell
+    widget has changed.
+
+    Parameters
+    ----------
+    working_directory: str
+        The new working directory path.
+    """
+
+    # --- SpyderDockablePlugin API
+    # ------------------------------------------------------------------------
+    def get_name(self):
+        return _('IPython console')
+
+    def get_description(self):
+        return _('IPython console')
+
+    def get_icon(self):
+        return self.create_icon('ipython_console')
+
+    def on_initialize(self):
+        # TODO: Check main_widget signals connection
+        widget = self.get_widget()
+        widget.sig_append_to_history_requested.connect(
+            self.sig_append_to_history_requested)
+        widget.sig_focus_changed.connect(self.sig_focus_changed)
+        widget.sig_history_requested.connect(self.sig_history_requested)
+        widget.sig_edit_goto_requested.connect(self.sig_edit_goto_requested)
+        widget.sig_pdb_state_changed.connect(self.sig_pdb_state_changed)
+        widget.sig_shellwidget_created.connect(self.sig_shellwidget_created)
+        widget.sig_shellwidget_deleted.connect(self.sig_shellwidget_deleted)
+        widget.sig_shellwidget_changed.connect(self.sig_shellwidget_changed)
+        widget.sig_render_plain_text_requested.connect(
+            self.sig_render_plain_text_requested)
+        widget.sig_render_rich_text_requested.connect(
+            self.sig_render_rich_text_requested)
+        widget.sig_help_requested.connect(self.sig_help_requested)
+        widget.sig_current_directory_changed.connect(
+            self.sig_current_directory_changed)
+
+        # Update kernels if python path is changed
+        self.main.sig_pythonpath_changed.connect(self.update_path)
+
+        self.sig_focus_changed.connect(self.main.plugin_focus_changed)
+        self._remove_old_stderr_files()
+
+    @on_plugin_available(plugin=Plugins.Preferences)
+    def on_preferences_available(self):
+        # Register conf page
+        preferences = self.get_plugin(Plugins.Preferences)
+        preferences.register_plugin_preferences(self)
+
+    @on_plugin_available(plugin=Plugins.MainMenu)
+    def on_main_menu_available(self):
+        widget = self.get_widget()
+        console_menu = self.main.mainmenu.get_application_menu("consoles_menu")
+        console_menu.aboutToShow.connect(
+            widget.update_execution_state_kernel)
+        new_consoles_actions = [
+            widget.create_client_action, widget.special_console_menu,
+            widget.connect_to_kernel_action]
+        restart_connect_consoles_actions = [
+            widget.interrupt_action,
+            widget.restart_action,
+            widget.reset_action]
+        for console_new_action in new_consoles_actions:
+            self.main.mainmenu.add_item_to_application_menu(
+                self.ipython_menu,
+                menu_id=ApplicationMenus.Help,
+                section=HelpMenuSections.ExternalDocumentation,
+                before_section=HelpMenuSections.About,
+                omit_id=True)
+
+        # IPython documentation
+        self.main.mainmenu.add_item_to_application_menu(
+            self.get_widget().ipython_menu,
+            menu_id=ApplicationMenus.Help,
+            section=HelpMenuSections.ExternalDocumentation,
+            before_section=HelpMenuSections.About,
+            omit_id=True)
+
+    @on_plugin_available(plugin=Plugins.Editor)
+    def on_editor_available(self):
+        # TODO: Check Editor connections
+        editor = self.get_plugin(Plugins.Editor)
+        self.sig_edit_goto_requested.connect(editor.load)
+        self.sig_edit_goto_requested[str, int, str, bool].connect(
+            lambda fname, lineno, word, processevents:
+                editor.load(fname, lineno, word, processevents=processevents))
+        editor.breakpoints_saved.connect(self.set_spyder_breakpoints)
+        editor.run_in_current_ipyclient.connect(self.run_script)
+        editor.run_cell_in_ipyclient.connect(self.run_cell)
+        editor.debug_cell_in_ipyclient.connect(self.debug_cell)
+
+        # Connect Editor debug action with Console
+        self.sig_pdb_state_changed.connect(editor.update_pdb_state)
+        editor.exec_in_extconsole.connect(self.execute_code_and_focus_editor)
+        editor.sig_file_debug_message_requested.connect(
+            self.print_debug_file_msg)
+
+    @on_plugin_available(plugin=Plugins.History)
+    def on_history_available(self):
+        # Show history file if no console is visible
+        if not self.get_widget().is_visible:
+            history = self.get_plugin(Plugins.History)
+            history.add_history(get_conf_path('history.py'))
+
+    def update_font(self):
+        """Update font from Preferences"""
+        font = self.get_font()
+        rich_font = self.get_font(rich_text=True)
+        self.get_widget().update_font(font, rich_font)
+
+    def on_close(self, cancelable=False):
+        """Perform actions before parent main window is closed"""
+        self.get_widget().mainwindow_close = True
+        return self.get_widget().close_clients()
+
+    def on_mainwindow_visible(self):
+        self.get_widget().create_new_client(give_focus=False)
+
+    # --- Private methods
+    # ------------------------------------------------------------------------
+    def _remove_old_stderr_files(self):
+        """
+        Remove stderr files left by previous Spyder instances.
+
+        This is only required on Windows because we can't
+        clean up stderr files while Spyder is running on it.
+        """
+        if os.name == 'nt':
+            tmpdir = get_temp_dir()
+            for fname in os.listdir(tmpdir):
+                if osp.splitext(fname)[1] == '.stderr':
+                    try:
+                        os.remove(osp.join(tmpdir, fname))
+                    except Exception:
+                        pass
+
+    # --- Public API
+    # ------------------------------------------------------------------------
+
+    # ---- For client widgets
+    def get_clients(self):
+        """Return clients list"""
+        return self.get_widget().get_clients()
+
+    def get_focus_client(self):
+        """Return current client with focus, if any"""
+        return self.get_widget().get_focus_client()
+
+    def get_current_client(self):
+        """Return the currently selected client"""
+        return self.get_widget().get_current_client()
+
+    def get_current_shellwidget(self):
+        """Return the shellwidget of the current client"""
+        return self.get_widget().get_current_shellwidget()
+
+    def create_new_client(self, give_focus=True, filename='', is_cython=False,
+                          is_pylab=False, is_sympy=False, given_name=None):
+        """Create a new client."""
+        self.get_widget().create_new_client(
+            give_focus=give_focus,
+            filename=filename,
+            is_cython=is_cython,
+            is_pylab=is_pylab,
+            is_sympy=is_sympy,
+            given_name=given_name)
+
+    def create_client_for_file(self, filename, is_cython=False):
+        """
+        Create a client widget to execute code related to a file
+
+        Parameters
+        ----------
+        filename : str
+            File to be executed.
+        is_cython : bool, optional
+            If the execution is for a cython file. The default is False.
+
+        Returns
+        -------
+        None.
+
+        """
+        self.get_widget().create_client_for_file(filename, is_cython=is_cython)
+
+    def get_client_for_file(self, filename):
+        """Get client associated with a given file."""
+        return self.get_widget().get_client_for_file(filename)
+
+    def create_client_from_path(self, path):
+        """
+        Create a new console with `path` set as the current working directory.
+        Parameters
+        ----------
+        path: str
+            Path to use as working directory in new console.
+        """
+        self.get_widget().create_client_from_path(path)
+
+    def close_client(self, index=None, client=None, force=False):
+        """Close client tab from index or widget (or close current tab)"""
+        self.get_widget().close_client(index=index, client=client, force=force)
+
+    # ---- For execution and debugging
+    def run_script(self, filename, wdir, args, debug, post_mortem,
+                   current_client, clear_variables, console_namespace):
+        """Run script in current or dedicated client"""
+        self.get_widget().run_script(
+            filename,
+            wdir,
+            args,
+            debug,
+            post_mortem,
+            current_client,
+            clear_variables,
+            console_namespace)
+
+    def run_cell(self, code, cell_name, filename, run_cell_copy,
+                 function='runcell'):
+        """Run cell in current or dedicated client."""
+        self.get_widget().run_cell(
+            code, cell_name, filename, run_cell_copy, function=function)
+
+    def debug_cell(self, code, cell_name, filename, run_cell_copy):
+        """Debug current cell."""
+        self.get_widget().run_cell(
+            code, cell_name, filename, run_cell_copy, function='debugcell')
+
+    def execute_code(self, lines, current_client=True, clear_variables=False):
+        """Execute code instructions."""
+        self.get_widget().execute_code(
+            lines,
+            current_client=current_client,
+            clear_variables=clear_variables)
+
+    def execute_code_and_focus_editor(self, lines, focus_to_editor=True):
+        """
+        Execute lines in IPython console and eventually set focus
+        to the Editor.
+        """
+        console = self
+        console.switch_to_plugin()
+        console.execute_code(lines)
+        # TODO: Change after editor migration
+        if focus_to_editor and self.main.editor:
+            self.main.editor.switch_to_plugin()
+
+    def stop_debugging(self):
+        """Stop debugging in the current console."""
+        self.get_widget().stop_debugging()
+
+    def get_pdb_state(self):
+        """Get debugging state of the current console."""
+        return self.get_widget().get_pdb_state()
+
+    def get_pdb_last_step(self):
+        """Get last pdb step of the current console."""
+        return self.get_widget().get_pdb_last_step()
+
+    def pdb_execute_command(self, command):
+        """
+        Send command to the pdb kernel if possible.
+        """
+        self.get_widget().pdb_execute_command(command)
+
+    def print_debug_file_msg(self):
+        """
+        Print message in the current console when a file can't be closed.
+
+        Returns
+        -------
+        None.
+
+        """
+        self.get_widget().print_debug_file_msg()
+
+    # ---- For working directory and path management
+    def set_current_client_working_directory(self, directory):
+        """Set current client working directory."""
+        self.get_widget().set_current_client_working_directory(directory)
+
+    def set_working_directory(self, dirname):
+        """Set current working directory.
+        In the workingdirectory and explorer plugins.
+        """
+        self.get_widget().set_working_directory(dirname)
+
+    def update_working_directory(self):
+        """Update working directory to console cwd."""
+        self.get_widget().update_working_directory()
+
+    def update_path(self, path_dict, new_path_dict):
+        """Update path on consoles."""
+        self.get_widget().update_path(path_dict, new_path_dict)
+
+    def set_spyder_breakpoints(self):
+        """Set Spyder breakpoints into all clients"""
+        self.get_widget().set_spyder_breakpoints()
+
+    def restart(self):
+        """
+        Restart the console
+
+        This is needed when we switch projects to update PYTHONPATH
+        and the selected interpreter
+        """
+        self.get_widget().restart()
+
+    def restart_kernel(self):
+        """
+        Restart the current client kernel
+
+        Returns
+        -------
+        None.
+
+        """
+        self.get_widget().restart_kernel()
+
+    # ---- For documentation and help -----------------------------------------
+    def show_intro(self):
+        """Show intro to IPython help."""
+        self.get_widget().show_intro()
+
+    def show_guiref(self):
+        """Show qtconsole help."""
+        self.get_widget().show_guiref()
+
+    def show_quickref(self):
+        """Show IPython Cheat Sheet."""
+        self.get_widget().show_quickref()