--- conflicted
+++ resolved
@@ -10,12 +10,8 @@
 
 # Standard library imports
 import sys
-<<<<<<< HEAD
-from typing import List
+from typing import List, Optional
 from functools import cached_property
-=======
-from typing import List, Optional
->>>>>>> 41ce3e14
 
 # Third party imports
 from qtpy.QtCore import Signal
