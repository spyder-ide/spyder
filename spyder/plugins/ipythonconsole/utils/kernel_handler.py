--- conflicted
+++ resolved
@@ -139,12 +139,6 @@
             self.handle_comm_ready)
 
         # Internal
-<<<<<<< HEAD
-=======
-        self._shutdown_lock = Lock()
-        self._stdout_thread = None
-        self._stderr_thread = None
->>>>>>> 7e17fa29
         self._fault_args = None
         self._spyder_kernel_info_uuid = None
         self._shellwidget_connected = False
@@ -381,29 +375,11 @@
     def close(self, shutdown_kernel=True, now=False):
         """Close kernel"""
         self.close_comm()
-<<<<<<< HEAD
 
         if shutdown_kernel and self.kernel_spec is not None:
             self.socket.send_pyobj(["close_kernel", self.connection_file])
             # Wait for confirmation
             self.socket.recv_pyobj()
-=======
-        if shutdown_kernel and self.kernel_manager is not None:
-            km = self.kernel_manager
-            km.stop_restarter()
-            self.disconnect_std_pipes()
-
-            if now:
-                km.shutdown_kernel(now=True)
-                self.after_shutdown()
-            else:
-                shutdown_thread = QThread(None)
-                shutdown_thread.run = self._thread_shutdown_kernel
-                shutdown_thread.start()
-                shutdown_thread.finished.connect(self.after_shutdown)
-                with self._shutdown_thread_list_lock:
-                    self._shutdown_thread_list.append(shutdown_thread)
->>>>>>> 7e17fa29
 
         if (
             self.kernel_client is not None
@@ -415,37 +391,6 @@
         """Cleanup after shutdown"""
         self.close_std_threads()
         self.kernel_comm.remove(only_closing=True)
-<<<<<<< HEAD
-=======
-
-    def _thread_shutdown_kernel(self):
-        """Shutdown kernel."""
-        with self._shutdown_lock:
-            # Avoid calling shutdown_kernel on the same manager twice
-            # from different threads to avoid crash.
-            if self.kernel_manager.shutting_down:
-                return
-            self.kernel_manager.shutting_down = True
-        try:
-            self.kernel_manager.shutdown_kernel()
-        except Exception:
-            # kernel was externally killed
-            pass
-
-    @classmethod
-    def wait_all_shutdown_threads(cls):
-        """Wait shutdown thread."""
-        with cls._shutdown_thread_list_lock:
-            for thread in cls._shutdown_thread_list:
-                if thread.isRunning():
-                    try:
-                        thread.kernel_manager._kill_kernel()
-                    except Exception:
-                        pass
-                    thread.quit()
-                    thread.wait()
-            cls._shutdown_thread_list = []
->>>>>>> 7e17fa29
 
     def copy(self):
         """Copy kernel."""
