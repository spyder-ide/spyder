# -*- coding: utf-8 -*-
#
# Copyright © Spyder Project Contributors
# Licensed under the terms of the MIT License
# (see spyder/__init__.py for details)

"""Kernel handler."""

# Standard library imports
import os
import uuid

# Third-party imports
from qtpy.QtCore import QObject, Signal, QSocketNotifier, Slot
from zmq.ssh import tunnel as zmqtunnel
import zmq

# Local imports
from spyder.api.translations import _
from spyder.plugins.ipythonconsole import (
    SPYDER_KERNELS_MIN_VERSION, SPYDER_KERNELS_MAX_VERSION,
    SPYDER_KERNELS_VERSION, SPYDER_KERNELS_CONDA, SPYDER_KERNELS_PIP)
from spyder_kernels_server.kernel_comm import KernelComm
from spyder_kernels_server.kernel_client import SpyderKernelClient
from spyder.plugins.ipythonconsole.utils.ssh import openssh_tunnel
from spyder.utils.programs import check_version_range

if os.name == "nt":
    ssh_tunnel = zmqtunnel.paramiko_tunnel
else:
    ssh_tunnel = openssh_tunnel


PERMISSION_ERROR_MSG = _(
    "The directory {} is not writable and it is required to create IPython "
    "consoles. Please make it writable."
)

ERROR_SPYDER_KERNEL_VERSION = _(
    "The Python environment or installation whose interpreter is located at"
    "<pre>"
    "    <tt>{0}</tt>"
    "</pre>"
    "doesn't have the right version of <tt>spyder-kernels</tt> installed ({1} "
    "instead of >= {2} and < {3}). Without this module is not possible for "
    "Spyder to create a console for you.<br><br>"
    "You can install it by activating your environment (if necessary) and "
    "then running in a system terminal:"
    "<pre>"
    "    <tt>{4}</tt>"
    "</pre>"
    "or"
    "<pre>"
    "    <tt>{5}</tt>"
    "</pre>"
)

# For Spyder-kernels version < 3.0, where the version and executable cannot be queried
ERROR_SPYDER_KERNEL_VERSION_OLD = _(
    "This Python environment doesn't have the right version of "
    "<tt>spyder-kernels</tt> installed (>= {0} and < {1}). Without this "
    "module is not possible for Spyder to create a console for you.<br><br>"
    "You can install it by activating your environment (if necessary) and "
    "then running in a system terminal:"
    "<pre>"
    "    <tt>{2}</tt>"
    "</pre>"
    "or"
    "<pre>"
    "    <tt>{3}</tt>"
    "</pre>"
)


class KernelConnectionState:
    SpyderKernelWaitComm = 'spyder_kernel_wait_comm'
    SpyderKernelReady = 'spyder_kernel_ready'
    IpykernelReady = 'ipykernel_ready'
    Connecting = 'connecting'
    Error = 'error'
    Closed = 'closed'
    Crashed = 'crashed'


class KernelHandler(QObject):
    """
    A class to handle the kernel in several ways and store kernel connection
    information.
    """
    sig_stdout = Signal(str)
    """
    A stdout message was received on the process stdout.
    """

    sig_stderr = Signal(str)
    """
    A stderr message was received on the process stderr.
    """

    sig_fault = Signal(str)
    """
    A fault message was received.
    """

    sig_kernel_is_ready = Signal()
    """
    The kernel is ready.
    """

    sig_kernel_connection_error = Signal()
    """
    The kernel raised an error while connecting.
    """

    sig_remote_close = Signal(str)
    """
    Signal to request the kernel to be shut down
    """

    sig_kernel_restarted = Signal()
    """
    The kernel has restarted
    """

    def __init__(
        self,
        connection_file=None,
        kernel_spec_dict=None,
        kernel_client=None,
        known_spyder_kernel=False,
        hostname=None,
        sshkey=None,
        password=None,
    ):
        super().__init__()
        # Connection Informations
        self.connection_file = connection_file
        self.kernel_spec_dict = kernel_spec_dict
        self.kernel_client = kernel_client
        self.known_spyder_kernel = known_spyder_kernel
        self.hostname = hostname
        self.sshkey = sshkey
        self.password = password
        self.kernel_error_message = None
        self.connection_state = KernelConnectionState.Connecting

        # Comm
        self.kernel_comm = KernelComm()
        self.kernel_comm.sig_comm_ready.connect(
            self.handle_comm_ready)

        # Internal
        self._fault_args = None
<<<<<<< HEAD
        self._spyder_kernel_info_uuid = None
        self._shellwidget_connected = False
        self._init_stderr = ""
        self._init_stdout = ""

        # Special kernel
        self.special = None

        if self.kernel_client:
            # Start kernel
            self.kernel_client.start_channels()
            self.check_kernel_info()
=======
        self._init_stderr = ""
        self._init_stdout = ""
        self._shellwidget_connected = False
        self._comm_ready_recieved = False

        # Start kernel
        self.kernel_client.sig_spyder_kernel_info.connect(
            self.check_spyder_kernel_info
        )
        self.connect_std_pipes()
        self.kernel_client.start_channels()

        # Open comm and wait for comm ready reply
        # Only works for spyder-kernels, but this is the majority of cases
        # For ipykernels, this does nothing
        self.kernel_comm.open_comm(self.kernel_client)
>>>>>>> 9139d367

    @Slot(str, str)
    def handle_stderr(self, err):
        """Handle stderr"""
        if self._shellwidget_connected:
            self.sig_stderr.emit(err)
        else:
            self._init_stderr += err

    @Slot(str, str)
    def handle_stdout(self, out):
        """Handle stdout"""
        if self._shellwidget_connected:
            self.sig_stdout.emit(out)
        else:
            self._init_stdout += out

    def connect(self):
        """Connect to shellwidget."""
        self._shellwidget_connected = True
        # Emit signal in case the connection is already made
        if self.connection_state in [
                KernelConnectionState.IpykernelReady,
                KernelConnectionState.SpyderKernelReady]:
            self.sig_kernel_is_ready.emit()
        elif self.connection_state == KernelConnectionState.Error:
            self.sig_kernel_connection_error.emit()

        # Show initial io
        if self._init_stderr:
            self.sig_stderr.emit(self._init_stderr)
        self._init_stderr = None
        if self._init_stdout:
            self.sig_stdout.emit(self._init_stdout)
        self._init_stdout = None

    def check_spyder_kernel_info(self, spyder_kernel_info):
        """
        Check if the Spyder-kernels version is the right one after receiving it
        from the kernel.

        If the kernel is non-locally managed, check if it is a spyder-kernel.
        """

        if not spyder_kernel_info:
            if self.known_spyder_kernel:
                # spyder-kernels version < 3.0
                self.kernel_error_message = (
                    ERROR_SPYDER_KERNEL_VERSION_OLD.format(
                        SPYDER_KERNELS_MIN_VERSION,
                        SPYDER_KERNELS_MAX_VERSION,
                        SPYDER_KERNELS_CONDA,
                        SPYDER_KERNELS_PIP
                    )
                )
                self.connection_state = KernelConnectionState.Error
                self.known_spyder_kernel = False
                self.sig_kernel_connection_error.emit()
                return

            self.connection_state = KernelConnectionState.IpykernelReady
            self.sig_kernel_is_ready.emit()
            return

        version, pyexec = spyder_kernel_info
        if not check_version_range(version, SPYDER_KERNELS_VERSION):
            # Development versions are acceptable
            if "dev0" not in version:
                self.kernel_error_message = (
                    ERROR_SPYDER_KERNEL_VERSION.format(
                        pyexec,
                        version,
                        SPYDER_KERNELS_MIN_VERSION,
                        SPYDER_KERNELS_MAX_VERSION,
                        SPYDER_KERNELS_CONDA,
                        SPYDER_KERNELS_PIP
                    )
                )
                self.known_spyder_kernel = False
                self.connection_state = KernelConnectionState.Error
                self.sig_kernel_connection_error.emit()
                return

        self.known_spyder_kernel = True
        self.connection_state = KernelConnectionState.SpyderKernelWaitComm
        if self._comm_ready_recieved:
            self.handle_comm_ready()

    def handle_comm_ready(self):
        """The kernel comm is ready"""
        self._comm_ready_recieved = True
        if self.connection_state in [
            KernelConnectionState.SpyderKernelWaitComm,
            KernelConnectionState.Crashed
        ]:
            self.connection_state = KernelConnectionState.SpyderKernelReady
            self.sig_kernel_is_ready.emit()

    @staticmethod
    def tunnel_to_kernel(
        connection_info, hostname, sshkey=None, password=None, timeout=10
    ):
        """
        Tunnel connections to a kernel via ssh.

        Remote ports are specified in the connection info ci.
        """
        lports = zmqtunnel.select_random_ports(5)
        rports = (
            connection_info["shell_port"],
            connection_info["iopub_port"],
            connection_info["stdin_port"],
            connection_info["hb_port"],
            connection_info["control_port"],
        )
        remote_ip = connection_info["ip"]
        for lp, rp in zip(lports, rports):
            ssh_tunnel(lp, rp, hostname, remote_ip, sshkey, password, timeout)
        return tuple(lports)

    @classmethod
    def new_from_spec(
            cls, kernel_spec_dict, hostname=None, sshkey=None, password=None
    ):
        """
        Create a new kernel.
        """
        return cls(
            kernel_spec_dict=kernel_spec_dict,
            known_spyder_kernel=True,
            hostname=hostname,
            sshkey=sshkey,
            password=password
        )

    @classmethod
    def from_connection_file(
        cls, connection_file, hostname=None, sshkey=None, password=None
    ):
        """Create kernel for given connection file."""
        kernel_client = SpyderKernelClient(
            connection_file=connection_file
        )

        # This is needed for issue spyder-ide/spyder#9304.
        try:
            kernel_client.load_connection_file()
        except Exception as e:
            raise RuntimeError(
                _(
                    "An error occurred while trying to load "
                    "the kernel connection file. The error "
                    "was:\n\n"
                )
                + str(e)
            )

        kernel_client = cls.tunnel_kernel_client(
            kernel_client,
            hostname,
            sshkey,
            password
            )

        return cls(
            connection_file,
            hostname=hostname,
            sshkey=sshkey,
            password=password,
            kernel_client=kernel_client
        )

    @classmethod
    def tunnel_kernel_client(cls, kernel_client, hostname, sshkey, password):
        """Create kernel client."""
        if hostname is not None:
            try:
                connection_info = dict(
                    ip=kernel_client.ip,
                    shell_port=kernel_client.shell_port,
                    iopub_port=kernel_client.iopub_port,
                    stdin_port=kernel_client.stdin_port,
                    hb_port=kernel_client.hb_port,
                    control_port=kernel_client.control_port,
                )

                (
                    kernel_client.shell_port,
                    kernel_client.iopub_port,
                    kernel_client.stdin_port,
                    kernel_client.hb_port,
                    kernel_client.control_port,
                ) = cls.tunnel_to_kernel(
                    connection_info, hostname, sshkey, password
                )
            except Exception as e:
                raise RuntimeError(
                    _("Could not open ssh tunnel. The error was:\n\n")
                    + str(e)
                )
        return kernel_client

    def close(self, shutdown_kernel=True, now=False):
        """Close kernel"""
        self.close_comm()

        if shutdown_kernel and self.kernel_spec_dict is not None:
            self.sig_remote_close.emit(self.connection_file)

        if (
            self.kernel_client is not None
            and self.kernel_client.channels_running
        ):
            self.kernel_client.stop_channels()

    def after_shutdown(self):
        """Cleanup after shutdown"""
        self.close_std_threads()
        self.kernel_comm.remove(only_closing=True)

    def copy(self):
        """Copy kernel."""
        copy_handler = self.from_connection_file(
            self.connection_file,
            self.hostname,
            self.sshkey,
            self.password,
            )
        copy_handler.kernel_spec_dict = self.kernel_spec_dict
        copy_handler.known_spyder_kernel = self.known_spyder_kernel
        return copy_handler

    def faulthandler_setup(self, args):
        """Setup faulthandler"""
        self._fault_args = args

    def poll_fault_text(self):
        """Get a fault from a previous session."""
        if self._fault_args is None:
            return
        self.kernel_comm.remote_call(
            callback=self.emit_fault_text
        ).get_fault_text(*self._fault_args)
        self._fault_args = None

    def emit_fault_text(self, fault):
        """Emit fault text"""
        if not fault:
            return
        self.sig_fault.emit(fault)

    def fault_filename(self):
        """Get fault filename."""
        if not self._fault_args:
            return
        return self._fault_args[0]

    def close_comm(self):
        """Close comm"""
        self.connection_state = KernelConnectionState.Closed
        self.kernel_comm.close()

    def reopen_comm(self):
        """Reopen comm (following a crash)"""
        self.kernel_comm.remove()
<<<<<<< HEAD
        self.connection_state = KernelConnectionState.Connecting
        self.kernel_comm.open_comm(self.kernel_client)

    def set_connection(self, connection_file, connection_info,
                       hostname, sshkey, password):
        self.connection_file = connection_file
        self.connection_info = connection_info
        self.hostname = hostname
        self.sshkey = sshkey
        self.password = password

        self.kernel_client = SpyderKernelClient()
        self.kernel_client.load_connection_info(self.connection_info)
        self.kernel_client = self.tunnel_kernel_client(
            self.kernel_client,
            self.hostname,
            self.sshkey,
            self.password
            )

        # Increase time (in seconds) to detect if a kernel is alive.
        # See spyder-ide/spyder#3444.
        self.kernel_client.hb_channel.time_to_dead = 25.0

        # Start kernel
        self.kernel_client.start_channels()
        self.check_kernel_info()
=======
        self.connection_state = KernelConnectionState.Crashed
        self.kernel_comm.open_comm(self.kernel_client)
>>>>>>> 9139d367
<|MERGE_RESOLUTION|>--- conflicted
+++ resolved
@@ -151,37 +151,16 @@
 
         # Internal
         self._fault_args = None
-<<<<<<< HEAD
-        self._spyder_kernel_info_uuid = None
-        self._shellwidget_connected = False
         self._init_stderr = ""
         self._init_stdout = ""
-
-        # Special kernel
-        self.special = None
-
+        self._shellwidget_connected = False
+        self._comm_ready_recieved = False
+
+        # Start kernel
         if self.kernel_client:
             # Start kernel
             self.kernel_client.start_channels()
             self.check_kernel_info()
-=======
-        self._init_stderr = ""
-        self._init_stdout = ""
-        self._shellwidget_connected = False
-        self._comm_ready_recieved = False
-
-        # Start kernel
-        self.kernel_client.sig_spyder_kernel_info.connect(
-            self.check_spyder_kernel_info
-        )
-        self.connect_std_pipes()
-        self.kernel_client.start_channels()
-
-        # Open comm and wait for comm ready reply
-        # Only works for spyder-kernels, but this is the majority of cases
-        # For ipykernels, this does nothing
-        self.kernel_comm.open_comm(self.kernel_client)
->>>>>>> 9139d367
 
     @Slot(str, str)
     def handle_stderr(self, err):
@@ -447,8 +426,7 @@
     def reopen_comm(self):
         """Reopen comm (following a crash)"""
         self.kernel_comm.remove()
-<<<<<<< HEAD
-        self.connection_state = KernelConnectionState.Connecting
+        self.connection_state = KernelConnectionState.Crashed
         self.kernel_comm.open_comm(self.kernel_client)
 
     def set_connection(self, connection_file, connection_info,
@@ -474,8 +452,4 @@
 
         # Start kernel
         self.kernel_client.start_channels()
-        self.check_kernel_info()
-=======
-        self.connection_state = KernelConnectionState.Crashed
-        self.kernel_comm.open_comm(self.kernel_client)
->>>>>>> 9139d367
+        self.check_kernel_info()