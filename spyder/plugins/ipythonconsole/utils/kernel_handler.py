# -*- coding: utf-8 -*-
#
# Copyright © Spyder Project Contributors
# Licensed under the terms of the MIT License
# (see spyder/__init__.py for details)

"""Kernel handler."""

# Standard library imports
import os
import uuid

# Third-party imports
from qtpy.QtCore import QObject, Signal, QSocketNotifier, Slot
from zmq.ssh import tunnel as zmqtunnel
import zmq

# Local imports
from spyder.api.translations import _
from spyder.plugins.ipythonconsole import (
    SPYDER_KERNELS_MIN_VERSION, SPYDER_KERNELS_MAX_VERSION,
    SPYDER_KERNELS_VERSION, SPYDER_KERNELS_CONDA, SPYDER_KERNELS_PIP)
from spyder_kernels_server.kernel_comm import KernelComm
from spyder_kernels_server.kernel_client import SpyderKernelClient
from spyder.plugins.ipythonconsole.utils.ssh import openssh_tunnel
from spyder.utils.programs import check_version_range

if os.name == "nt":
    ssh_tunnel = zmqtunnel.paramiko_tunnel
else:
    ssh_tunnel = openssh_tunnel


PERMISSION_ERROR_MSG = _(
    "The directory {} is not writable and it is required to create IPython "
    "consoles. Please make it writable."
)

ERROR_SPYDER_KERNEL_VERSION = _(
    "The Python environment or installation whose interpreter is located at"
    "<pre>"
    "    <tt>{0}</tt>"
    "</pre>"
    "doesn't have the right version of <tt>spyder-kernels</tt> installed ({1} "
    "instead of >= {2} and < {3}). Without this module is not possible for "
    "Spyder to create a console for you.<br><br>"
    "You can install it by activating your environment (if necessary) and "
    "then running in a system terminal:"
    "<pre>"
    "    <tt>{4}</tt>"
    "</pre>"
    "or"
    "<pre>"
    "    <tt>{5}</tt>"
    "</pre>"
)

# For Spyder-kernels version < 3.0, where the version and executable cannot be queried
ERROR_SPYDER_KERNEL_VERSION_OLD = _(
    "This Python environment doesn't have the right version of "
    "<tt>spyder-kernels</tt> installed (>= {0} and < {1}). Without this "
    "module is not possible for Spyder to create a console for you.<br><br>"
    "You can install it by activating your environment (if necessary) and "
    "then running in a system terminal:"
    "<pre>"
    "    <tt>{2}</tt>"
    "</pre>"
    "or"
    "<pre>"
    "    <tt>{3}</tt>"
    "</pre>"
)


class KernelConnectionState:
    SpyderKernelWaitComm = 'spyder_kernel_wait_comm'
    SpyderKernelReady = 'spyder_kernel_ready'
    IpykernelReady = 'ipykernel_ready'
    Connecting = 'connecting'
    Error = 'error'
    Closed = 'closed'
    Crashed = 'crashed'
<<<<<<< HEAD
=======


class StdThread(QThread):
    """Poll for changes in std buffers."""
    sig_out = Signal(str)

    def __init__(self, parent, std_buffer):
        super().__init__(parent)
        self._std_buffer = std_buffer
        self._closing = False

    def run(self):
        txt = True
        while txt:
            txt = self._std_buffer.read1()
            if txt:
                try:
                    txt = txt.decode()
                except UnicodeDecodeError:
                    txt = str(txt)
                self.sig_out.emit(txt)
>>>>>>> 8a204aec


class KernelHandler(QObject):
    """
    A class to handle the kernel in several ways and store kernel connection
    information.
    """
    sig_stdout = Signal(str)
    """
    A stdout message was received on the process stdout.
    """

    sig_stderr = Signal(str)
    """
    A stderr message was received on the process stderr.
    """

    sig_error = Signal(str)
    """
    The process crashed with a message.
    """

    sig_fault = Signal(str)
    """
    A fault message was received.
    """

    sig_kernel_is_ready = Signal()
    """
    The kernel is ready.
    """

    sig_kernel_connection_error = Signal()
    """
    The kernel raised an error while connecting.
    """

    sig_remote_close = Signal(str)
    """
    Signal to request the kernel to be shut down
    """

    sig_kernel_restarted = Signal()
    """
    The kernel has restarted
    """

    def __init__(
        self,
        connection_file=None,
        kernel_spec_dict=None,
        kernel_client=None,
        known_spyder_kernel=False,
        hostname=None,
        sshkey=None,
        password=None,
    ):
        super().__init__()
        # Connection Informations
        self.connection_file = connection_file
        self.kernel_spec_dict = kernel_spec_dict
        self.kernel_client = kernel_client
        self.known_spyder_kernel = known_spyder_kernel
        self.hostname = hostname
        self.sshkey = sshkey
        self.password = password
        self.kernel_error_message = None
        self.connection_state = KernelConnectionState.Connecting

        # Comm
        self.kernel_comm = KernelComm()
        self.kernel_comm.sig_comm_ready.connect(
            self.handle_comm_ready)

        # Internal
        self._fault_args = None
        self._init_error = ""
        self._init_stderr = ""
        self._init_stdout = ""
        self._shellwidget_connected = False
<<<<<<< HEAD
        self._comm_ready_recieved = False
        self._kernel_info_msg = None

        # Start kernel
        if self.kernel_client:
            self.start_channels()

    @Slot(str, str)
    def handle_error(self, err):
        """Handle crash"""
        if self._shellwidget_connected:
            self.sig_error.emit(err)
        else:
            self._init_error += err

    @Slot(str, str)
    def handle_stderr(self, err):
        """Handle stderr"""
        if self._shellwidget_connected:
            self.sig_stderr.emit(err)
        else:
            self._init_stderr += err

    @Slot(str, str)
    def handle_stdout(self, out):
        """Handle stdout"""
        if self._shellwidget_connected:
            self.sig_stdout.emit(out)
        else:
            self._init_stdout += out
=======
        self._comm_ready_received = False

        # Start kernel
        self.kernel_client.sig_spyder_kernel_info.connect(
            self.check_spyder_kernel_info
        )
        self.connect_std_pipes()
        self.kernel_client.start_channels()

        # Open comm and wait for comm ready reply.
        # It only works for spyder-kernels, but this is the majority of cases.
        # For ipykernels, this does nothing.
        self.kernel_comm.open_comm(self.kernel_client)
>>>>>>> 8a204aec

    def connect(self):
        """Connect to shellwidget."""
        self._shellwidget_connected = True
        # Emit signal in case the connection is already made
        if self.connection_state in [
                KernelConnectionState.IpykernelReady,
                KernelConnectionState.SpyderKernelReady]:
            self.sig_kernel_is_ready.emit()
        elif self.connection_state == KernelConnectionState.Error:
            self.sig_kernel_connection_error.emit()

        # Show initial io
        if self._init_error:
            self.sig_error.emit(self._init_error)
        self._init_error = None
        if self._init_stderr:
            self.sig_stderr.emit(self._init_stderr)
        self._init_stderr = None
        if self._init_stdout:
            self.sig_stdout.emit(self._init_stdout)
        self._init_stdout = None

<<<<<<< HEAD
    def check_spyder_kernel_info(self, msg):
=======
    def check_spyder_kernel_info(self, spyder_kernel_info):
>>>>>>> 8a204aec
        """
        Check if the Spyder-kernels version is the right one after receiving it
        from the kernel.

        If the kernel is non-locally managed, check if it is a spyder-kernel.
        """
        self._kernel_info_msg = msg
        spyder_kernel_info = msg["content"].get("spyder_kernels_info", None)
        if not spyder_kernel_info:
            if self.known_spyder_kernel:
                # spyder-kernels version < 3.0
                self.kernel_error_message = (
                    ERROR_SPYDER_KERNEL_VERSION_OLD.format(
                        SPYDER_KERNELS_MIN_VERSION,
                        SPYDER_KERNELS_MAX_VERSION,
                        SPYDER_KERNELS_CONDA,
                        SPYDER_KERNELS_PIP
                    )
                )
                self.connection_state = KernelConnectionState.Error
                self.known_spyder_kernel = False
                self.sig_kernel_connection_error.emit()
                return

            self.connection_state = KernelConnectionState.IpykernelReady
            self.sig_kernel_is_ready.emit()
            return

        version, pyexec = spyder_kernel_info
        if not check_version_range(version, SPYDER_KERNELS_VERSION):
            # Development versions are acceptable
            if "dev0" not in version:
                self.kernel_error_message = (
                    ERROR_SPYDER_KERNEL_VERSION.format(
                        pyexec,
                        version,
                        SPYDER_KERNELS_MIN_VERSION,
                        SPYDER_KERNELS_MAX_VERSION,
                        SPYDER_KERNELS_CONDA,
                        SPYDER_KERNELS_PIP
                    )
                )
                self.known_spyder_kernel = False
                self.connection_state = KernelConnectionState.Error
                self.sig_kernel_connection_error.emit()
                return

        self.known_spyder_kernel = True
        self.connection_state = KernelConnectionState.SpyderKernelWaitComm
<<<<<<< HEAD
        if self._comm_ready_recieved:
=======
        if self._comm_ready_received:
>>>>>>> 8a204aec
            self.handle_comm_ready()

    def handle_comm_ready(self):
        """The kernel comm is ready"""
<<<<<<< HEAD
        self._comm_ready_recieved = True
=======
        self._comm_ready_received = True
>>>>>>> 8a204aec
        if self.connection_state in [
            KernelConnectionState.SpyderKernelWaitComm,
            KernelConnectionState.Crashed
        ]:
            self.connection_state = KernelConnectionState.SpyderKernelReady
            self.sig_kernel_is_ready.emit()
<<<<<<< HEAD
=======

    def connect_std_pipes(self):
        """Connect to std pipes."""
        self.close_std_threads()

        # Connect new threads
        if self.kernel_manager is None:
            return

        stdout = self.kernel_manager.provisioner.process.stdout
        stderr = self.kernel_manager.provisioner.process.stderr

        if stdout:
            self._stdout_thread = StdThread(self, stdout)
            self._stdout_thread.sig_out.connect(self.handle_stdout)
            self._stdout_thread.start()
        if stderr:
            self._stderr_thread = StdThread(self, stderr)
            self._stderr_thread.sig_out.connect(self.handle_stderr)
            self._stderr_thread.start()

    def disconnect_std_pipes(self):
        """Disconnect old std pipes."""
        if self._stdout_thread and not self._stdout_thread._closing:
            self._stdout_thread.sig_out.disconnect(self.handle_stdout)
            self._stdout_thread._closing = True
        if self._stderr_thread and not self._stderr_thread._closing:
            self._stderr_thread.sig_out.disconnect(self.handle_stderr)
            self._stderr_thread._closing = True

    def close_std_threads(self):
        """Close std threads."""
        if self._stdout_thread is not None:
            self._stdout_thread.wait()
            self._stdout_thread = None
        if self._stderr_thread is not None:
            self._stderr_thread.wait()
            self._stderr_thread = None

    @Slot(str)
    def handle_stderr(self, err):
        """Handle stderr"""
        if self._shellwidget_connected:
            self.sig_stderr.emit(err)
        else:
            self._init_stderr += err

    @Slot(str)
    def handle_stdout(self, out):
        """Handle stdout"""
        if self._shellwidget_connected:
            self.sig_stdout.emit(out)
        else:
            self._init_stdout += out

    @staticmethod
    def new_connection_file():
        """
        Generate a new connection file

        Taken from jupyter_client/console_app.py
        Licensed under the BSD license
        """
        # Check if jupyter_runtime_dir exists (Spyder addition)
        if not osp.isdir(jupyter_runtime_dir()):
            try:
                os.makedirs(jupyter_runtime_dir())
            except (IOError, OSError):
                return None
        cf = ""
        while not cf:
            ident = str(uuid.uuid4()).split("-")[-1]
            cf = os.path.join(jupyter_runtime_dir(), "kernel-%s.json" % ident)
            cf = cf if not os.path.exists(cf) else ""
        return cf
>>>>>>> 8a204aec

    @staticmethod
    def tunnel_to_kernel(
        connection_info, hostname, sshkey=None, password=None, timeout=10
    ):
        """
        Tunnel connections to a kernel via ssh.

        Remote ports are specified in the connection info ci.
        """
        lports = zmqtunnel.select_random_ports(5)
        rports = (
            connection_info["shell_port"],
            connection_info["iopub_port"],
            connection_info["stdin_port"],
            connection_info["hb_port"],
            connection_info["control_port"],
        )
        remote_ip = connection_info["ip"]
        for lp, rp in zip(lports, rports):
            ssh_tunnel(lp, rp, hostname, remote_ip, sshkey, password, timeout)
        return tuple(lports)

    @classmethod
    def new_from_spec(
            cls, kernel_spec_dict, hostname=None, sshkey=None, password=None
    ):
        """
        Create a new kernel.
        """
        return cls(
            kernel_spec_dict=kernel_spec_dict,
            known_spyder_kernel=True,
            hostname=hostname,
            sshkey=sshkey,
            password=password
        )

    @classmethod
    def from_connection_file(
        cls, connection_file, hostname=None, sshkey=None, password=None
    ):
        """Create kernel for given connection file."""
        kernel_client = SpyderKernelClient(
            connection_file=connection_file
        )

        # This is needed for issue spyder-ide/spyder#9304.
        try:
            kernel_client.load_connection_file()
        except Exception as e:
            raise RuntimeError(
                _(
                    "An error occurred while trying to load "
                    "the kernel connection file. The error "
                    "was:\n\n"
                )
                + str(e)
            )

        kernel_client = cls.tunnel_kernel_client(
            kernel_client,
            hostname,
            sshkey,
            password
            )

        return cls(
            connection_file,
            hostname=hostname,
            sshkey=sshkey,
            password=password,
            kernel_client=kernel_client
        )

    @classmethod
    def tunnel_kernel_client(cls, kernel_client, hostname, sshkey, password):
        """Create kernel client."""
        if hostname is not None:
            try:
                connection_info = dict(
                    ip=kernel_client.ip,
                    shell_port=kernel_client.shell_port,
                    iopub_port=kernel_client.iopub_port,
                    stdin_port=kernel_client.stdin_port,
                    hb_port=kernel_client.hb_port,
                    control_port=kernel_client.control_port,
                )

                (
                    kernel_client.shell_port,
                    kernel_client.iopub_port,
                    kernel_client.stdin_port,
                    kernel_client.hb_port,
                    kernel_client.control_port,
                ) = cls.tunnel_to_kernel(
                    connection_info, hostname, sshkey, password
                )
            except Exception as e:
                raise RuntimeError(
                    _("Could not open ssh tunnel. The error was:\n\n")
                    + str(e)
                )
        return kernel_client

    def close(self, shutdown_kernel=True, now=False):
        """Close kernel"""
        self.close_comm()

        if shutdown_kernel and self.kernel_spec_dict is not None:
            self.sig_remote_close.emit(self.connection_file)

        if (
            self.kernel_client is not None
            and self.kernel_client.channels_running
        ):
            self.kernel_client.stop_channels()

    def after_shutdown(self):
        """Cleanup after shutdown"""
        self.close_std_threads()
        self.kernel_comm.remove(only_closing=True)

    def copy(self):
        """Copy kernel."""
        copy_handler = self.from_connection_file(
            self.connection_file,
            self.hostname,
            self.sshkey,
            self.password,
            )
        copy_handler.kernel_spec_dict = self.kernel_spec_dict
        copy_handler.known_spyder_kernel = self.known_spyder_kernel
        return copy_handler

    def faulthandler_setup(self, args):
        """Setup faulthandler"""
        self._fault_args = args

    def poll_fault_text(self):
        """Get a fault from a previous session."""
        if self._fault_args is None:
            return
        self.kernel_comm.remote_call(
            callback=self.emit_fault_text
        ).get_fault_text(*self._fault_args)
        self._fault_args = None

    def emit_fault_text(self, fault):
        """Emit fault text"""
        if not fault:
            return
        self.sig_fault.emit(fault)

    def fault_filename(self):
        """Get fault filename."""
        if not self._fault_args:
            return
        return self._fault_args[0]

    def close_comm(self):
        """Close comm"""
        self.connection_state = KernelConnectionState.Closed
        self.kernel_comm.close()

    def reopen_comm(self):
        """Reopen comm (following a crash)"""
        self.kernel_comm.remove()
        self.connection_state = KernelConnectionState.Crashed
<<<<<<< HEAD
        self.kernel_comm.open_comm(self.kernel_client)

    def set_connection(self, connection_file, connection_info,
                       hostname, sshkey, password):
        """Set connection file."""
        if self.connection_file:
            raise RuntimeError("Connection file already set")
        self.connection_file = connection_file
        self.connection_info = connection_info
        self.hostname = hostname
        self.sshkey = sshkey
        self.password = password

        self.kernel_client = SpyderKernelClient()
        self.kernel_client.load_connection_info(self.connection_info)
        self.kernel_client = self.tunnel_kernel_client(
            self.kernel_client,
            self.hostname,
            self.sshkey,
            self.password
            )

        # Increase time (in seconds) to detect if a kernel is alive.
        # See spyder-ide/spyder#3444.
        self.kernel_client.hb_channel.time_to_dead = 25.0

        self.start_channels()
    
    def start_channels(self):
        """Start channels"""
        # Start kernel
        self.kernel_client.sig_kernel_info.connect(
            self.check_spyder_kernel_info
        )
        self.kernel_client.start_channels()
        self.kernel_client.kernel_info()
=======
>>>>>>> 8a204aec
        self.kernel_comm.open_comm(self.kernel_client)<|MERGE_RESOLUTION|>--- conflicted
+++ resolved
@@ -80,30 +80,6 @@
     Error = 'error'
     Closed = 'closed'
     Crashed = 'crashed'
-<<<<<<< HEAD
-=======
-
-
-class StdThread(QThread):
-    """Poll for changes in std buffers."""
-    sig_out = Signal(str)
-
-    def __init__(self, parent, std_buffer):
-        super().__init__(parent)
-        self._std_buffer = std_buffer
-        self._closing = False
-
-    def run(self):
-        txt = True
-        while txt:
-            txt = self._std_buffer.read1()
-            if txt:
-                try:
-                    txt = txt.decode()
-                except UnicodeDecodeError:
-                    txt = str(txt)
-                self.sig_out.emit(txt)
->>>>>>> 8a204aec
 
 
 class KernelHandler(QObject):
@@ -184,8 +160,7 @@
         self._init_stderr = ""
         self._init_stdout = ""
         self._shellwidget_connected = False
-<<<<<<< HEAD
-        self._comm_ready_recieved = False
+        self._comm_ready_received = False
         self._kernel_info_msg = None
 
         # Start kernel
@@ -215,21 +190,6 @@
             self.sig_stdout.emit(out)
         else:
             self._init_stdout += out
-=======
-        self._comm_ready_received = False
-
-        # Start kernel
-        self.kernel_client.sig_spyder_kernel_info.connect(
-            self.check_spyder_kernel_info
-        )
-        self.connect_std_pipes()
-        self.kernel_client.start_channels()
-
-        # Open comm and wait for comm ready reply.
-        # It only works for spyder-kernels, but this is the majority of cases.
-        # For ipykernels, this does nothing.
-        self.kernel_comm.open_comm(self.kernel_client)
->>>>>>> 8a204aec
 
     def connect(self):
         """Connect to shellwidget."""
@@ -253,11 +213,7 @@
             self.sig_stdout.emit(self._init_stdout)
         self._init_stdout = None
 
-<<<<<<< HEAD
-    def check_spyder_kernel_info(self, msg):
-=======
-    def check_spyder_kernel_info(self, spyder_kernel_info):
->>>>>>> 8a204aec
+    def check_spyder_kernels_info(self, msg):
         """
         Check if the Spyder-kernels version is the right one after receiving it
         from the kernel.
@@ -265,8 +221,8 @@
         If the kernel is non-locally managed, check if it is a spyder-kernel.
         """
         self._kernel_info_msg = msg
-        spyder_kernel_info = msg["content"].get("spyder_kernels_info", None)
-        if not spyder_kernel_info:
+        spyder_kernels_info = msg["content"].get("spyder_kernels_info", None)
+        if not spyder_kernels_info:
             if self.known_spyder_kernel:
                 # spyder-kernels version < 3.0
                 self.kernel_error_message = (
@@ -286,7 +242,7 @@
             self.sig_kernel_is_ready.emit()
             return
 
-        version, pyexec = spyder_kernel_info
+        version, pyexec = spyder_kernels_info
         if not check_version_range(version, SPYDER_KERNELS_VERSION):
             # Development versions are acceptable
             if "dev0" not in version:
@@ -307,104 +263,18 @@
 
         self.known_spyder_kernel = True
         self.connection_state = KernelConnectionState.SpyderKernelWaitComm
-<<<<<<< HEAD
-        if self._comm_ready_recieved:
-=======
         if self._comm_ready_received:
->>>>>>> 8a204aec
             self.handle_comm_ready()
 
     def handle_comm_ready(self):
         """The kernel comm is ready"""
-<<<<<<< HEAD
-        self._comm_ready_recieved = True
-=======
         self._comm_ready_received = True
->>>>>>> 8a204aec
         if self.connection_state in [
             KernelConnectionState.SpyderKernelWaitComm,
             KernelConnectionState.Crashed
         ]:
             self.connection_state = KernelConnectionState.SpyderKernelReady
             self.sig_kernel_is_ready.emit()
-<<<<<<< HEAD
-=======
-
-    def connect_std_pipes(self):
-        """Connect to std pipes."""
-        self.close_std_threads()
-
-        # Connect new threads
-        if self.kernel_manager is None:
-            return
-
-        stdout = self.kernel_manager.provisioner.process.stdout
-        stderr = self.kernel_manager.provisioner.process.stderr
-
-        if stdout:
-            self._stdout_thread = StdThread(self, stdout)
-            self._stdout_thread.sig_out.connect(self.handle_stdout)
-            self._stdout_thread.start()
-        if stderr:
-            self._stderr_thread = StdThread(self, stderr)
-            self._stderr_thread.sig_out.connect(self.handle_stderr)
-            self._stderr_thread.start()
-
-    def disconnect_std_pipes(self):
-        """Disconnect old std pipes."""
-        if self._stdout_thread and not self._stdout_thread._closing:
-            self._stdout_thread.sig_out.disconnect(self.handle_stdout)
-            self._stdout_thread._closing = True
-        if self._stderr_thread and not self._stderr_thread._closing:
-            self._stderr_thread.sig_out.disconnect(self.handle_stderr)
-            self._stderr_thread._closing = True
-
-    def close_std_threads(self):
-        """Close std threads."""
-        if self._stdout_thread is not None:
-            self._stdout_thread.wait()
-            self._stdout_thread = None
-        if self._stderr_thread is not None:
-            self._stderr_thread.wait()
-            self._stderr_thread = None
-
-    @Slot(str)
-    def handle_stderr(self, err):
-        """Handle stderr"""
-        if self._shellwidget_connected:
-            self.sig_stderr.emit(err)
-        else:
-            self._init_stderr += err
-
-    @Slot(str)
-    def handle_stdout(self, out):
-        """Handle stdout"""
-        if self._shellwidget_connected:
-            self.sig_stdout.emit(out)
-        else:
-            self._init_stdout += out
-
-    @staticmethod
-    def new_connection_file():
-        """
-        Generate a new connection file
-
-        Taken from jupyter_client/console_app.py
-        Licensed under the BSD license
-        """
-        # Check if jupyter_runtime_dir exists (Spyder addition)
-        if not osp.isdir(jupyter_runtime_dir()):
-            try:
-                os.makedirs(jupyter_runtime_dir())
-            except (IOError, OSError):
-                return None
-        cf = ""
-        while not cf:
-            ident = str(uuid.uuid4()).split("-")[-1]
-            cf = os.path.join(jupyter_runtime_dir(), "kernel-%s.json" % ident)
-            cf = cf if not os.path.exists(cf) else ""
-        return cf
->>>>>>> 8a204aec
 
     @staticmethod
     def tunnel_to_kernel(
@@ -574,7 +444,6 @@
         """Reopen comm (following a crash)"""
         self.kernel_comm.remove()
         self.connection_state = KernelConnectionState.Crashed
-<<<<<<< HEAD
         self.kernel_comm.open_comm(self.kernel_client)
 
     def set_connection(self, connection_file, connection_info,
@@ -607,10 +476,8 @@
         """Start channels"""
         # Start kernel
         self.kernel_client.sig_kernel_info.connect(
-            self.check_spyder_kernel_info
+            self.check_spyder_kernels_info
         )
         self.kernel_client.start_channels()
         self.kernel_client.kernel_info()
-=======
->>>>>>> 8a204aec
         self.kernel_comm.open_comm(self.kernel_client)