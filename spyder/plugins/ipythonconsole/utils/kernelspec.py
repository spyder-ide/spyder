--- conflicted
+++ resolved
@@ -90,7 +90,6 @@
     def __init__(self, path_to_custom_interpreter=None,
                  **kwargs):
         super(SpyderKernelSpec, self).__init__(**kwargs)
-<<<<<<< HEAD
         self.pyexec = path_to_custom_interpreter
         if (
             path_to_custom_interpreter is None 
@@ -98,10 +97,6 @@
         ):
             self.pyexec = self.get_conf(
                 'executable', section='main_interpreter')
-            
-=======
-        self.path_to_custom_interpreter = path_to_custom_interpreter
->>>>>>> 9139d367
         self.display_name = 'Python 3 (Spyder)'
         self.language = 'python3'
         self.resource_dir = ''
