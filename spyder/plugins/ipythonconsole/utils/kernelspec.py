# -*- coding: utf-8 -*-
#
# Copyright © Spyder Project Contributors
# Licensed under the terms of the MIT License
# (see spyder/__init__.py for details)

"""
Kernel spec for Spyder kernels
"""

# Standard library imports
import logging
import os
import os.path as osp
import sys

# Third party imports
from jupyter_client.kernelspec import KernelSpec

# Local imports
from spyder.api.config.mixins import SpyderConfigurationAccessor
from spyder.api.translations import _
from spyder.config.base import (get_safe_mode, is_conda_based_app,
                                running_under_pytest)
from spyder.plugins.ipythonconsole import (
    SPYDER_KERNELS_CONDA, SPYDER_KERNELS_PIP, SPYDER_KERNELS_VERSION,
    SpyderKernelError)
from spyder.utils.conda import (add_quotes, get_conda_env_path, is_conda_env,
                                find_conda)
<<<<<<< HEAD
=======
from spyder.utils.environ import clean_env, get_user_environment_variables
>>>>>>> 7ff772fa
from spyder.utils.misc import get_python_executable
from spyder.utils.programs import is_python_interpreter, is_module_installed

# Constants
HERE = os.path.abspath(os.path.dirname(__file__))
logger = logging.getLogger(__name__)
ERROR_SPYDER_KERNEL_INSTALLED = _(
    "The Python environment or installation whose interpreter is located at"
    "<pre>"
    "    <tt>{0}</tt>"
    "</pre>"
    "doesn't have <tt>spyder-kernels</tt> version <tt>{1}</tt> installed. "
    "Without this module and specific version is not possible for Spyder to "
    "create a console for you.<br><br>"
    "You can install it by activating your environment (if necessary) and "
    "then running in a system terminal:"
    "<pre>"
    "    <tt>{2}</tt>"
    "</pre>"
    "or"
    "<pre>"
    "    <tt>{3}</tt>"
    "</pre>")


def clean_env(env_vars):
    """
    Remove non-ascii entries from a dictionary of environments variables.

    The values will be converted to strings or bytes (on Python 2). If an
    exception is raised, an empty string will be used.
    """
    new_env_vars = env_vars.copy()
    for key, var in env_vars.items():
        new_env_vars[key] = str(var)

    return new_env_vars


def is_different_interpreter(pyexec):
    """Check that pyexec is a different interpreter from sys.executable."""
    # Paths may be symlinks
    real_pyexe = osp.realpath(pyexec)
    real_sys_exe = osp.realpath(sys.executable)
    executable_validation = osp.basename(real_pyexe).startswith('python')
    directory_validation = osp.dirname(real_pyexe) != osp.dirname(real_sys_exe)
    return directory_validation and executable_validation


def get_activation_script(quote=False):
    """
    Return path for bash/batch conda activation script to run spyder-kernels.

    If `quote` is True, then quotes are added if spaces are found in the path.
    """
    scripts_folder_path = os.path.join(os.path.dirname(HERE), 'scripts')
    if os.name == 'nt':
        script = 'conda-activate.bat'
    else:
        script = 'conda-activate.sh'

    script_path = os.path.join(scripts_folder_path, script)

    if quote:
        script_path = add_quotes(script_path)

    return script_path


def has_spyder_kernels(pyexec):
    """Check if env has spyder kernels."""
    return is_module_installed(
        'spyder_kernels',
        version=SPYDER_KERNELS_VERSION,
        interpreter=pyexec)


HERE = osp.dirname(os.path.realpath(__file__))


class SpyderKernelSpec(KernelSpec, SpyderConfigurationAccessor):
    """Kernel spec for Spyder kernels"""

    CONF_SECTION = 'ipython_console'

    def __init__(self, is_cython=False, is_pylab=False,
                 is_sympy=False, path_to_custom_interpreter=None,
                 **kwargs):
        super(SpyderKernelSpec, self).__init__(**kwargs)
        self.is_cython = is_cython
        self.is_pylab = is_pylab
        self.is_sympy = is_sympy
        self.path_to_custom_interpreter = path_to_custom_interpreter
        self.display_name = 'Python 3 (Spyder)'
        self.language = 'python3'
        self.resource_dir = ''

    @property
    def argv(self):
        """Command to start kernels"""
        # Python interpreter used to start kernels
        if (
            self.get_conf('default', section='main_interpreter')
            and not self.path_to_custom_interpreter
        ):
            pyexec = get_python_executable()
        else:
            pyexec = self.get_conf('executable', section='main_interpreter')
            if self.path_to_custom_interpreter:
                pyexec = self.path_to_custom_interpreter
            if not has_spyder_kernels(pyexec):
                raise SpyderKernelError(
                    ERROR_SPYDER_KERNEL_INSTALLED.format(
                        pyexec,
                        SPYDER_KERNELS_VERSION,
                        SPYDER_KERNELS_CONDA,
                        SPYDER_KERNELS_PIP
                    )
                )
                return
            if not is_python_interpreter(pyexec):
                pyexec = get_python_executable()
                self.set_conf('executable', '', section='main_interpreter')
                self.set_conf('default', True, section='main_interpreter')
                self.set_conf('custom', False, section='main_interpreter')

        # Part of spyder-ide/spyder#11819
        is_different = is_different_interpreter(pyexec)

        # Command used to start kernels
        kernel_cmd = [
            pyexec,
            # This is necessary to avoid a spurious message on Windows.
            # Fixes spyder-ide/spyder#20800.
            '-Xfrozen_modules=off',
            '-m', 'spyder_kernels.console',
            '-f', '{connection_file}'
        ]

        if is_different and is_conda_env(pyexec=pyexec):
            # If executable is a conda environment and different from Spyder's
            # runtime environment, we need to activate the environment to run
            # spyder-kernels
            kernel_cmd[:0] = [
                find_conda(), 'run',
                '-p', get_conda_env_path(pyexec),
            ]

        logger.info('Kernel command: {}'.format(kernel_cmd))

        return kernel_cmd

    @property
    def env(self):
        """Env vars for kernels"""
        default_interpreter = self.get_conf(
            'default', section='main_interpreter')

        # Ensure that user environment variables are included, but don't
        # override existing environ values
        env_vars = get_user_environment_variables()
        env_vars.update(os.environ)

        # Avoid IPython adding the virtualenv on which Spyder is running
        # to the kernel sys.path
        env_vars.pop('VIRTUAL_ENV', None)

        # Do not pass PYTHONPATH to kernels directly, spyder-ide/spyder#13519
        env_vars.pop('PYTHONPATH', None)

        # List of paths declared by the user, plus project's path, to
        # add to PYTHONPATH
        pathlist = self.get_conf(
            'spyder_pythonpath', default=[], section='pythonpath_manager')
        pypath = os.pathsep.join(pathlist)

        # List of modules to exclude from our UMR
        umr_namelist = self.get_conf(
            'umr/namelist', section='main_interpreter')

        # Environment variables that we need to pass to the kernel
        env_vars.update({
            'SPY_EXTERNAL_INTERPRETER': (not default_interpreter
                                         or self.path_to_custom_interpreter),
            'SPY_UMR_ENABLED': self.get_conf(
                'umr/enabled', section='main_interpreter'),
            'SPY_UMR_VERBOSE': self.get_conf(
                'umr/verbose', section='main_interpreter'),
            'SPY_UMR_NAMELIST': ','.join(umr_namelist),
            'SPY_RUN_LINES_O': self.get_conf('startup/run_lines'),
            'SPY_PYLAB_O': self.get_conf('pylab'),
            'SPY_BACKEND_O': self.get_conf('pylab/backend'),
            'SPY_AUTOLOAD_PYLAB_O': self.get_conf('pylab/autoload'),
            'SPY_FORMAT_O': self.get_conf('pylab/inline/figure_format'),
            'SPY_BBOX_INCHES_O': self.get_conf('pylab/inline/bbox_inches'),
            'SPY_RESOLUTION_O': self.get_conf('pylab/inline/resolution'),
            'SPY_WIDTH_O': self.get_conf('pylab/inline/width'),
            'SPY_HEIGHT_O': self.get_conf('pylab/inline/height'),
            'SPY_USE_FILE_O': self.get_conf('startup/use_run_file'),
            'SPY_RUN_FILE_O': self.get_conf('startup/run_file'),
            'SPY_AUTOCALL_O': self.get_conf('autocall'),
            'SPY_GREEDY_O': self.get_conf('greedy_completer'),
            'SPY_JEDI_O': self.get_conf('jedi_completer'),
            'SPY_SYMPY_O': self.get_conf('symbolic_math'),
            'SPY_TESTING': running_under_pytest() or get_safe_mode(),
            'SPY_HIDE_CMD': self.get_conf('hide_cmd_windows'),
            'SPY_PYTHONPATH': pypath
        })

        if self.is_pylab is True:
            env_vars['SPY_AUTOLOAD_PYLAB_O'] = True
            env_vars['SPY_SYMPY_O'] = False
            env_vars['SPY_RUN_CYTHON'] = False
        if self.is_sympy is True:
            env_vars['SPY_AUTOLOAD_PYLAB_O'] = False
            env_vars['SPY_SYMPY_O'] = True
            env_vars['SPY_RUN_CYTHON'] = False
        if self.is_cython is True:
            env_vars['SPY_AUTOLOAD_PYLAB_O'] = False
            env_vars['SPY_SYMPY_O'] = False
            env_vars['SPY_RUN_CYTHON'] = True

        # App considerations
        # ??? Do we need this?
        if is_conda_based_app() and default_interpreter:
            # See spyder-ide/spyder#16927
            # See spyder-ide/spyder#16828
            # See spyder-ide/spyder#17552
            env_vars['PYDEVD_DISABLE_FILE_VALIDATION'] = 1

        # Remove this variable because it prevents starting kernels for
        # external interpreters when present.
        # Fixes spyder-ide/spyder#13252
        env_vars.pop('PYTHONEXECUTABLE', None)

        # Making all env_vars strings
        clean_env_vars = clean_env(env_vars)

        return clean_env_vars<|MERGE_RESOLUTION|>--- conflicted
+++ resolved
@@ -27,10 +27,7 @@
     SpyderKernelError)
 from spyder.utils.conda import (add_quotes, get_conda_env_path, is_conda_env,
                                 find_conda)
-<<<<<<< HEAD
-=======
 from spyder.utils.environ import clean_env, get_user_environment_variables
->>>>>>> 7ff772fa
 from spyder.utils.misc import get_python_executable
 from spyder.utils.programs import is_python_interpreter, is_module_installed
 
