--- conflicted
+++ resolved
@@ -612,14 +612,9 @@
         # Connect kernel to client
         self.disconnect_kernel(shutdown_kernel)
         # Reset shellwidget and print restart message
-<<<<<<< HEAD
         self.shellwidget._shellwidget_state = "user_restart"
 
         self.connect_kernel(kernel_handler)
-=======
-        self.shellwidget.reset(clear=True)
-        self.shellwidget._kernel_restarted_message(died=False)
->>>>>>> ffecbe22
 
     def print_fault(self, fault):
         """Print fault text."""
