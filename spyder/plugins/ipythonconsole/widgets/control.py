# -*- coding: utf-8 -*-
#
# Copyright © Spyder Project Contributors
# Licensed under the terms of the MIT License
# (see spyder/__init__.py for details)

"""Control widgets used by ShellWidget"""

# Third-party imports
from qtpy.QtCore import Qt, QUrl, Signal
from qtpy.QtGui import QColor, QDesktopServices, QTextFrameFormat
from qtpy.QtWidgets import QApplication, QTextEdit

# Local imports
from spyder.utils.palette import QStylePalette
from spyder.utils.qthelpers import restore_keyevent
from spyder.widgets.calltip import CallTipWidget
from spyder.widgets.mixins import (BaseEditMixin, GetHelpMixin,
                                   TracebackLinksMixin)


class ControlWidget(TracebackLinksMixin, GetHelpMixin,
                    QTextEdit, BaseEditMixin):
    """
    Subclass of QTextEdit with features from Spyder's mixins to use as the
    control widget for IPython widgets
    """
    QT_CLASS = QTextEdit
    sig_visibility_changed = Signal(bool)
    sig_go_to_error_requested = Signal(str)
    sig_focus_changed = Signal()

    sig_help_requested = Signal(dict)
    """
    This signal is emitted to request help on a given object's `name`.

    help_data: dict
        Example `{'name': str, 'ignore_unknown': bool}`.
    """

    def __init__(self, parent=None):
        QTextEdit.__init__(self, parent)
        BaseEditMixin.__init__(self)
        TracebackLinksMixin.__init__(self)
        GetHelpMixin.__init__(self)

        self.calltip_widget = CallTipWidget(self, hide_timer_on=False)
        self.found_results = []

        # To not use Spyder calltips obtained through the monitor
        self.calltips = False

<<<<<<< HEAD
    def showEvent(self, event):
        """Reimplement Qt Method"""
        self.sig_visibility_changed.emit(True)
=======
        # To detect anchors and make them clickable
        self.anchor = None

    # ---- Public methods ----------------------------------------------------
    def insert_horizontal_ruler(self):
        """
        Insert a horizontal ruler with the appropriate color according
        to our theme in the current cursor position.

        We have to do this because html hr elements can't be stylized
        in QTextEdit.

        Taken from https://stackoverflow.com/a/50016969/438386
        """
        ruler = QTextFrameFormat()
        ruler.setHeight(1)
        ruler.setWidth(10000)
        ruler.setBackground(QColor(QStylePalette.COLOR_TEXT_1))
        cursor = self.textCursor()
        cursor.insertFrame(ruler)
>>>>>>> 70b2ff43

    # ---- Private methods ---------------------------------------------------
    def _key_paren_left(self, text):
        """ Action for '(' """
        self.current_prompt_pos = self.parentWidget()._prompt_pos
        if self.get_current_line_to_cursor():
            last_obj = self.get_last_obj()
            if last_obj and not last_obj.isdigit():
                self.show_object_info(last_obj)
        self.insert_text(text)

    # ---- Qt methods --------------------------------------------------------
    def showEvent(self, event):
        """Reimplement Qt Method"""
        self.visibility_changed.emit(True)

    def keyPressEvent(self, event):
        """Reimplement Qt Method - Basic keypress event handler"""
        event, text, key, ctrl, shift = restore_keyevent(event)
        if (key == Qt.Key_ParenLeft and not self.has_selected_text()
                and self.help_enabled and not self.parent()._reading):
            self._key_paren_left(text)
        else:
            # Let the parent widget handle the key press event
            QTextEdit.keyPressEvent(self, event)

    def focusInEvent(self, event):
        """Reimplement Qt method to send focus change notification"""
        self.sig_focus_changed.emit()
        return super(ControlWidget, self).focusInEvent(event)

    def focusOutEvent(self, event):
        """Reimplement Qt method to send focus change notification"""
        self.sig_focus_changed.emit()
        return super(ControlWidget, self).focusOutEvent(event)

    def mouseMoveEvent(self, event):
        """Detect anchors and change cursor shape accordingly."""
        self.anchor = self.anchorAt(event.pos())
        if self.anchor:
            QApplication.setOverrideCursor(Qt.PointingHandCursor)
        else:
            QApplication.restoreOverrideCursor()
        super(ControlWidget, self).mouseMoveEvent(event)

    def mouseReleaseEvent(self, event):
        """Ooen anchors when clicked."""
        if self.anchor:
            QDesktopServices.openUrl(QUrl(self.anchor))
            QApplication.setOverrideCursor(Qt.ArrowCursor)
            self.anchor = None
        else:
            super(ControlWidget, self).mouseReleaseEvent(event)


class PageControlWidget(QTextEdit, BaseEditMixin):
    """
    Subclass of QTextEdit with features from Spyder's mixins.BaseEditMixin to
    use as the paging widget for IPython widgets
    """
    QT_CLASS = QTextEdit
    sig_visibility_changed = Signal(bool)
    sig_find_widget_requested = Signal()
    sig_focus_changed = Signal()

    def __init__(self, parent=None):
        QTextEdit.__init__(self, parent)
        BaseEditMixin.__init__(self)
        self.found_results = []

    def showEvent(self, event):
        """Reimplement Qt Method"""
        self.sig_visibility_changed.emit(True)

    def keyPressEvent(self, event):
        """Reimplement Qt Method - Basic keypress event handler"""
        event, text, key, ctrl, shift = restore_keyevent(event)

        if key == Qt.Key_Slash and self.isVisible():
            self.sig_find_widget_requested.emit()
        else:
            # Let the parent widget handle the key press event
            QTextEdit.keyPressEvent(self, event)

    def focusInEvent(self, event):
        """Reimplement Qt method to send focus change notification"""
        self.sig_focus_changed.emit()
        return super(PageControlWidget, self).focusInEvent(event)

    def focusOutEvent(self, event):
        """Reimplement Qt method to send focus change notification"""
        self.sig_focus_changed.emit()
        return super(PageControlWidget, self).focusOutEvent(event)<|MERGE_RESOLUTION|>--- conflicted
+++ resolved
@@ -50,11 +50,6 @@
         # To not use Spyder calltips obtained through the monitor
         self.calltips = False
 
-<<<<<<< HEAD
-    def showEvent(self, event):
-        """Reimplement Qt Method"""
-        self.sig_visibility_changed.emit(True)
-=======
         # To detect anchors and make them clickable
         self.anchor = None
 
@@ -75,7 +70,6 @@
         ruler.setBackground(QColor(QStylePalette.COLOR_TEXT_1))
         cursor = self.textCursor()
         cursor.insertFrame(ruler)
->>>>>>> 70b2ff43
 
     # ---- Private methods ---------------------------------------------------
     def _key_paren_left(self, text):
@@ -90,7 +84,7 @@
     # ---- Qt methods --------------------------------------------------------
     def showEvent(self, event):
         """Reimplement Qt Method"""
-        self.visibility_changed.emit(True)
+        self.sig_visibility_changed.emit(True)
 
     def keyPressEvent(self, event):
         """Reimplement Qt Method - Basic keypress event handler"""
