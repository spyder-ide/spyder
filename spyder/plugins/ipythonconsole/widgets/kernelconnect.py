--- conflicted
+++ resolved
@@ -29,36 +29,6 @@
 from spyder.config.base import _, get_home_dir
 
 KERNEL_CONNECTION_SCHEMA = {
-<<<<<<< HEAD
-        "type": "object",
-        "properties": {
-            "shell_port": {"type": "integer"},
-            "iopub_port": {"type": "integer"},
-            "stdin_port": {"type": "integer"},
-            "control_port": {"type": "integer"},
-            "hb_port": {"type": "integer"},
-            "ip": {"type": "string", "format": "ipv4"},
-            "key": {"type": "string", "minLength": 10},
-            "transport": {"type": "string", "enum": ["tcp", "ipc"]},
-            "signature_scheme": {"type": "string", "pattern": r"^hmac-.+$"},
-            "kernel_name": {"type": "string"},
-            "jupyter_session": {"type": "string"}
-        },
-        "required": [
-            "shell_port",
-            "iopub_port",
-            "stdin_port",
-            "control_port",
-            "hb_port",
-            "ip",
-            "key",
-            "transport",
-            "signature_scheme",
-            "kernel_name"
-        ],
-        "additionalProperties": False
-    }
-=======
     "type": "object",
     "properties": {
         "shell_port": {"type": "integer"},
@@ -71,6 +41,7 @@
         "transport": {"type": "string", "enum": ["tcp", "ipc"]},
         "signature_scheme": {"type": "string", "pattern": r"^hmac-.+$"},
         "kernel_name": {"type": "string"},
+        "jupyter_session": {"type": "string"},
     },
     "required": [
         "shell_port",
@@ -88,7 +59,6 @@
 }
 
 
->>>>>>> 1327acb3
 class KernelConnectionDialog(QDialog, SpyderConfigurationAccessor):
     """Dialog to connect to existing kernels (either local or remote)."""
 
