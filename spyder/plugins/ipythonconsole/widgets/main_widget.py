# -*- coding: utf-8 -*-
#
# Copyright © Spyder Project Contributors
# Licensed under the terms of the MIT License
# (see spyder/__init__.py for details)

"""
IPython Console main widget based on QtConsole.
"""

# Standard library imports
import logging
import os
import os.path as osp
import shlex
import subprocess
import sys

# Third-party imports
from jupyter_client.connect import find_connection_file
from jupyter_core.paths import jupyter_config_dir
import qstylizer.style
from qtconsole.svg import save_svg, svg_to_clipboard
from qtpy.QtCore import Signal, Slot
from qtpy.QtGui import QColor, QKeySequence
from qtpy.QtPrintSupport import QPrintDialog, QPrinter
from qtpy.QtWebEngineWidgets import WEBENGINE
from qtpy.QtWidgets import (
    QApplication, QHBoxLayout, QLabel, QMessageBox, QVBoxLayout, QWidget)
from traitlets.config.loader import Config, load_pyconfig_files

# Local imports
from spyder.api.config.decorators import on_conf_change
from spyder.api.translations import _
from spyder.api.widgets.main_widget import PluginMainWidget
from spyder.config.base import get_home_dir, running_under_pytest
from spyder.plugins.ipythonconsole.api import (
    ClientContextMenuActions,
    IPythonConsoleWidgetActions,
    IPythonConsoleWidgetMenus,
    IPythonConsoleWidgetOptionsMenuSections,
    IPythonConsoleWidgetTabsContextMenuSections
)
from spyder.plugins.ipythonconsole.utils.kernel_handler import KernelHandler
from spyder.plugins.ipythonconsole.utils.kernelspec import SpyderKernelSpec
from spyder.plugins.ipythonconsole.utils.style import create_qss_style
from spyder.plugins.ipythonconsole.widgets import (
    ClientWidget, ConsoleRestartDialog, COMPLETION_WIDGET_TYPE,
    KernelConnectionDialog, PageControlWidget, MatplotlibStatus)
from spyder.plugins.ipythonconsole.widgets.mixins import CachedKernelMixin
from spyder.utils import encoding, programs, sourcecode
from spyder.utils.envs import get_list_envs
from spyder.utils.misc import get_error_match, remove_backslashes
from spyder.utils.palette import QStylePalette
from spyder.utils.stylesheet import AppStyle
from spyder.utils.workers import WorkerManager
from spyder.widgets.browser import FrameWebView
from spyder.widgets.findreplace import FindReplace
from spyder.widgets.tabs import Tabs
from spyder.widgets.printer import SpyderPrinter


# Logging
logger = logging.getLogger(__name__)


# =============================================================================
# ---- Constants
# =============================================================================
MAIN_BG_COLOR = QStylePalette.COLOR_BACKGROUND_1


<<<<<<< HEAD
class IPythonConsoleWidgetActions:
    # Clients creation
    CreateNewClient = 'new tab'
    CreateCythonClient = 'create cython client'
    CreateSymPyClient = 'create cympy client'
    CreatePyLabClient = 'create pylab client'
    CreateNewClientEnvironment = 'create environment client'

    # Current console actions
    ClearConsole = 'Clear shell'
    ClearLine = 'clear line'
    ConnectToKernel = 'connect to kernel'
    Interrupt = 'interrupt kernel'
    InspectObject = 'Inspect current object'
    Restart = 'Restart kernel'
    ResetNamespace = 'reset namespace'
    ShowEnvironmentVariables = 'Show environment variables'
    ShowSystemPath = 'show system path'
    ToggleElapsedTime = 'toggle elapsed time'
    Quit = 'exit'

    # Tabs
    RenameTab = 'rename tab'

    # Variables display
    ArrayInline = 'enter array inline'
    ArrayTable = 'enter array table'

    # Documentation and help
    IPythonDocumentation = 'ipython documentation'
    ConsoleHelp = 'console help'
    QuickReference = 'quick reference'

    # Navigation
    GoRight = "go to next console"
    GoLeft = "go to previous console"


class IPythonConsoleWidgetOptionsMenus:
    SpecialConsoles = 'special_consoles_submenu'
    Documentation = 'documentation_submenu'
    EnvironmentConsoles = 'environment_consoles_submenu'


class IPythonConsoleWidgetOptionsMenuSections:
    Consoles = 'consoles_section'
    Edit = 'edit_section'
    View = 'view_section'


class IPythonConsoleWidgetMenus:
    TabsContextMenu = 'tabs_context_menu'


class IPythonConsoleWidgetTabsContextMenuSections:
    Consoles = 'tabs_consoles_section'
    Edit = 'tabs_edit_section'


=======
>>>>>>> ffb86e4b
# --- Widgets
# ----------------------------------------------------------------------------
class IPythonConsoleWidget(PluginMainWidget, CachedKernelMixin):
    """
    IPython Console plugin

    This is a widget with tabs where each one is a ClientWidget.
    """

    # Signals
    sig_append_to_history_requested = Signal(str, str)
    """
    This signal is emitted when the plugin requires to add commands to a
    history file.

    Parameters
    ----------
    filename: str
        History file filename.
    text: str
        Text to append to the history file.
    """

    sig_history_requested = Signal(str)
    """
    This signal is emitted when the plugin wants a specific history file
    to be shown.

    Parameters
    ----------
    path: str
        Path to history file.
    """

    sig_focus_changed = Signal()
    """
    This signal is emitted when the plugin focus changes.
    """

    sig_switch_to_plugin_requested = Signal()
    """
    This signal will request to change the focus to the plugin.
    """

    sig_edit_goto_requested = Signal(str, int, str)
    """
    This signal will request to open a file in a given row and column
    using a code editor.

    Parameters
    ----------
    path: str
        Path to file.
    row: int
        Cursor starting row position.
    word: str
        Word to select on given row.
    """

    sig_edit_new = Signal(str)
    """
    This signal will request to create a new file in a code editor.

    Parameters
    ----------
    path: str
        Path to file.
    """

    sig_shellwidget_created = Signal(object)
    """
    This signal is emitted when a shellwidget is created.

    Parameters
    ----------
    shellwidget: spyder.plugins.ipyconsole.widgets.shell.ShellWidget
        The shellwigdet.
    """

    sig_shellwidget_deleted = Signal(object)
    """
    This signal is emitted when a shellwidget is deleted/removed.

    Parameters
    ----------
    shellwidget: spyder.plugins.ipyconsole.widgets.shell.ShellWidget
        The shellwigdet.
    """

    sig_shellwidget_changed = Signal(object)
    """
    This signal is emitted when the current shellwidget changes.

    Parameters
    ----------
    shellwidget: spyder.plugins.ipyconsole.widgets.shell.ShellWidget
        The shellwigdet.
    """

    sig_shellwidget_errored = Signal(object)
    """
    This signal is emitted when the current shellwidget failed to start.

    Parameters
    ----------
    shellwidget: spyder.plugins.ipyconsole.widgets.shell.ShellWidget
        The shellwigdet.
    """

    sig_render_plain_text_requested = Signal(str)
    """
    This signal is emitted to request a plain text help render.

    Parameters
    ----------
    plain_text: str
        The plain text to render.
    """

    sig_render_rich_text_requested = Signal(str, bool)
    """
    This signal is emitted to request a rich text help render.

    Parameters
    ----------
    rich_text: str
        The rich text.
    collapse: bool
        If the text contains collapsed sections, show them closed (True) or
        open (False).
    """

    sig_help_requested = Signal(dict)
    """
    This signal is emitted to request help on a given object `name`.

    Parameters
    ----------
    help_data: dict
        Example `{'name': str, 'ignore_unknown': bool}`.
    """

    sig_current_directory_changed = Signal(str)
    """
    This signal is emitted when the current directory of the active shell
    widget has changed.

    Parameters
    ----------
    working_directory: str
        The new working directory path.
    """

    def __init__(self, name=None, plugin=None, parent=None):
        super().__init__(name, plugin, parent)

        self.menu_actions = None
        self.master_clients = 0
        self.clients = []
        self.filenames = []
        self.mainwindow_close = False
        self.active_project_path = None
        self.create_new_client_if_empty = True
        self.run_cell_filename = None
        self.interrupt_action = None
        self.initial_conf_options = self.get_conf_options()
        self.registered_spyder_kernel_handlers = {}
        self.envs = {}
        self.default_interpreter = sys.executable

        # Disable infowidget if requested by the user
        self.enable_infowidget = True
        if plugin:
            cli_options = plugin.get_command_line_options()
            if cli_options.no_web_widgets:
                self.enable_infowidget = False

        # Attrs for testing
        self._testing = bool(os.environ.get('IPYCONSOLE_TESTING'))

        layout = QVBoxLayout()
        layout.setSpacing(0)

        self.tabwidget = Tabs(self, rename_tabs=True, split_char='/',
                              split_index=0)
        if (hasattr(self.tabwidget, 'setDocumentMode')
                and not sys.platform == 'darwin'):
            # Don't set document mode to true on OSX because it generates
            # a crash when the console is detached from the main window
            # Fixes spyder-ide/spyder#561.
            self.tabwidget.setDocumentMode(True)
        self.tabwidget.currentChanged.connect(
            lambda idx: self.refresh_container(give_focus=True))
        self.tabwidget.tabBar().tabMoved.connect(self.move_tab)
        self.tabwidget.tabBar().sig_name_changed.connect(
            self.rename_tabs_after_change)
        self.tabwidget.set_close_function(self.close_client)

        if sys.platform == 'darwin':
            tab_container = QWidget()
            tab_container.setObjectName('tab-container')
            tab_layout = QHBoxLayout(tab_container)
            tab_layout.setContentsMargins(0, 0, 0, 0)
            tab_layout.addWidget(self.tabwidget)
            layout.addWidget(tab_container)
        else:
            layout.addWidget(self.tabwidget)

        # Info widget
        if self.enable_infowidget:
            self.infowidget = FrameWebView(self)
            if WEBENGINE:
                self.infowidget.page().setBackgroundColor(
                    QColor(MAIN_BG_COLOR))
            else:
                self.infowidget.setStyleSheet(
                    "background:{}".format(MAIN_BG_COLOR))
            layout.addWidget(self.infowidget)
        else:
            self.infowidget = None

        # Label to inform users how to get out of the pager
        self.pager_label = QLabel(_("Press <b>Q</b> to exit pager"), self)
        pager_label_css = qstylizer.style.StyleSheet()
        pager_label_css.setValues(**{
            'background-color': f'{QStylePalette.COLOR_ACCENT_2}',
            'color': f'{QStylePalette.COLOR_TEXT_1}',
            'margin': '2px 1px 1px 1px',
            'padding': '5px',
            'qproperty-alignment': 'AlignCenter',
            'border-radius': f'{QStylePalette.SIZE_BORDER_RADIUS}'
        })
        self.pager_label.setStyleSheet(pager_label_css.toString())
        self.pager_label.hide()
        layout.addWidget(self.pager_label)

        # Find/replace widget
        self.find_widget = FindReplace(self)
        self.find_widget.hide()

        # Manually adjust margins for the find/replace widget
        if not self.get_conf('vertical_tabs', section='main'):
            # Remove an extra pixel that it's not present in other plugins
            layout.addSpacing(-1)

            # Align close button with the one in other plugins
            self.find_widget.setStyleSheet("margin-left: 1px")
        else:
            self.find_widget.setStyleSheet("margin-bottom: 1px")

        layout.addWidget(self.find_widget)

        # Manually adjust pane margins, don't know why this is necessary.
        # Note: Do this before setting the layout.
        if not self.get_conf('vertical_tabs', section='main'):
            self._margin_left = self._margin_right = AppStyle.MarginSize - 1
        else:
            self._margin_right = self._margin_bottom = AppStyle.MarginSize - 1

        self.setLayout(layout)

        # Accepting drops
        self.setAcceptDrops(True)

        # Needed to start Spyder in Windows with Python 3.8
        # See spyder-ide/spyder#11880
        self._init_asyncio_patch()

        # Create MatplotlibStatus
        self.matplotlib_status = MatplotlibStatus(self)

        # Initial value for the current working directory
        self._current_working_directory = get_home_dir()

        # Worker to compute envs in a thread
        self._worker_manager = WorkerManager(max_threads=1)

        # Update the list of envs at startup
        self.get_envs()

    # ---- PluginMainWidget API and settings handling
    # ------------------------------------------------------------------------
    def get_title(self):
        return _('IPython Console')

    def get_focus_widget(self):
        client = self.tabwidget.currentWidget()
        if client is not None:
            return client.get_control()

    def setup(self):
        # --- Main menu
        self.console_environment_menu = self.create_menu(
            IPythonConsoleWidgetMenus.EnvironmentConsoles,
            _('New console in environment')
        )

        css = self.console_environment_menu.css
        css["QMenu"]["menu-scrollable"].setValue("1")
        self.console_environment_menu.setStyleSheet(css.toString())

        self.console_environment_menu.aboutToShow.connect(
            self.update_environment_menu)

        # --- Options menu actions
        self.create_client_action = self.create_action(
            IPythonConsoleWidgetActions.CreateNewClient,
            text=_("New console (default settings)"),
            icon=self.create_icon('ipython_console'),
            triggered=self.create_new_client,
            register_shortcut=True
        )
        self.restart_action = self.create_action(
            IPythonConsoleWidgetActions.Restart,
            text=_("Restart kernel"),
            icon=self.create_icon('restart'),
            triggered=self.restart_kernel,
            register_shortcut=True
        )
        self.reset_action = self.create_action(
            IPythonConsoleWidgetActions.ResetNamespace,
            text=_("Remove all variables"),
            icon=self.create_icon('editdelete'),
            triggered=self.reset_namespace,
            register_shortcut=True
        )
        self.interrupt_action = self.create_action(
            IPythonConsoleWidgetActions.Interrupt,
            text=_("Interrupt kernel"),
            icon=self.create_icon('stop'),
            triggered=self.interrupt_kernel,
        )
        self.connect_to_kernel_action = self.create_action(
            IPythonConsoleWidgetActions.ConnectToKernel,
            text=_("Connect to an existing kernel"),
            tip=_("Open a new IPython console connected to an existing "
                  "kernel"),
            triggered=self._create_client_for_kernel,
        )
        self.rename_tab_action = self.create_action(
            IPythonConsoleWidgetActions.RenameTab,
            text=_("Rename tab"),
            icon=self.create_icon('rename'),
            triggered=self.tab_name_editor,
        )

        self.create_action(
            IPythonConsoleWidgetActions.GoRight,
            text=_("Go to the next console"),
            icon=self.create_icon('Next'),
            triggered=lambda: self.tabs.tab_navigate(+1),
            register_shortcut=True
        )
        self.create_action(
            IPythonConsoleWidgetActions.GoLeft,
            text=_("Go to the previous console"),
            icon=self.create_icon('Previous'),
            triggered=lambda: self.tabs.tab_navigate(-1),
            register_shortcut=True
        )

        # --- For the client
        self.env_action = self.create_action(
            IPythonConsoleWidgetActions.ShowEnvironmentVariables,
            text=_("Show environment variables"),
            icon=self.create_icon('environ'),
            triggered=lambda:
                self.get_current_shellwidget().request_env()
                if self.get_current_shellwidget() else None,
        )

        self.syspath_action = self.create_action(
            IPythonConsoleWidgetActions.ShowSystemPath,
            text=_("Show sys.path contents"),
            icon=self.create_icon('syspath'),
            triggered=lambda:
                self.get_current_shellwidget().request_syspath()
                if self.get_current_shellwidget() else None,
        )

        self.show_time_action = self.create_action(
            IPythonConsoleWidgetActions.ToggleElapsedTime,
            text=_("Show elapsed time"),
            toggled=self.set_show_elapsed_time_current_client,
            initial=self.get_conf('show_elapsed_time')
        )

        # --- Context menu actions
        # TODO: Shortcut registration not working
        cut_action = self.create_action(
            ClientContextMenuActions.Cut,
            text=_("Cut"),
            icon=self.create_icon("editcut"),
            triggered=self._current_client_cut
        )
        cut_action.setShortcut(QKeySequence.Cut)

        copy_action = self.create_action(
            ClientContextMenuActions.Copy,
            text=_("Copy"),
            icon=self.create_icon("editcopy"),
            triggered=self._current_client_copy
        )
        copy_action.setShortcut(QKeySequence.Copy)

        self.create_action(
            ClientContextMenuActions.CopyRaw,
            text=_("Copy (raw text)"),
            triggered=self._current_client_copy_raw
        )

        paste_action = self.create_action(
            ClientContextMenuActions.Paste,
            text=_("Paste"),
            icon=self.create_icon("editpaste"),
            triggered=self._current_client_paste
        )
        paste_action.setShortcut(QKeySequence.Paste)

        self.create_action(
            ClientContextMenuActions.SelectAll,
            text=_("Select all"),
            icon=self.create_icon("selectall"),
            triggered=self._current_client_select_all
        )

        self.create_action(
            ClientContextMenuActions.InspectObject,
            text=_("Inspect current object"),
            icon=self.create_icon('MessageBoxInformation'),
            triggered=self._current_client_inspect_object,
            register_shortcut=True
        )

        self.create_action(
            ClientContextMenuActions.ArrayTable,
            text=_("Enter array table"),
            icon=self.create_icon("arredit"),
            triggered=self._current_client_enter_array_table,
            register_shortcut=True
        )

        self.create_action(
            ClientContextMenuActions.ArrayInline,
            text=_("Enter array inline"),
            triggered=self._current_client_enter_array_inline,
            register_shortcut=True
        )

        self.create_action(
            ClientContextMenuActions.Export,
            text=_("Save as html..."),
            icon=self.create_icon("CodeFileIcon"),
            triggered=self._current_client_export
        )

        self.create_action(
            ClientContextMenuActions.Print,
            text=_("Print..."),
            icon=self.create_icon("print"),
            triggered=self._current_client_print
        )

        self.create_action(
            ClientContextMenuActions.ClearLine,
            text=_("Clear line or block"),
            triggered=self._current_client_clear_line,
            register_shortcut=True
        )

        self.create_action(
            ClientContextMenuActions.ClearConsole,
            text=_("Clear console"),
            triggered=self._current_client_clear_console,
            register_shortcut=True
        )

        self.create_action(
            ClientContextMenuActions.CopyImage,
            text=_("Copy image"),
            triggered=self._current_client_copy_image
        )

        self.create_action(
            ClientContextMenuActions.SaveImage,
            text=_("Save image as..."),
            triggered=self._current_client_save_image
        )

        self.create_action(
            ClientContextMenuActions.CopySvg,
            text=_("Copy SVG"),
            triggered=self._current_client_copy_svg
        )

        self.create_action(
            ClientContextMenuActions.SaveSvg,
            text=_("Save SVG as..."),
            triggered=self._current_client_save_svg
        )

        # --- Context menu
        self.create_menu(IPythonConsoleWidgetMenus.ClientContextMenu)

        # --- Setting options menu
        options_menu = self.get_options_menu()

        self.special_console_menu = self.create_menu(
            IPythonConsoleWidgetMenus.SpecialConsoles,
            _('New special console'))

        for item in [
                self.interrupt_action,
                self.restart_action,
                self.reset_action,
                self.rename_tab_action]:
            self.add_item_to_menu(
                item,
                menu=options_menu,
                section=IPythonConsoleWidgetOptionsMenuSections.Edit,
            )

        for item in [
                self.env_action,
                self.syspath_action,
                self.show_time_action]:
            self.add_item_to_menu(
                item,
                menu=options_menu,
                section=IPythonConsoleWidgetOptionsMenuSections.View,
            )

        create_pylab_action = self.create_action(
            IPythonConsoleWidgetActions.CreatePyLabClient,
            text=_("New Pylab console (data plotting)"),
            icon=self.create_icon('ipython_console'),
            triggered=self.create_pylab_client,
        )
        create_sympy_action = self.create_action(
            IPythonConsoleWidgetActions.CreateSymPyClient,
            text=_("New SymPy console (symbolic math)"),
            icon=self.create_icon('ipython_console'),
            triggered=self.create_sympy_client,
        )
        create_cython_action = self.create_action(
            IPythonConsoleWidgetActions.CreateCythonClient,
            _("New Cython console (Python with C extensions)"),
            icon=self.create_icon('ipython_console'),
            triggered=self.create_cython_client,
        )

        for item in [
                create_pylab_action,
                create_sympy_action,
                create_cython_action]:
            self.add_item_to_menu(
                item,
                menu=self.special_console_menu
            )

        # --- Widgets for the tab corner
        self.reset_button = self.create_toolbutton(
            'reset',
            text=_("Remove all variables"),
            tip=_("Remove all variables from kernel namespace"),
            icon=self.create_icon("editdelete"),
            triggered=self.reset_namespace,
        )
        self.stop_button = self.create_toolbutton(
            'interrupt',
            text=_("Interrupt kernel"),
            tip=_("Interrupt kernel"),
            icon=self.create_icon('stop'),
            triggered=self.interrupt_kernel,
        )
        self.time_label = QLabel("")

        # --- Add tab corner widgets.
        self.add_corner_widget('timer', self.time_label)
        self.add_corner_widget('reset', self.reset_button)
        self.add_corner_widget('start_interrupt', self.stop_button)

        # --- Tabs context menu
        tabs_context_menu = self.create_menu(
            IPythonConsoleWidgetMenus.TabsContextMenu)

        for item in [
                self.create_client_action,
                self.console_environment_menu,
                self.special_console_menu,
                self.connect_to_kernel_action]:
            self.add_item_to_menu(
                item,
                menu=tabs_context_menu,
                section=IPythonConsoleWidgetTabsContextMenuSections.Consoles,
            )

        for item in [
                self.interrupt_action,
                self.restart_action,
                self.reset_action,
                self.rename_tab_action]:
            self.add_item_to_menu(
                item,
                menu=tabs_context_menu,
                section=IPythonConsoleWidgetTabsContextMenuSections.Edit,
            )

        self.tabwidget.menu = tabs_context_menu

        # --- Create IPython documentation menu
        self.ipython_menu = self.create_menu(
            menu_id=IPythonConsoleWidgetMenus.Documentation,
            title=_("IPython documentation"))
        intro_action = self.create_action(
            IPythonConsoleWidgetActions.IPythonDocumentation,
            text=_("Intro to IPython"),
            triggered=self.show_intro
        )
        quickref_action = self.create_action(
            IPythonConsoleWidgetActions.QuickReference,
            text=_("Quick reference"),
            triggered=self.show_quickref
        )
        guiref_action = self.create_action(
            IPythonConsoleWidgetActions.ConsoleHelp,
            text=_("Console help"),
            triggered=self.show_guiref
        )

        for help_action in [
                intro_action, guiref_action, quickref_action]:
            self.ipython_menu.add_action(help_action)

    def set_show_elapsed_time_current_client(self, state):
        if self.get_current_client():
            client = self.get_current_client()
            client.set_show_elapsed_time(state)
            self.refresh_container()

    def update_actions(self):
        client = self.get_current_client()
        if client is not None:
            # Executing state
            executing = client.is_client_executing()
            self.interrupt_action.setEnabled(executing)
            self.stop_button.setEnabled(executing)

            # Client is loading or showing a kernel error
            if (
                client.infowidget is not None
                and client.info_page is not None
            ):
                error_or_loading = client.info_page != client.blank_page
                self.restart_action.setEnabled(not error_or_loading)
                self.reset_action.setEnabled(not error_or_loading)
                self.env_action.setEnabled(not error_or_loading)
                self.syspath_action.setEnabled(not error_or_loading)
                self.show_time_action.setEnabled(not error_or_loading)

    def get_envs(self):
        """
        Get the list of environments/interpreters in a worker.
        """
        self._worker_manager.terminate_all()
        worker = self._worker_manager.create_python_worker(get_list_envs)
        worker.sig_finished.connect(self.update_envs)
        worker.start()

    def update_envs(self, worker, output, error):
        """Update the list of environments in the system."""
        if output is not None:
            self.envs.update(**output)

    def update_environment_menu(self):
        """
        Update context menu submenu with entries for available interpreters.
        """
        self.get_envs()
        self.console_environment_menu.clear_actions()

        for env_key, env_info in self.envs.items():
            env_name = env_key.split()[-1]
            path_to_interpreter, python_version = env_info
            action = self.create_action(
                name=env_key,
                text=f'{env_key} ({python_version})',
                icon=self.create_icon('ipython_console'),
                triggered=(
                    lambda checked, env_name=env_name,
                    path_to_interpreter=path_to_interpreter:
                    self.create_environment_client(
                        env_name,
                        path_to_interpreter
                    )
                ),
                overwrite=True
            )
            self.add_item_to_menu(
                action,
                menu=self.console_environment_menu
            )

        self.console_environment_menu.render()

    # ---- GUI options
    @on_conf_change(section='help', option='connect/ipython_console')
    def change_clients_help_connection(self, value):
        for idx, client in enumerate(self.clients):
            self._change_client_conf(
                client,
                client.get_control().set_help_enabled,
                value)

    @on_conf_change(section='appearance', option=['selected', 'ui_theme'])
    def change_clients_color_scheme(self, option, value):
        if option == 'ui_theme':
            value = self.get_conf('selected', section='appearance')

        for idx, client in enumerate(self.clients):
            self._change_client_conf(
                client,
                client.set_color_scheme,
                value)

    @on_conf_change(option='show_elapsed_time')
    def change_clients_show_elapsed_time(self, value):
        for idx, client in enumerate(self.clients):
            self._change_client_conf(
                client,
                client.set_show_elapsed_time,
                value)
        if self.get_current_client():
            self.refresh_container()

    @on_conf_change(option='show_reset_namespace_warning')
    def change_clients_show_reset_namespace_warning(self, value):
        for idx, client in enumerate(self.clients):
            def change_client_reset_warning(value=value):
                client.reset_warning = value
            self._change_client_conf(
                client,
                change_client_reset_warning,
                value)

    @on_conf_change(option='show_calltips')
    def change_clients_show_calltips(self, value):
        for idx, client in enumerate(self.clients):
            self._change_client_conf(
                client,
                client.shellwidget.set_show_calltips,
                value)

    @on_conf_change(option='buffer_size')
    def change_clients_buffer_size(self, value):
        for idx, client in enumerate(self.clients):
            self._change_client_conf(
                client,
                client.shellwidget.set_buffer_size,
                value)

    @on_conf_change(option='completion_type')
    def change_clients_completion_type(self, value):
        for idx, client in enumerate(self.clients):
            self._change_client_conf(
                client,
                client.shellwidget._set_completion_widget,
                COMPLETION_WIDGET_TYPE[value])

    # ---- Advanced GUI options
    @on_conf_change(option='in_prompt')
    def change_clients_in_prompt(self, value):
        if bool(value):
            for idx, client in enumerate(self.clients):
                self._change_client_conf(
                    client,
                    client.shellwidget.set_in_prompt,
                    value)

    @on_conf_change(option='out_prompt')
    def change_clients_out_prompt(self, value):
        if bool(value):
            for idx, client in enumerate(self.clients):
                self._change_client_conf(
                    client,
                    client.shellwidget.set_out_prompt,
                    value)

    # ---- Advanced options
    @on_conf_change(option='greedy_completer')
    def change_clients_greedy_completer(self, value):
        for idx, client in enumerate(self.clients):
            self._change_client_conf(
                client,
                client.shellwidget.set_greedy_completer,
                value)

    @on_conf_change(option='jedi_completer')
    def change_clients_jedi_completer(self, value):
        for idx, client in enumerate(self.clients):
            self._change_client_conf(
                client,
                client.shellwidget.set_jedi_completer,
                value)

    @on_conf_change(option='autocall')
    def change_clients_autocall(self, value):
        for idx, client in enumerate(self.clients):
            self._change_client_conf(
                client,
                client.shellwidget.set_autocall,
                value)

    @on_conf_change(option=[
        'symbolic_math', 'hide_cmd_windows',
        'startup/run_lines', 'startup/use_run_file', 'startup/run_file',
        'pylab', 'pylab/backend', 'pylab/autoload',
        'pylab/inline/figure_format', 'pylab/inline/resolution',
        'pylab/inline/width', 'pylab/inline/height',
        'pylab/inline/fontsize', 'pylab/inline/bottom',
        'pylab/inline/bbox_inches'])
    def change_possible_restart_and_mpl_conf(self, option, value):
        """
        Apply options that possibly require a kernel restart or related to
        Matplotlib inline backend options.
        """
        # Check that we are not triggering validations in the initial
        # notification sent when Spyder is starting or when another option
        # already required a restart and the restart dialog was shown
        if not self._testing:
            if option in self.initial_conf_options:
                self.initial_conf_options.remove(option)
                return

        restart_needed = False
        restart_options = []
        # Startup options (needs a restart)
        run_lines_n = 'startup/run_lines'
        use_run_file_n = 'startup/use_run_file'
        run_file_n = 'startup/run_file'

        # Graphic options
        pylab_n = 'pylab'
        pylab_o = self.get_conf(pylab_n)
        pylab_backend_n = 'pylab/backend'

        # Advanced options (needs a restart)
        symbolic_math_n = 'symbolic_math'
        hide_cmd_windows_n = 'hide_cmd_windows'

        restart_options += [run_lines_n, use_run_file_n, run_file_n,
                            symbolic_math_n, hide_cmd_windows_n]
        restart_needed = option in restart_options

        inline_backend = 'inline'
        pylab_restart = False
        clients_backend_require_restart = [False] * len(self.clients)
        current_client = self.get_current_client()
        current_client_backend_require_restart = False
        if pylab_o and pylab_backend_n == option and current_client:
            pylab_backend_o = self.get_conf(pylab_backend_n)

            # Check if clients require a restart due to a change in
            # interactive backend.
            clients_backend_require_restart = []
            for client in self.clients:
                if pylab_backend_o == inline_backend:
                    # No restart is needed if the new backend is inline
                    clients_backend_require_restart.append(False)
                    continue

                # Need to know the interactive state
                sw = client.shellwidget
                if sw._starting:
                    # If the kernel didn't start and no backend was requested,
                    # the backend is inline
                    interactive_backend = inline_backend
                else:
                    # Must ask the kernel. Will not work if the kernel was set
                    # to another backend and is not now inline
                    interactive_backend = (
                        client.shellwidget.get_mpl_interactive_backend()
                    )

                if (
                    # There was an error getting the interactive backend in
                    # the kernel, so we can't proceed.
                    interactive_backend is not None and
                    # There has to be an interactive backend (i.e. different
                    # from inline) set in the kernel before. Else, a restart
                    # is not necessary.
                    interactive_backend != inline_backend and
                    # The interactive backend to switch to has to be different
                    # from the current one
                    interactive_backend != pylab_backend_o
                ):
                    clients_backend_require_restart.append(True)

                    # Detect if current client requires restart
                    if id(client) == id(current_client):
                        current_client_backend_require_restart = True

                        # For testing
                        if self._testing:
                            os.environ['BACKEND_REQUIRE_RESTART'] = 'true'
                else:
                    clients_backend_require_restart.append(False)

            pylab_restart = any(clients_backend_require_restart)

        if (restart_needed or pylab_restart) and not running_under_pytest():
            self.initial_conf_options = self.get_conf_options()
            self.initial_conf_options.remove(option)
            restart_dialog = ConsoleRestartDialog(self)
            restart_dialog.exec_()
            (restart_all, restart_current,
             no_restart) = restart_dialog.get_action_value()
        else:
            restart_all = False
            restart_current = False
            no_restart = True

        # Apply settings
        options = {option: value}
        for idx, client in enumerate(self.clients):
            restart = (
                (pylab_restart and clients_backend_require_restart[idx]) or
                restart_needed
            )

            if not (restart and restart_all) or no_restart:
                sw = client.shellwidget
                if sw.is_debugging() and sw._executing:
                    # Apply conf when the next Pdb prompt is available
                    def change_client_mpl_conf(o=options, c=client):
                        self._change_client_mpl_conf(o, c)
                        sw.sig_pdb_prompt_ready.disconnect(
                            change_client_mpl_conf)

                    sw.sig_pdb_prompt_ready.connect(change_client_mpl_conf)
                else:
                    self._change_client_mpl_conf(options, client)
            elif restart and restart_all:
                self.restart_kernel(client, ask_before_restart=False)

        if (
            (
                (pylab_restart and current_client_backend_require_restart)
                 or restart_needed
            )
            and restart_current
            and current_client
        ):
            self.restart_kernel(current_client, ask_before_restart=False)

    # ---- Private methods
    # -------------------------------------------------------------------------
    def _change_client_conf(self, client, client_conf_func, value):
        """
        Change a client configuration option, taking into account if it is
        in a debugging session.

        Parameters
        ----------
        client : ClientWidget
            Client to update configuration.
        client_conf_func : Callable
            Client method to use to change the configuration.
        value : any
            New value for the client configuration.

        Returns
        -------
        None.

        """
        sw = client.shellwidget
        if not client.is_client_executing():
            client_conf_func(value)
        elif client.shellwidget.is_debugging():
            def change_conf(c=client, ccf=client_conf_func, value=value):
                ccf(value)
                c.shellwidget.sig_pdb_prompt_ready.disconnect(change_conf)
            sw.sig_pdb_prompt_ready.connect(change_conf)
        else:
            def change_conf(c=client, ccf=client_conf_func, value=value):
                ccf(value)
                c.shellwidget.sig_prompt_ready.disconnect(change_conf)
            sw.sig_prompt_ready.connect(change_conf)

    def _change_client_mpl_conf(self, options, client):
        """Apply Matplotlib related configurations to a client."""
        client.shellwidget.send_mpl_backend(options)

    def _init_asyncio_patch(self):
        """
        - This was fixed in Tornado 6.1!
        - Same workaround fix as ipython/ipykernel#564
        - ref: tornadoweb/tornado#2608
        - On Python 3.8+, Tornado 6.0 is not compatible with the default
          asyncio implementation on Windows. Pick the older
          SelectorEventLoopPolicy if the known-incompatible default policy is
          in use.
        - Do this as early as possible to make it a low priority and
          overrideable.
        """
        if os.name == 'nt' and sys.version_info[:2] >= (3, 8):
            # Tests on Linux hang if we don't leave this import here.
            import tornado
            if tornado.version_info >= (6, 1):
                return

            import asyncio
            try:
                from asyncio import (
                    WindowsProactorEventLoopPolicy,
                    WindowsSelectorEventLoopPolicy,
                )
            except ImportError:
                # not affected
                pass
            else:
                if isinstance(
                        asyncio.get_event_loop_policy(),
                        WindowsProactorEventLoopPolicy):
                    # WindowsProactorEventLoopPolicy is not compatible
                    # with tornado 6 fallback to the pre-3.8
                    # default of Selector
                    asyncio.set_event_loop_policy(
                        WindowsSelectorEventLoopPolicy())

    @Slot()
    def _create_client_for_kernel(self):
        """Create a client connected to an existing kernel"""
        connect_output = KernelConnectionDialog.get_connection_parameters(self)
        (connection_file, hostname, sshkey, password, ok) = connect_output
        if not ok:
            return

        try:
            # Fix path
            connection_file = self.find_connection_file(connection_file)
        except (IOError, UnboundLocalError):
            QMessageBox.critical(self, _('IPython'),
                                 _("Unable to connect to "
                                   "<b>%s</b>") % connection_file)
            return

        self.create_client_for_kernel(
            connection_file, hostname, sshkey, password)

    def find_connection_file(self, connection_file):
        """Fix connection file path."""
        cf_path = osp.dirname(connection_file)
        cf_filename = osp.basename(connection_file)
        # To change a possible empty string to None
        cf_path = cf_path if cf_path else None
        connection_file = find_connection_file(filename=cf_filename,
                                               path=cf_path)
        if os.path.splitext(connection_file)[1] != ".json":
            # There might be a file with the same id in the path.
            connection_file = find_connection_file(
                filename=cf_filename + ".json", path=cf_path)
        return connection_file

    # ---- Public API
    # -------------------------------------------------------------------------

    # ---- General
    # -------------------------------------------------------------------------
    def update_font(self, font, app_font):
        self._font = font
        self._app_font = app_font

        if self.enable_infowidget:
            self.infowidget.set_font(app_font)

        for client in self.clients:
            client.set_font(font)

    def refresh_container(self, give_focus=False):
        """
        Refresh interface depending on the current widget client available.

        Refreshes corner widgets and actions as well as the info widget and
        sets the shellwidget and client signals
        """
        client = None
        if self.tabwidget.count():
            for instance_client in self.clients:
                try:
                    instance_client.timer.timeout.disconnect()
                except (RuntimeError, TypeError):
                    pass

            client = self.tabwidget.currentWidget()

            # Decide what to show for each client
            if (client.info_page != client.blank_page and
                    self.enable_infowidget):
                # Show info_page if it has content
                client.set_info_page()
                client.shellwidget.hide()
                client.layout.addWidget(self.infowidget)
                self.infowidget.show()
            else:
                if self.enable_infowidget:
                    try:
                        self.infowidget.hide()
                    except RuntimeError:
                        # Needed to handle the possible scenario where the
                        # `infowidget` (`FrameWebView`) related C/C++ object
                        # has been already deleted when trying to hide it.
                        # See spyder-ider/spyder#21509
                        self.enable_infowidget = False
                        self.infowidget = None
                client.shellwidget.show()

            # Get reference for the control widget of the selected tab
            # and give focus if needed
            control = client.get_control()
            if give_focus:
                control.setFocus()

            if isinstance(control, PageControlWidget):
                self.pager_label.show()
            else:
                self.pager_label.hide()

            # Setup elapsed time
            show_elapsed_time = client.show_elapsed_time
            self.show_time_action.setChecked(show_elapsed_time)
            client.timer.timeout.connect(client.show_time)
        else:
            control = None
        self.find_widget.set_editor(control)

        if client:
            sw = client.shellwidget
            self.sig_shellwidget_changed.emit(sw)

            # This is necessary to sync the current client cwd with the working
            # directory displayed by other plugins in Spyder (e.g. Files).
            # NOTE: Instead of emitting sig_current_directory_changed directly,
            # we call on_working_directory_changed to validate that the cwd
            # exists (this couldn't be the case for remote kernels).
            if sw.get_cwd() != self.get_working_directory():
                self.on_working_directory_changed(sw.get_cwd())

        self.update_tabs_text()
        self.update_actions()

    # ---- For tabs
    # -------------------------------------------------------------------------
    def add_tab(self, client, name, filename='', give_focus=True):
        """Add tab."""
        if not isinstance(client, ClientWidget):
            return
        self.clients.append(client)
        index = self.tabwidget.addTab(client, name)
        self.filenames.insert(index, filename)
        self.tabwidget.setCurrentIndex(index)
        if self.dockwidget and give_focus:
            self.sig_switch_to_plugin_requested.emit()
        self.activateWindow()
        client.get_control().setFocus()
        self.update_tabs_text()

        # Register client
        self.register_client(client)

    def select_tab(self, shellwidget):
        """
        Select tab with given shellwidget.
        """
        for client in self.clients:
            if client.shellwidget == shellwidget:
                self.tabwidget.setCurrentWidget(client)
                return

    def move_tab(self, index_from, index_to):
        """
        Move tab (tabs themselves have already been moved by the tabwidget).
        """
        filename = self.filenames.pop(index_from)
        client = self.clients.pop(index_from)
        self.filenames.insert(index_to, filename)
        self.clients.insert(index_to, client)
        self.update_tabs_text()

    def disambiguate_fname(self, fname):
        """Generate a file name without ambiguation."""
        files_path_list = [filename for filename in self.filenames
                           if filename]
        return sourcecode.disambiguate_fname(files_path_list, fname)

    def update_tabs_text(self):
        """Update the text from the tabs."""
        # This is needed to prevent that hanged consoles make reference
        # to an index that doesn't exist. See spyder-ide/spyder#4881.
        try:
            for index, fname in enumerate(self.filenames):
                client = self.clients[index]
                if fname:
                    self.rename_client_tab(client,
                                           self.disambiguate_fname(fname))
                else:
                    self.rename_client_tab(client, None)
        except IndexError:
            pass

    def rename_client_tab(self, client, given_name):
        """Rename a client's tab."""
        index = self.get_client_index_from_id(id(client))

        if given_name is not None:
            client.given_name = given_name

        self.tabwidget.setTabText(index, client.get_name())

    def rename_tabs_after_change(self, given_name):
        """Rename tabs after a change in name."""
        client = self.get_current_client()

        # Prevent renames that want to assign the same name of
        # a previous tab
        repeated = False
        for cl in self.clients:
            if id(client) != id(cl) and given_name == cl.given_name:
                repeated = True
                break

        # Rename current client tab to add str_id
        if client.allow_rename and u'/' not in given_name and not repeated:
            self.rename_client_tab(client, given_name)
        else:
            self.rename_client_tab(client, None)

        # Rename related clients
        if client.allow_rename and u'/' not in given_name and not repeated:
            for cl in self.get_related_clients(client):
                self.rename_client_tab(cl, given_name)

    def tab_name_editor(self):
        """Trigger the tab name editor."""
        index = self.tabwidget.currentIndex()
        self.tabwidget.tabBar().tab_name_editor.edit_tab(index)

    # --- For clients
    # -------------------------------------------------------------------------

    # ---- For magics and configurations
    @Slot(object, object)
    def edit_file(self, filename, line):
        """Handle %edit magic petitions."""
        if not osp.isfile(filename):
            self.sig_edit_new.emit(filename)
        if encoding.is_text_file(filename):
            # The default line number sent by ipykernel is always the last
            # one, but we prefer to use the first.
            self.sig_edit_goto_requested.emit(filename, 1, '')

    def config_options(self):
        """
        Generate a Trailets Config instance for shell widgets using our
        config system

        This lets us create each widget with its own config
        """
        # ---- Jupyter config ----
        try:
            full_cfg = load_pyconfig_files(['jupyter_qtconsole_config.py'],
                                           jupyter_config_dir())

            # From the full config we only select the JupyterWidget section
            # because the others have no effect here.
            cfg = Config({'JupyterWidget': full_cfg.JupyterWidget})
        except Exception:
            cfg = Config()

        # ---- Spyder config ----
        spy_cfg = Config()

        # Make the pager widget a rich one (i.e a QTextEdit)
        spy_cfg.JupyterWidget.kind = 'rich'

        # Gui completion widget
        completion_type_o = self.get_conf('completion_type')
        completions = COMPLETION_WIDGET_TYPE
        spy_cfg.JupyterWidget.gui_completion = completions[completion_type_o]

        # Calltips
        calltips_o = self.get_conf('show_calltips')
        spy_cfg.JupyterWidget.enable_calltips = calltips_o

        # Buffer size
        buffer_size_o = self.get_conf('buffer_size')
        spy_cfg.JupyterWidget.buffer_size = buffer_size_o

        # Prompts
        in_prompt_o = self.get_conf('in_prompt')
        out_prompt_o = self.get_conf('out_prompt')
        if bool(in_prompt_o):
            spy_cfg.JupyterWidget.in_prompt = in_prompt_o
        if bool(out_prompt_o):
            spy_cfg.JupyterWidget.out_prompt = out_prompt_o

        # Style
        color_scheme = self.get_conf('selected', section='appearance')
        style_sheet = create_qss_style(color_scheme)[0]
        spy_cfg.JupyterWidget.style_sheet = style_sheet
        spy_cfg.JupyterWidget.syntax_style = color_scheme

        # Merge QtConsole and Spyder configs. Spyder prefs will have
        # prevalence over QtConsole ones
        cfg._merge(spy_cfg)
        return cfg

    def interpreter_versions(self, path_to_custom_interpreter=None):
        """Python and IPython versions used by clients"""
        if (
            self.get_conf('default', section='main_interpreter')
            and not path_to_custom_interpreter
        ):
            from IPython.core import release
            versions = dict(
                python_version=sys.version,
                ipython_version=release.version
            )
        else:
            versions = {}
            pyexec = self.get_conf('executable', section='main_interpreter')
            if path_to_custom_interpreter:
                pyexec = path_to_custom_interpreter

            py_cmd = '%s -c "import sys; print(sys.version)"' % pyexec
            ipy_cmd = (
                '%s -c "import IPython.core.release as r; print(r.version)"'
                % pyexec
            )

            for cmd in [py_cmd, ipy_cmd]:
                try:
                    # Use clean environment
                    proc = programs.run_shell_command(cmd, env={})
                    output, _err = proc.communicate()
                except subprocess.CalledProcessError:
                    output = ''

                output = output.decode().split('\n')[0].strip()

                if 'IPython' in cmd:
                    versions['ipython_version'] = output
                else:
                    versions['python_version'] = output

        return versions

    def additional_options(self, special=None):
        """
        Additional options for shell widgets that are not defined
        in JupyterWidget config options
        """
        options = dict(
            pylab=self.get_conf('pylab'),
            autoload_pylab=self.get_conf('pylab/autoload'),
            sympy=self.get_conf('symbolic_math'),
            show_banner=self.get_conf('show_banner')
        )

        if special == "pylab":
            options['autoload_pylab'] = True
            options['sympy'] = False
        elif special == "sympy":
            options['autoload_pylab'] = False
            options['sympy'] = True

        return options

    # ---- For client widgets
    def get_focus_client(self):
        """Return current client with focus, if any"""
        widget = QApplication.focusWidget()
        for client in self.clients:
            if widget is client or widget is client.get_control():
                return client

    def get_current_client(self):
        """Return the currently selected client"""
        client = self.tabwidget.currentWidget()
        if client is not None:
            return client

    def get_current_shellwidget(self):
        """Return the shellwidget of the current client"""
        client = self.get_current_client()
        if client is not None:
            return client.shellwidget

    @Slot()
    @Slot(bool)
    @Slot(str)
    @Slot(bool, str)
    @Slot(bool, str, str)
    @Slot(bool, bool)
    @Slot(bool, str, bool)
    def create_new_client(self, give_focus=True, filename='', special=None,
                          given_name=None, cache=True, initial_cwd=None,
                          path_to_custom_interpreter=None):
        """Create a new client"""
        self.master_clients += 1
        client_id = dict(int_id=str(self.master_clients),
                         str_id='A')

        # Find what kind of kernel we want
        if self.get_conf('pylab/autoload'):
            special = "pylab"
        elif self.get_conf('symbolic_math'):
            special = "sympy"

        client = ClientWidget(
            self,
            id_=client_id,
            config_options=self.config_options(),
            additional_options=self.additional_options(special),
            interpreter_versions=self.interpreter_versions(
                path_to_custom_interpreter),
            given_name=given_name,
            give_focus=give_focus,
            handlers=self.registered_spyder_kernel_handlers,
            initial_cwd=initial_cwd,
            forcing_custom_interpreter=path_to_custom_interpreter is not None,
            special_kernel=special
        )

        # Add client to widget
        self.add_tab(
            client, name=client.get_name(), filename=filename,
            give_focus=give_focus)

        try:
            # Create new kernel
            kernel_spec = SpyderKernelSpec(
                path_to_custom_interpreter=path_to_custom_interpreter
            )
            kernel_handler = self.get_cached_kernel(kernel_spec, cache=cache)
        except Exception as e:
            client.show_kernel_error(e)
            return

        # Connect kernel to client
        client.connect_kernel(kernel_handler)
        return client

    def create_client_for_kernel(self, connection_file, hostname, sshkey,
                                 password):
        """Create a client connected to an existing kernel."""
        given_name = None
        master_client = None

        related_clients = []
        for cl in self.clients:
            if cl.connection_file and connection_file in cl.connection_file:
                if (
                    cl.kernel_handler is not None and
                    hostname == cl.kernel_handler.hostname and
                    sshkey == cl.kernel_handler.sshkey and
                    password == cl.kernel_handler.password
                ):
                    related_clients.append(cl)

        if len(related_clients) > 0:
            # Get master client
            master_client = related_clients[0]
            given_name = master_client.given_name
            slave_ord = ord('A') - 1
            for cl in related_clients:
                new_slave_ord = ord(cl.id_['str_id'])
                if new_slave_ord > slave_ord:
                    slave_ord = new_slave_ord

            # Set full client name
            client_id = dict(int_id=master_client.id_['int_id'],
                             str_id=chr(slave_ord + 1))
        else:
            # If we couldn't find a client with the same connection file,
            # it means this is a new master client
            self.master_clients += 1

            # Set full client name
            client_id = dict(int_id=str(self.master_clients), str_id='A')

        # Creating the client
        client = ClientWidget(
            self,
            id_=client_id,
            given_name=given_name,
            config_options=self.config_options(),
            additional_options=self.additional_options(),
            interpreter_versions=self.interpreter_versions(),
            handlers=self.registered_spyder_kernel_handlers
        )

        # add hostname for get_name
        client.hostname = hostname

        # Adding a new tab for the client
        self.add_tab(client, name=client.get_name())

        # Set elapsed time, if possible
        if master_client is not None:
            client.t0 = master_client.t0
            client.timer.timeout.connect(client.show_time)
            client.timer.start(1000)

        try:
            # Get new client for kernel
            if master_client is not None:
                kernel_handler = master_client.kernel_handler.copy()
            else:
                kernel_handler = KernelHandler.from_connection_file(
                    connection_file, hostname, sshkey, password)
        except Exception as e:
            client.show_kernel_error(e)
            return

        # Connect kernel
        client.connect_kernel(kernel_handler)

    def create_pylab_client(self):
        """Force creation of Pylab client"""
        self.create_new_client(special="pylab", given_name="Pylab")

    def create_sympy_client(self):
        """Force creation of SymPy client"""
        self.create_new_client(special="sympy", given_name="SymPy")

    def create_cython_client(self):
        """Force creation of Cython client"""
        self.create_new_client(special="cython", given_name="Cython")

    def create_environment_client(
        self, environment, path_to_custom_interpreter
    ):
        """Create a client for a Python environment."""
        self.create_new_client(
            given_name=environment,
            path_to_custom_interpreter=path_to_custom_interpreter
        )

    @Slot(str)
    def create_client_from_path(self, path):
        """Create a client with its cwd pointing to path."""
        self.create_new_client(initial_cwd=path)

    def create_client_for_file(self, filename, is_cython=False):
        """Create a client to execute code related to a file."""
        special = None
        if is_cython:
            special = "cython"
        # Create client
        client = self.create_new_client(
            filename=filename, special=special
        )

        # Don't increase the count of master clients
        self.master_clients -= 1

        # Rename client tab with filename
        client.allow_rename = False
        tab_text = self.disambiguate_fname(filename)
        self.rename_client_tab(client, tab_text)

        return client

    def get_client_for_file(self, filename):
        """Get client associated with a given file."""
        client = None
        for idx, cl in enumerate(self.clients):
            if self.filenames[idx] == filename:
                self.tabwidget.setCurrentIndex(idx)
                client = cl
                break
        return client

    def register_client(self, client):
        """Register new client"""
        client.connect_shellwidget_signals()

        # Local vars
        shellwidget = client.shellwidget
        control = shellwidget._control

        # Create new clients with Ctrl+T shortcut
        shellwidget.sig_new_client.connect(self.create_new_client)

        # For tracebacks
        control.sig_go_to_error_requested.connect(self.go_to_error)

        # For help requests
        control.sig_help_requested.connect(self.sig_help_requested)

        # To handle %edit magic petitions
        shellwidget.custom_edit_requested.connect(self.edit_file)

        # Connect client to history log
        self.sig_history_requested.emit(client.history_filename)
        client.sig_append_to_history_requested.connect(
            self.sig_append_to_history_requested)

        # Set font for client
        client.set_font(self._font)

        # Set editor for the find widget
        self.find_widget.set_editor(control)

        # Connect to working directory
        shellwidget.sig_working_directory_changed.connect(
            self.on_working_directory_changed)

        # Connect client execution state to be reflected in the interface
        client.sig_execution_state_changed.connect(self.update_actions)

        # Show time label
        client.sig_time_label.connect(self.time_label.setText)

        # Exception handling
        shellwidget.sig_exception_occurred.connect(
            self.sig_exception_occurred)

        # Signals
        shellwidget.sig_shellwidget_deleted.connect(
            self.sig_shellwidget_deleted)
        shellwidget.sig_shellwidget_created.connect(
            self.sig_shellwidget_created)
        shellwidget.sig_shellwidget_errored.connect(
            self.sig_shellwidget_errored)
        shellwidget.sig_restart_kernel.connect(self.restart_kernel)

    def close_client(self, index=None, client=None, ask_recursive=True):
        """Close client tab from index or widget (or close current tab)"""
        if not self.tabwidget.count():
            return
        if client is not None:
            if client not in self.clients:
                # Client already closed
                return
            index = self.tabwidget.indexOf(client)
            # if index is not found in tabwidget it's because this client was
            # already closed and the call was performed by the exit callback
            if index == -1:
                return
        if index is None and client is None:
            index = self.tabwidget.currentIndex()
        if index is not None:
            client = self.tabwidget.widget(index)

        # Check if related clients or kernels are opened
        # and eventually ask before closing them
        if not self.mainwindow_close and ask_recursive:
            close_all = True
            if self.get_conf('ask_before_closing'):
                close = QMessageBox.question(
                    self,
                    self._plugin.get_name(),
                    _("Do you want to close this console?"),
                    QMessageBox.Yes | QMessageBox.No)
                if close == QMessageBox.No:
                    return
            if len(self.get_related_clients(client)) > 0:
                close_all = QMessageBox.question(
                    self,
                    self._plugin.get_name(),
                    _("Do you want to close all other consoles connected "
                      "to the same kernel as this one?"),
                    QMessageBox.Yes | QMessageBox.No)

            if close_all == QMessageBox.Yes:
                self.close_related_clients(client)

        # Note: client index may have changed after closing related widgets
        self.tabwidget.removeTab(self.tabwidget.indexOf(client))
        self.clients.remove(client)
        is_last_client = len(self.get_related_clients(client)) == 0
        client.close_client(is_last_client)

        # This is needed to prevent that hanged consoles make reference
        # to an index that doesn't exist. See spyder-ide/spyder#4881
        try:
            self.filenames.pop(index)
        except IndexError:
            pass

        self.update_tabs_text()

        # Create a new client if the console is about to become empty
        if not self.tabwidget.count() and self.create_new_client_if_empty:
            self.create_new_client()

    def close_all_clients(self):
        """
        Perform close actions for each running client.

        Returns
        -------
        bool
            If the closing action was succesful.
        """
        # IMPORTANT: **Do not** change this way of closing clients, which uses
        # a copy of `self.clients`, because it preserves the main window layout
        # when Spyder is closed.
        # Fixes spyder-ide/spyder#19084
        open_clients = self.clients.copy()
        for client in self.clients:
            is_last_client = (
                len(self.get_related_clients(client, open_clients)) == 0
            )
            client.close_client(is_last_client, close_console=True)
            open_clients.remove(client)

        # Wait for all KernelHandler threads to shutdown.
        KernelHandler.wait_all_shutdown_threads()

        # Close cached kernel
        self.close_cached_kernel()
        self.filenames = []
        return True

    def get_client_index_from_id(self, client_id):
        """Return client index from id"""
        for index, client in enumerate(self.clients):
            if id(client) == client_id:
                return index

    def get_related_clients(self, client, clients_list=None):
        """
        Get all other clients that are connected to the same kernel as `client`
        """
        if clients_list is None:
            clients_list = self.clients
        related_clients = []
        for cl in clients_list:
            if (cl.connection_file == client.connection_file and
                    cl is not client):
                related_clients.append(cl)
        return related_clients

    def close_related_clients(self, client):
        """Close all clients related to *client*, except itself"""
        related_clients = self.get_related_clients(client)
        for client in related_clients:
            self.close_client(client=client, ask_recursive=False)

    def restart(self):
        """
        Restart the console

        This is needed when we switch projects to update PYTHONPATH
        and the selected interpreter
        """
        self.master_clients = 0
        self.create_new_client_if_empty = False
        for i in range(len(self.clients)):
            client = self.clients[-1]
            self.close_client(client=client, ask_recursive=False)
        self.create_new_client(give_focus=False, cache=False)
        self.create_new_client_if_empty = True

    def _current_client_cut(self):
        client = self.get_current_client()
        if client:
            client.shellwidget.cut()

    def _current_client_copy(self):
        client = self.get_current_client()
        if client:
            client.shellwidget.copy()

    def _current_client_copy_raw(self):
        client = self.get_current_client()
        if client:
            client.shellwidget.copy_raw()

    def _current_client_paste(self):
        client = self.get_current_client()
        if client:
            client.shellwidget.paste()

    def _current_client_select_all(self):
        client = self.get_current_client()
        if client:
            client.shellwidget.select_all_smart()

    def _current_client_inspect_object(self):
        client = self.get_current_client()
        if client:
            client.inspect_object()

    def _current_client_enter_array_inline(self):
        client = self.get_current_client()
        if client:
            client.enter_array_inline()

    def _current_client_enter_array_table(self):
        client = self.get_current_client()
        if client:
            client.enter_array_table()

    def _current_client_export(self):
        client = self.get_current_client()
        if client:
            client.shellwidget.export_html()

    def _current_client_print(self):
        client = self.get_current_client()
        if client:
            # This makes the print dialog have the same style as the rest of
            # the app.
            printer = SpyderPrinter(mode=QPrinter.HighResolution)
            if(QPrintDialog(printer, self).exec_() != QPrintDialog.Accepted):
                return
            client.shellwidget._control.print_(printer)

    def _current_client_clear_line(self):
        client = self.get_current_client()
        if client:
            client.clear_line()

    def _current_client_clear_console(self):
        client = self.get_current_client()
        if client:
            client.clear_console()

    def _current_client_copy_image(self):
        client = self.get_current_client()
        if client:
            action = self.get_action(ClientContextMenuActions.CopyImage)
            client.shellwidget._copy_image(action.data())

    def _current_client_save_image(self):
        client = self.get_current_client()
        if client:
            action = self.get_action(ClientContextMenuActions.SaveImage)
            client.shellwidget._save_image(action.data())

    def _current_client_copy_svg(self):
        client = self.get_current_client()
        if client:
            action = self.get_action(ClientContextMenuActions.CopySvg)
            svg_to_clipboard(action.data())

    def _current_client_save_svg(self):
        client = self.get_current_client()
        if client:
            action = self.get_action(ClientContextMenuActions.SaveSvg)
            save_svg(action.data(), client.shellwidget._control)

    # ---- For kernels
    # -------------------------------------------------------------------------
    def register_spyder_kernel_call_handler(self, handler_id, handler):
        """
        Register a callback for it to be available for newly created
        client kernels.

        Parameters
        ----------
        handler_id : str
            Handler name to be registered and that will be used to
            call the respective handler from the Spyder kernel.
        handler : func
            Callback function that will be called when the kernel request
            the handler_id identifier.

        Returns
        -------
        None.
        """
        self.registered_spyder_kernel_handlers[handler_id] = handler

    def unregister_spyder_kernel_call_handler(self, handler_id):
        """
        Unregister and remove a handler to not be added to newly created
        client kernels.

        Parameters
        ----------
        handler_id : str
            Handler name that was registered and will be removed from
            the Spyder kernel available handlers.

        Returns
        -------
        None.
        """
        self.registered_spyder_kernel_handlers.pop(handler_id, None)

    @Slot()
    def restart_kernel(self, client=None, ask_before_restart=True):
        """Restart kernel of current client."""
        if client is None:
            client = self.get_current_client()
        if client is None:
            return

        km = client.kernel_handler.kernel_manager
        if km is None:
            client.shellwidget._append_plain_text(
                _('Cannot restart a kernel not started by Spyder\n'),
                before_prompt=True
            )
            return

        self.sig_switch_to_plugin_requested.emit()

        ask_before_restart = (
            ask_before_restart and self.get_conf('ask_before_restart'))

        do_restart = True
        if ask_before_restart and not running_under_pytest():
            message = _('Are you sure you want to restart the kernel?')
            buttons = QMessageBox.Yes | QMessageBox.No
            result = QMessageBox.question(
                self, _('Restart kernel?'), message, buttons)
            do_restart = result == QMessageBox.Yes

        if not do_restart:
            return

        # Get new kernel
        try:
            kernel_handler = self.get_cached_kernel(km._kernel_spec)
        except Exception as e:
            client.show_kernel_error(e)
            return

        # Replace in all related clients
        for cl in self.get_related_clients(client):
            cl.replace_kernel(kernel_handler.copy(), shutdown_kernel=False)

        client.replace_kernel(kernel_handler, shutdown_kernel=True)

    def reset_namespace(self):
        """Reset namespace of current client."""
        client = self.get_current_client()
        if client is not None:
            self.sig_switch_to_plugin_requested.emit()
            client.reset_namespace()

    def interrupt_kernel(self):
        """Interrupt kernel of current client."""
        client = self.get_current_client()
        if client is not None:
            self.sig_switch_to_plugin_requested.emit()
            client.stop_button_click_handler()

    # ---- For cells
    def run_cell(self, code, cell_name, filename, method='runcell'):
        """Run cell in current or dedicated client."""

        def norm(text):
            return remove_backslashes(str(text))

        self.run_cell_filename = filename

        # Select client to execute code on it
        client = self.get_client_for_file(filename)
        if client is None:
            client = self.get_current_client()

        if client is not None:
            is_spyder_kernel = client.shellwidget.is_spyder_kernel

            if is_spyder_kernel:
                magic_arguments = []
                if isinstance(cell_name, int):
                    magic_arguments.append("-i")
                else:
                    magic_arguments.append("-n")
                magic_arguments.append(str(cell_name))
                magic_arguments.append(norm(filename))
                line = "%" + method + " " + shlex.join(magic_arguments)
            elif method == 'runcell':
                # Use copy of cell
                line = code.strip()
            elif method == 'debugcell':
                line = "%%debug\n" + code.strip()
            else:
                # Can not use custom function on non-spyder kernels
                client.shellwidget.append_html_message(
                    _("The console is not running a Spyder-kernel, so it "
                      "can't execute <b>{}</b>.<br><br>"
                      "Please use a Spyder-kernel for this.").format(method),
                    before_prompt=True
                )
                return

            try:
                self.execute_code(line)
            except AttributeError:
                pass

        else:
            # XXX: not sure it can really happen
            QMessageBox.warning(
                self,
                _('Warning'),
                _("No IPython console is currently available "
                  "to run <b>{}</b>.<br><br>Please open a new "
                  "one and try again.").format(osp.basename(filename)),
                QMessageBox.Ok
            )

    # ---- For scripts
    def run_script(self, filename, wdir, args, post_mortem, current_client,
                   clear_variables, console_namespace, method=None):
        """Run script in current or dedicated client."""
        norm = lambda text: remove_backslashes(str(text))

        # Run Cython files in a dedicated console
        is_cython = osp.splitext(filename)[1] == '.pyx'
        if is_cython:
            current_client = False

        # Select client to execute code on it
        is_new_client = False
        if current_client:
            client = self.get_current_client()
        else:
            client = self.get_client_for_file(filename)
            if client is None:
                client = self.create_client_for_file(
                    filename, is_cython=is_cython)
                is_new_client = True

        if client is not None:
            if method is None:
                method = "runfile"
            # If spyder-kernels, use runfile
            if client.shellwidget.is_spyder_kernel:

                magic_arguments = [norm(filename)]
                if args:
                    magic_arguments.append("--args")
                    magic_arguments.append(norm(args))
                if wdir:
                    if wdir == os.path.dirname(filename):
                        # No working directory for external kernels
                        # if it has not been explicitly given.
                        if not client.shellwidget.is_external_kernel:
                            magic_arguments.append("--wdir")
                    else:
                        magic_arguments.append("--wdir")
                        magic_arguments.append(norm(wdir))
                if post_mortem:
                    magic_arguments.append("--post-mortem")
                if console_namespace:
                    magic_arguments.append("--current-namespace")

                line = "%{} {}".format(method, shlex.join(magic_arguments))

            elif method in ["runfile", "debugfile"]:
                # External, non spyder-kernels, use %run
                magic_arguments = []

                if method == "debugfile":
                    magic_arguments.append("-d")
                magic_arguments.append(filename)
                if args:
                    magic_arguments.append(norm(args))
                line = "%run " + shlex.join(magic_arguments)
            else:
                client.shellwidget.append_html_message(
                    _("The console is not running a Spyder-kernel, so it "
                      "can't execute <b>{}</b>.<br><br>"
                      "Please use a Spyder-kernel for this.").format(method),
                    before_prompt=True
                )
                return

            try:
                if client.shellwidget._executing:
                    # Don't allow multiple executions when there's
                    # still an execution taking place
                    # Fixes spyder-ide/spyder#7293.
                    pass
                elif current_client:
                    self.execute_code(line, current_client, clear_variables)
                else:
                    if is_new_client:
                        client.shellwidget.silent_execute('%clear')
                    else:
                        client.shellwidget.execute('%clear')
                    client.shellwidget.sig_prompt_ready.connect(
                        lambda: self.execute_code(
                            line, current_client, clear_variables,
                            shellwidget=client.shellwidget
                        )
                    )
            except AttributeError:
                pass

        else:
            # XXX: not sure it can really happen
            QMessageBox.warning(
                self,
                _('Warning'),
                _("No IPython console is currently available to run <b>%s</b>."
                  "<br><br>Please open a new one and try again."
                  ) % osp.basename(filename),
                QMessageBox.Ok
            )

    # ---- For working directory and path management
    def set_working_directory(self, dirname):
        """
        Set current working directory in the Working Directory and Files
        plugins.
        """
        if osp.isdir(dirname):
            self.sig_current_directory_changed.emit(dirname)

    def save_working_directory(self, dirname):
        """
        Save current working directory when changed by the Working Directory
        plugin.
        """
        self._current_working_directory = dirname

    def get_working_directory(self):
        """Get saved value of current working directory."""
        return self._current_working_directory

    def set_current_client_working_directory(self, directory):
        """Set current client working directory."""
        shellwidget = self.get_current_shellwidget()
        if shellwidget is not None:
            shellwidget.set_cwd(directory)

    def on_working_directory_changed(self, dirname):
        """
        Notify that the working directory was changed in the current console
        to other plugins.
        """
        if dirname and osp.isdir(dirname):
            self.sig_current_directory_changed.emit(dirname)

    def update_path(self, path_dict, new_path_dict):
        """Update path on consoles."""
        logger.debug("Update sys.path in all console clients")
        for client in self.clients:
            shell = client.shellwidget
            if shell is not None:
                shell.update_syspath(path_dict, new_path_dict)

    def get_active_project_path(self):
        """Get the active project path."""
        return self.active_project_path

    def update_active_project_path(self, active_project_path):
        """
        Update the active project path attribute used to set the current
        working directory on the shells in case a project is active

        Parameters
        ----------
        active_project_path : str
            Root path of the active project if any.

        Returns
        -------
        None.
        """
        self.active_project_path = active_project_path

    # ---- For execution
    def execute_code(self, lines, current_client=True, clear_variables=False,
                     shellwidget=None):
        """Execute code instructions."""
        if current_client:
            sw = self.get_current_shellwidget()
        else:
            sw = shellwidget
        if sw is not None:
            if not current_client:
                # Clear console and reset namespace for
                # dedicated clients.
                # See spyder-ide/spyder#5748.
                try:
                    sw.sig_prompt_ready.disconnect()
                except TypeError:
                    pass
                if clear_variables:
                    sw.reset_namespace(warning=False)
            elif current_client and clear_variables:
                sw.reset_namespace(warning=False)

            # Needed to handle an error when kernel_client is none.
            # See spyder-ide/spyder#6308.
            try:
                sw.execute(str(lines))
            except AttributeError:
                pass

    # ---- For error handling
    def go_to_error(self, text):
        """Go to error if relevant"""
        match = get_error_match(str(text))
        if match:
            fname, lnb = match.groups()
            if (
                "<ipython-input-" in fname
                and self.run_cell_filename is not None
            ):
                fname = self.run_cell_filename

            # For IPython 8+ tracebacks.
            # Fixes spyder-ide/spyder#20407
            if '~' in fname:
                fname = osp.expanduser(fname)

            # This is needed to fix issue spyder-ide/spyder#9217.
            try:
                self.sig_edit_goto_requested.emit(
                    osp.abspath(fname), int(lnb), '')
            except ValueError:
                pass

    # ---- For documentation and help using the Help plugin
    # ------------------------------------------------------------------------
    @Slot()
    def show_intro(self):
        """Show intro to IPython help"""
        from IPython.core.usage import interactive_usage
        self.sig_render_rich_text_requested.emit(interactive_usage, False)

    @Slot()
    def show_guiref(self):
        """Show qtconsole help"""
        from qtconsole.usage import gui_reference
        self.sig_render_rich_text_requested.emit(gui_reference, True)

    @Slot()
    def show_quickref(self):
        """Show IPython Cheat Sheet"""
        from IPython.core.usage import quick_reference
        self.sig_render_plain_text_requested.emit(quick_reference)<|MERGE_RESOLUTION|>--- conflicted
+++ resolved
@@ -70,68 +70,6 @@
 MAIN_BG_COLOR = QStylePalette.COLOR_BACKGROUND_1
 
 
-<<<<<<< HEAD
-class IPythonConsoleWidgetActions:
-    # Clients creation
-    CreateNewClient = 'new tab'
-    CreateCythonClient = 'create cython client'
-    CreateSymPyClient = 'create cympy client'
-    CreatePyLabClient = 'create pylab client'
-    CreateNewClientEnvironment = 'create environment client'
-
-    # Current console actions
-    ClearConsole = 'Clear shell'
-    ClearLine = 'clear line'
-    ConnectToKernel = 'connect to kernel'
-    Interrupt = 'interrupt kernel'
-    InspectObject = 'Inspect current object'
-    Restart = 'Restart kernel'
-    ResetNamespace = 'reset namespace'
-    ShowEnvironmentVariables = 'Show environment variables'
-    ShowSystemPath = 'show system path'
-    ToggleElapsedTime = 'toggle elapsed time'
-    Quit = 'exit'
-
-    # Tabs
-    RenameTab = 'rename tab'
-
-    # Variables display
-    ArrayInline = 'enter array inline'
-    ArrayTable = 'enter array table'
-
-    # Documentation and help
-    IPythonDocumentation = 'ipython documentation'
-    ConsoleHelp = 'console help'
-    QuickReference = 'quick reference'
-
-    # Navigation
-    GoRight = "go to next console"
-    GoLeft = "go to previous console"
-
-
-class IPythonConsoleWidgetOptionsMenus:
-    SpecialConsoles = 'special_consoles_submenu'
-    Documentation = 'documentation_submenu'
-    EnvironmentConsoles = 'environment_consoles_submenu'
-
-
-class IPythonConsoleWidgetOptionsMenuSections:
-    Consoles = 'consoles_section'
-    Edit = 'edit_section'
-    View = 'view_section'
-
-
-class IPythonConsoleWidgetMenus:
-    TabsContextMenu = 'tabs_context_menu'
-
-
-class IPythonConsoleWidgetTabsContextMenuSections:
-    Consoles = 'tabs_consoles_section'
-    Edit = 'tabs_edit_section'
-
-
-=======
->>>>>>> ffb86e4b
 # --- Widgets
 # ----------------------------------------------------------------------------
 class IPythonConsoleWidget(PluginMainWidget, CachedKernelMixin):
