--- conflicted
+++ resolved
@@ -919,27 +919,10 @@
                     # No restart is needed if the new backend is inline
                     clients_backend_require_restart.append(False)
                     continue
-<<<<<<< HEAD
-                # Need to know the interactive state
-                interactive_backend = None
-                sw = client.shellwidget
-                if (
-                    interactive_backend is None
-                    and sw._shellwidget_state != "started"
-                ):
-                    # If the kernel didn't start and no backend was requested,
-                    # the backend is inline
-                    interactive_backend = inline_backend
-                if interactive_backend is None:
-                    # Must ask the kernel. Will not work if the kernel was set
-                    # to another backend and is not now inline
-                    interactive_backend = (
-                        client.shellwidget.get_mpl_interactive_backend())
-=======
 
                 # Need to know the interactive state
                 sw = client.shellwidget
-                if sw._starting:
+                if sw._shellwidget_state != "started":
                     # If the kernel didn't start and no backend was requested,
                     # the backend is inline
                     interactive_backend = inline_backend
@@ -949,7 +932,6 @@
                     interactive_backend = (
                         client.shellwidget.get_mpl_interactive_backend()
                     )
->>>>>>> 8a204aec
 
                 if (
                     # There was an error getting the interactive backend in
@@ -1471,29 +1453,17 @@
                          str_id='A')
 
         # Find what kind of kernel we want
-<<<<<<< HEAD
         if special is None:
             if self.get_conf('pylab/autoload'):
                 special = "pylab"
             elif self.get_conf('symbolic_math'):
                 special = "sympy"
-=======
-        if self.get_conf('pylab/autoload'):
-            special = "pylab"
-        elif self.get_conf('symbolic_math'):
-            special = "sympy"
->>>>>>> 8a204aec
 
         client = ClientWidget(
             self,
             id_=client_id,
             config_options=self.config_options(),
-<<<<<<< HEAD
-            additional_options=self.additional_options(
-                    special=special),
-=======
             additional_options=self.additional_options(special),
->>>>>>> 8a204aec
             interpreter_versions=self.interpreter_versions(
                 path_to_custom_interpreter),
             context_menu_actions=self.context_menu_actions,
@@ -1512,7 +1482,6 @@
 
         try:
             # Create new kernel
-<<<<<<< HEAD
             kernel_spec_dict = self.get_kernel_spec_dict(
                 path_to_custom_interpreter
             )
@@ -1520,12 +1489,6 @@
                 kernel_spec_dict,
                 cache=cache,
             )
-=======
-            kernel_spec = SpyderKernelSpec(
-                path_to_custom_interpreter=path_to_custom_interpreter
-            )
-            kernel_handler = self.get_cached_kernel(kernel_spec, cache=cache)
->>>>>>> 8a204aec
         except Exception as e:
             client.show_kernel_error(e)
             return
@@ -1723,12 +1686,8 @@
             special = "cython"
         # Create client
         client = self.create_new_client(
-<<<<<<< HEAD
-            filename=filename, special=special)
-=======
             filename=filename, special=special
         )
->>>>>>> 8a204aec
 
         # Don't increase the count of master clients
         self.master_clients -= 1
