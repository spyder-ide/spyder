# -*- coding: utf-8 -*-
#
# Copyright © Spyder Project Contributors
# Licensed under the terms of the MIT License
# (see spyder/__init__.py for details)

"""
Shell Widget for the IPython Console
"""

# Standard library imports
import os
import os.path as osp
import time
from textwrap import dedent

# Third party imports
from qtpy.QtCore import Signal, Slot
from qtpy.QtWidgets import QMessageBox
from qtpy import QtCore, QtWidgets, QtGui
from traitlets import observe

# Local imports
from spyder.config.base import _, is_conda_based_app, running_under_pytest
from spyder.config.gui import get_color_scheme, is_dark_interface
from spyder.py3compat import to_text_string
from spyder.utils.palette import QStylePalette, SpyderPalette
from spyder.utils.clipboard_helper import CLIPBOARD_HELPER
from spyder.utils import syntaxhighlighters as sh
from spyder.plugins.ipythonconsole.utils.style import (
    create_qss_style, create_style_class)
from spyder.plugins.ipythonconsole.utils.kernel_handler import (
    KernelConnectionState)
from spyder.widgets.helperwidgets import MessageCheckBox
from spyder.plugins.ipythonconsole.widgets import (
    ControlWidget, DebuggingWidget, FigureBrowserWidget, HelpWidget,
    NamepaceBrowserWidget, PageControlWidget)


MODULES_FAQ_URL = (
    "https://docs.spyder-ide.org/5/faq.html#using-packages-installer")


class ShellWidget(NamepaceBrowserWidget, HelpWidget, DebuggingWidget,
                  FigureBrowserWidget):
    """
    Shell widget for the IPython Console

    This is the widget in charge of executing code
    """
    # NOTE: Signals can't be assigned separately to each widget
    #       That's why we define all needed signals here.

    # For NamepaceBrowserWidget
    sig_show_syspath = Signal(object)
    sig_show_env = Signal(object)

    # For FigureBrowserWidget
    sig_new_inline_figure = Signal(object, str)

    # For DebuggingWidget
    sig_pdb_step = Signal(str, int)
    """
    This signal is emitted when Pdb reaches a new line.

    Parameters
    ----------
    filename: str
        The filename the debugger stepped in.
    line_number: int
        The line number the debugger stepped in.
    """

    sig_pdb_stack = Signal(object, int)
    """
    This signal is emitted when the Pdb stack changed.

    Parameters
    ----------
    pdb_stack: traceback.StackSummary
        The current pdb stack.
    pdb_index: int
        The index in the stack.
    """

    sig_pdb_state_changed = Signal(bool)
    """
    This signal is emitted every time a Pdb interaction happens.

    Parameters
    ----------
    pdb_state: bool
        Whether the debugger is waiting for input.
    """

    sig_pdb_prompt_ready = Signal()
    """Called when pdb request new input"""

    # For ShellWidget
    sig_focus_changed = Signal()
    sig_new_client = Signal()
    sig_kernel_restarted_message = Signal(str)

    # Kernel died and restarted (not user requested)
    sig_prompt_ready = Signal()
    sig_remote_execute = Signal()

    # For global working directory
    sig_working_directory_changed = Signal(str)

    # For printing internal errors
    sig_exception_occurred = Signal(dict)

    # To save values and messages returned by the kernel
    _kernel_is_starting = True

    # Request plugins to send additional configuration to the Spyder kernel
    sig_config_spyder_kernel = Signal()

    # To notify of kernel connection, disconnection and kernel errors
    sig_shellwidget_created = Signal(object)
    sig_shellwidget_deleted = Signal(object)
    sig_shellwidget_errored = Signal(object)

    # To request restart
    sig_restart_kernel = Signal()

    sig_kernel_state_arrived = Signal(dict)
    """
    A new kernel state, which needs to be processed.

    Parameters
    ----------
    state: dict
        Kernel state. The structure of this dictionary is defined in the
        `SpyderKernel.get_state` method of Spyder-kernels.
    """

    def __init__(self, ipyclient, additional_options, interpreter_versions,
                 handlers, *args, special_kernel=None, **kw):
        # To override the Qt widget used by RichJupyterWidget
        self.custom_control = ControlWidget
        self.custom_page_control = PageControlWidget
        self.custom_edit = True

        super(ShellWidget, self).__init__(*args, **kw)
        self.ipyclient = ipyclient
        self.additional_options = additional_options
        self.interpreter_versions = interpreter_versions
        self.kernel_handler = None
        self._kernel_configuration = {}
        self.is_kernel_configured = False

        # Keyboard shortcuts
        # Registered here to use shellwidget as the parent
        self.shortcuts = self.create_shortcuts()

        # Set the color of the matched parentheses here since the qtconsole
        # uses a hard-coded value that is not modified when the color scheme is
        # set in the qtconsole constructor. See spyder-ide/spyder#4806.
        self.set_bracket_matcher_color_scheme(self.syntax_style)

        self.shutting_down = False
        self.kernel_client = None
        self.special_kernel = special_kernel
        self._init_kernel_setup = False
        self._shellwidget_state = "starting"
        if handlers is None:
            handlers = {}
        else:
            # Avoid changing the plugin dict
            handlers = handlers.copy()
        handlers.update({
            'show_pdb_output': self.show_pdb_output,
            'pdb_input': self.pdb_input,
            'update_state': self.update_state,
        })
        self.kernel_comm_handlers = handlers
        # To queue all messages during startup
        self._execute_startup_queue = []
        # To queue user messages if the shell is already executing
        self._execute_user_queue = []
        self.executed.connect(self.pop_execute_user_queue)

        # Show a message in our installers to explain users how to use
        # modules that don't come with them.
        self.show_modules_message = is_conda_based_app()

    # ---- Public API ---------------------------------------------------------
    @property
    def is_spyder_kernel(self):
        if self.kernel_handler is None:
            return False
        return self.kernel_handler.known_spyder_kernel

    @property
    def spyder_kernel_ready(self):
        """
        Check if Spyder kernel is ready.

        Notes
        -----
        This is used for our tests.
        """
        if self.kernel_handler is None:
            return False
        return (self.is_kernel_configured and
            self.kernel_handler.connection_state ==
            KernelConnectionState.SpyderKernelReady)

    def connect_kernel(self, kernel_handler):
        """Connect to the kernel using our handler."""

        if self._shellwidget_state == "starting":
            self.sig_shellwidget_created.emit(self)

        # Kernel client
        self.kernel_handler = kernel_handler

        # Connect signals
        kernel_handler.sig_kernel_is_ready.connect(
            self.handle_kernel_is_ready)
        kernel_handler.sig_kernel_connection_error.connect(
            self.handle_kernel_connection_error)

        kernel_handler.connect()

    def disconnect_kernel(self, shutdown_kernel=True, will_reconnect=True):
        """
        Disconnect from current kernel.

        Parameters:
        -----------
        shutdown_kernel: bool
            If True, the kernel is shut down.
        will_reconnect: bool
            If False, emits `sig_shellwidget_deleted` so the plugins can close
            related widgets.
        """
        kernel_handler = self.kernel_handler
        if not kernel_handler:
            return
        kernel_client = kernel_handler.kernel_client

        kernel_handler.sig_kernel_is_ready.disconnect(
            self.handle_kernel_is_ready)
        kernel_handler.sig_kernel_connection_error.disconnect(
            self.handle_kernel_connection_error)

        if self._init_kernel_setup:
            self._init_kernel_setup = False

            kernel_client.stopped_channels.disconnect(self.notify_deleted)
            kernel_handler.sig_kernel_restarted.disconnect(
                self._handle_kernel_restarted)

            kernel_handler.kernel_comm.sig_exception_occurred.disconnect(
                self.sig_exception_occurred)
            kernel_client.control_channel.message_received.disconnect(
                self._dispatch)

        kernel_handler.close(shutdown_kernel)
        if not will_reconnect:
            self.notify_deleted()
        # Reset state
        self.reset_kernel_state()

        self.kernel_client = None
        self.kernel_handler = None

    def handle_kernel_is_ready(self):
        """
        The kernel is ready

        Note:
            qtconsole still want to have an extra round trip message when
            setting self.kernel_client, so the setup can wait until
            _handle_kernel_info_reply
        """
        if self.kernel_handler.connection_state in [
                KernelConnectionState.IpykernelReady,
                KernelConnectionState.SpyderKernelReady
        ]:
            if self.kernel_client != self.kernel_handler.kernel_client:
                # If the kernel crashed, the right client is already connected
                self.kernel_client = self.kernel_handler.kernel_client
                # kernel_info must have already been recieved for 
                # handle_kernel_is_ready to be called
                self._handle_kernel_info_reply(
                    self.kernel_handler._kernel_info_msg
                )
                # If the user asked for a restart, print the restart message
                if self._shellwidget_state == "user_restart":
                    self._control.clear()
                    self.print_restart_message()
                # Print The banner
                if self._display_banner:
                    self._append_plain_text(self.banner)
                    if self.kernel_banner:
                        self._append_plain_text(self.kernel_banner)
                # Show first prompt
                self.reset()
        if (
            self.kernel_handler.connection_state ==
            KernelConnectionState.SpyderKernelReady
        ):
            self.kernel_connect_sig()
            self.send_spyder_kernel_configuration()
    
    def _started_channels(self):
        """Make a history request"""
        # Disable the _starting mechanism
        self._starting = False
        # Request history
        self.kernel_client.history(hist_access_type='tail', n=1000)

    def _prompt_started_hook(self):
        """Emit a signal when the prompt is ready."""
        if not self._reading:
            self._highlighter.highlighting_on = True
            self.sig_prompt_ready.emit()
        if self._shellwidget_state != "started":
            self._shellwidget_state = "started"
            # The kernel is ready, send all messages
            self.pop_execute_startup_queue()

    def handle_kernel_connection_error(self):
        """An error occurred when connecting to the kernel."""
        if self.kernel_handler.connection_state == KernelConnectionState.Error:
            # A wrong version is connected
            self.append_html_message(
                self.kernel_handler.kernel_error_message, before_prompt=True)

    def notify_deleted(self):
        """Notify that the shellwidget was deleted."""
        self.sig_shellwidget_deleted.emit(self)

    def shutdown(self, shutdown_kernel=True):
        """Shutdown connection and kernel."""
        if self.shutting_down:
            return
        self.shutting_down = True
        if self.kernel_handler is not None:
            self.kernel_handler.close(shutdown_kernel)
        super().shutdown()

    def reset_kernel_state(self):
        """Reset the kernel state."""
        self._prompt_requested = False
        self._pdb_recursion_level = 0
        self._reading = False

    def print_restart_message(self):
        """Print restart message."""
        self._append_html(
            _("<br>Restarting kernel...<br>"), before_prompt=True)
        self.insert_horizontal_ruler()

    def call_kernel(self, interrupt=False, blocking=False, callback=None,
                    timeout=None, display_error=False):
        """
        Send message to Spyder kernel connected to this console.

        Parameters
        ----------
        interrupt: bool
            Interrupt the kernel while running or in Pdb to perform
            the call.
        blocking: bool
            Make a blocking call, i.e. wait on this side until the
            kernel sends its response.
        callback: callable
            Callable to process the response sent from the kernel
            on the Spyder side.
        timeout: int or None
            Maximum time (in seconds) before giving up when making a
            blocking call to the kernel. If None, a default timeout
            (defined in commbase.py, present in spyder-kernels) is
            used.
        display_error: bool
            If an error occurs, should it be printed to the console.
        """
        return self.kernel_handler.kernel_comm.remote_call(
            interrupt=interrupt,
            blocking=blocking,
            callback=callback,
            timeout=timeout,
            display_error=display_error
        )

    @property
    def is_external_kernel(self):
        """Check if this is an external kernel."""
        if self.kernel_handler is None:
            return False
        return self.kernel_handler.kernel_spec_dict is None
    
    def kernel_connect_sig(self):
        """Connect signals for kernel."""
        if not self._init_kernel_setup:
            # Only do this setup once
            self._init_kernel_setup = True

            self.kernel_client.stopped_channels.connect(self.notify_deleted)
            self.kernel_handler.sig_kernel_restarted.connect(self._handle_kernel_restarted)

            # For errors
            self.kernel_handler.kernel_comm.sig_exception_occurred.connect(
                self.sig_exception_occurred)

            # For completions
            self.kernel_client.control_channel.message_received.connect(
                self._dispatch)

            # Redefine the complete method to work while debugging.
            self._redefine_complete_for_dbg(self.kernel_client)

            for request_id, handler in self.kernel_comm_handlers.items():
                self.kernel_handler.kernel_comm.register_call_handler(
                    request_id, handler)
<<<<<<< HEAD
        else:
            # kernel might have restarted
            self.kernel_handler.poll_fault_text()
=======

        # Setup to do after restart
        # Check for fault and send config
        self.kernel_handler.poll_fault_text()

        self.send_spyder_kernel_configuration()

        run_lines = self.get_conf('startup/run_lines')
        if run_lines:
            self.execute(run_lines, hidden=True)

        if self.get_conf('startup/use_run_file'):
            run_file = self.get_conf('startup/run_file')
            if run_file:
                self.execute(f"exec(open({run_file}))", hidden=True)
>>>>>>> 06a148be

    def send_spyder_kernel_configuration(self):
        """Send kernel configuration to spyder kernel."""
        self.is_kernel_configured = False

        # Set matplotlib backend
        self.send_mpl_backend()

        # set special kernel
        self.set_special_kernel()

        # Set current cwd
        self.set_cwd()

        # To apply style
        self.set_color_scheme(self.syntax_style, reset=False)

        # Enable faulthandler
        self.set_kernel_configuration("faulthandler", True)

        # Give a chance to plugins to configure the kernel
        self.sig_config_spyder_kernel.emit()

        if self.is_external_kernel:
            # Enable wurlitzer
            # Not necessary if started by spyder
            # Does not work if the external kernel is on windows
            self.set_kernel_configuration("wurlitzer", True)

        if self.get_conf('autoreload'):
            # Enable autoreload_magic
            self.set_kernel_configuration("autoreload_magic", True)

        self.call_kernel(
            interrupt=self.is_debugging(),
            callback=self.kernel_configure_callback
        ).set_configuration(self._kernel_configuration)

        run_lines = self.get_conf('startup/run_lines')
        if run_lines:
            self.execute(run_lines, hidden=True)
        
        if self.get_conf('startup/use_run_file'):
            run_file = self.get_conf('startup/run_file')
            if run_file:
                self.execute(f"exec(open({run_file}))", hidden=True)
        
        self.is_kernel_configured = True

    def set_kernel_configuration(self, key, value):
        """Set kernel configuration."""
        if self.is_kernel_configured:
            if (
                key not in self._kernel_configuration
                or self._kernel_configuration[key] != value
            ):
                # Do not send twice
                self.call_kernel(
                    interrupt=self.is_debugging(),
                    callback=self.kernel_configure_callback
                ).set_configuration({key: value})

        self._kernel_configuration[key] = value

    def kernel_configure_callback(self, dic):
        """Kernel configuration callback"""
        for key, value in dic.items():
            if key == "faulthandler":
                self.kernel_handler.faulthandler_setup(value)
            elif key == "special_kernel":
                self.ipyclient._show_special_console_error(value)

    def pop_execute_startup_queue(self):
        for item in self._execute_startup_queue:
            self.execute(*item)
        self._execute_startup_queue = []

    def pop_execute_user_queue(self):
        """Pop one waiting instruction."""
        if self._execute_user_queue:
            self.execute(*self._execute_user_queue.pop(0))

    def interrupt_kernel(self):
        """Attempts to interrupt the running kernel."""
        # Empty queue when interrupting
        # Fixes spyder-ide/spyder#7293.
        self._execute_user_queue = []

        if self.spyder_kernel_ready:
            self._reading = False
            self.call_kernel(interrupt=True).raise_interrupt_signal()

        else:
            self._append_html(
                _("<br><br>It is not possible to interrupt a non-Spyder "
                  "kernel I did not start.<br>")
            )

    def execute(self, source=None, hidden=False, interactive=False):
        """
        Executes source or the input buffer, possibly prompting for more
        input.
        """
        # Needed for cases where there is no kernel initialized but
        # an execution is triggered like when setting initial configs.
        # See spyder-ide/spyder#16896
        if self._shellwidget_state != "started":
            self._execute_startup_queue.append((source, hidden, interactive))
            return
        # Avoid multiple execution
        if not hidden and self._executing:
            self._execute_user_queue.append((source, hidden, interactive))
            return
        super(ShellWidget, self).execute(source, hidden, interactive)

    def is_running(self):
        """Check if shell is running."""
        return (
            self.kernel_client is not None and
            self.kernel_client.channels_running
        )

    def set_cwd(self, dirname=None, emit_cwd_change=False):
        """
        Set shell current working directory.

        Parameters
        ----------
        dirname: str
            Path to the new current working directory.
        emit_cwd_change: bool
            Whether to emit a Qt signal that informs other panes in Spyder that
            the current working directory has changed.
        """
        if self.ipyclient.hostname is not None:
            # Only sync for local kernels
            return

        if dirname is None:
            if not self.get_cwd():
                return
            dirname = self.get_cwd()
        elif os.name == 'nt':
            # Use normpath instead of replacing '\' with '\\'
            # See spyder-ide/spyder#10785
            dirname = osp.normpath(dirname)
        self.set_kernel_configuration("cwd", dirname)

        if emit_cwd_change:
            self.sig_working_directory_changed.emit(dirname)

    def send_mpl_backend(self, option=None):
        """
        Send matplotlib backend.

        If option is not None only send the related options
        """
        # Set Matplotlib backend with Spyder options
        pylab_n = 'pylab'
        pylab_o = self.get_conf(pylab_n)

        if option is not None and not pylab_o:
            # The options are only related to pylab_o
            # So no need to change the backend
            return

        pylab_autoload_n = 'pylab/autoload'
        pylab_backend_n = 'pylab/backend'
        figure_format_n = 'pylab/inline/figure_format'
        resolution_n = 'pylab/inline/resolution'
        width_n = 'pylab/inline/width'
        height_n = 'pylab/inline/height'
        bbox_inches_n = 'pylab/inline/bbox_inches'
        backend_o = self.get_conf(pylab_backend_n)

        inline_backend = 'inline'

        matplotlib_conf = {}

        if pylab_o:
            # Figure format
            format_o = self.get_conf(figure_format_n)
            if format_o and (option is None or figure_format_n in option):
                matplotlib_conf[figure_format_n] = format_o

            # Resolution
            resolution_o = self.get_conf(resolution_n)
            if resolution_o is not None and (
                    option is None or resolution_n in option):
                matplotlib_conf[resolution_n] = resolution_o

            # Figure size
            width_o = float(self.get_conf(width_n))
            height_o = float(self.get_conf(height_n))
            if option is None or (width_n in option or height_n in option):
                if width_o is not None:
                    matplotlib_conf[width_n] = width_o
                if height_o is not None:
                    matplotlib_conf[height_n] = height_o

            # Print figure kwargs
            bbox_inches_o = self.get_conf(bbox_inches_n)
            if option is None or bbox_inches_n in option:
                matplotlib_conf[bbox_inches_n] = bbox_inches_o

        if pylab_o and backend_o is not None:
            mpl_backend = backend_o
        else:
            # Set Matplotlib backend to inline for external kernels.
            # Fixes issue 108
            mpl_backend = inline_backend

        # Automatically load Pylab and Numpy, or only set Matplotlib
        # backend
        autoload_pylab_o = self.get_conf(pylab_autoload_n)
        if option is None or pylab_backend_n in option:
            matplotlib_conf[pylab_backend_n] = mpl_backend
        if option is None or pylab_autoload_n in option:
            matplotlib_conf[pylab_autoload_n] = autoload_pylab_o

        if matplotlib_conf:
            self.set_kernel_configuration("matplotlib", matplotlib_conf)

    def get_cwd(self):
        """
        Get current working directory.

        Notes
        -----
        * This doesn't ask the kernel for its working directory. Instead, it
          returns the last value of it saved here.
        * We do it for performance reasons because we call this method when
          switching consoles to update the Working Directory toolbar.
        """
        return self._kernel_configuration.get("cwd", '')

    def update_state(self, state):
        """
        New state received from kernel.
        """
        cwd = state.pop("cwd", None)
        if cwd and self.get_cwd() and cwd != self.get_cwd():
            # Only set it if self.get_cwd() is already set
            self._kernel_configuration["cwd"] = cwd
            self.sig_working_directory_changed.emit(cwd)

        if state:
            self.sig_kernel_state_arrived.emit(state)

    def set_bracket_matcher_color_scheme(self, color_scheme):
        """Set color scheme for matched parentheses."""
        bsh = sh.BaseSH(parent=self, color_scheme=color_scheme)
        mpcolor = bsh.get_matched_p_color()
        self._bracket_matcher.format.setBackground(mpcolor)

    def set_color_scheme(self, color_scheme, reset=True):
        """Set color scheme of the shell."""
        color_changed = self.syntax_style != color_scheme
        self.set_bracket_matcher_color_scheme(color_scheme)
        self.style_sheet, dark_color = create_qss_style(color_scheme)
        self.syntax_style = color_scheme
        self._style_sheet_changed()
        self._syntax_style_changed()
        if reset and color_changed:
            self.reset()
        self.set_kernel_configuration(
            "color scheme", "dark" if not dark_color else "light"
        )

    def update_syspath(self, path_dict, new_path_dict):
        """Update sys.path contents on kernel."""
        self.call_kernel(
            interrupt=True,
            blocking=False).update_syspath(path_dict, new_path_dict)

    def request_syspath(self):
        """Ask the kernel for sys.path contents."""
        self.call_kernel(
            interrupt=True, callback=self.sig_show_syspath.emit).get_syspath()

    def request_env(self):
        """Ask the kernel for environment variables."""
        self.call_kernel(
            interrupt=True, callback=self.sig_show_env.emit).get_env()

    def set_show_calltips(self, show_calltips):
        """Enable/Disable showing calltips."""
        self.enable_calltips = show_calltips

    def set_buffer_size(self, buffer_size):
        """Set buffer size for the shell."""
        self.buffer_size = buffer_size

    def set_completion_type(self, completion_type):
        """Set completion type (Graphical, Terminal, Plain) for the shell."""
        self.gui_completion = completion_type

    def set_in_prompt(self, in_prompt):
        """Set appereance of the In prompt."""
        self.in_prompt = in_prompt

    def set_out_prompt(self, out_prompt):
        """Set appereance of the Out prompt."""
        self.out_prompt = out_prompt

    def get_matplotlib_backend(self):
        """Call kernel to get current backend."""
        return self.call_kernel(
            interrupt=True,
            blocking=True).get_matplotlib_backend()

    def get_mpl_interactive_backend(self):
        """Call kernel to get current interactive backend."""
        return self.call_kernel(
            interrupt=True,
            blocking=True).get_mpl_interactive_backend()

    def set_jedi_completer(self, use_jedi):
        """Set if jedi completions should be used."""
        self.set_kernel_configuration(
            "jedi_completer", use_jedi
        )

    def set_greedy_completer(self, use_greedy):
        """Set if greedy completions should be used."""
        self.set_kernel_configuration(
            "greedy_completer", use_greedy
        )

    def set_autocall(self, autocall):
        """Set if autocall functionality is enabled or not."""
        self.set_kernel_configuration(
            "autocall", autocall
        )

    # --- To handle the banner
    def long_banner(self):
        """Banner for clients with additional content."""
        # Default banner
        py_ver = self.interpreter_versions['python_version'].split('\n')[0]
        ipy_ver = self.interpreter_versions['ipython_version']

        banner_parts = [
            'Python %s\n' % py_ver,
            'Type "copyright", "credits" or "license" for more information.',
            '\n\n',
            'IPython %s -- An enhanced Interactive Python.\n' % ipy_ver
        ]
        banner = ''.join(banner_parts)

        # Pylab additions
        pylab_o = self.additional_options['pylab']
        autoload_pylab_o = self.additional_options['autoload_pylab']
        if pylab_o and autoload_pylab_o:
            pylab_message = ("\nPopulating the interactive namespace from "
                             "numpy and matplotlib\n")
            banner = banner + pylab_message

        # Sympy additions
        sympy_o = self.additional_options['sympy']
        if sympy_o:
            lines = """
These commands were executed:
>>> from sympy import *
>>> x, y, z, t = symbols('x y z t')
>>> k, m, n = symbols('k m n', integer=True)
>>> f, g, h = symbols('f g h', cls=Function)
"""
            banner = banner + lines
        if (pylab_o and sympy_o):
            lines = """
Warning: pylab (numpy and matplotlib) and symbolic math (sympy) are both
enabled at the same time. Some pylab functions are going to be overrided by
the sympy module (e.g. plot)
"""
            banner = banner + lines

        return banner

    def short_banner(self):
        """Short banner with Python and IPython versions only."""
        py_ver = self.interpreter_versions['python_version'].split(' ')[0]
        ipy_ver = self.interpreter_versions['ipython_version']
        banner = 'Python %s -- IPython %s' % (py_ver, ipy_ver)
        return banner

    # --- To define additional shortcuts
    def clear_console(self):
        self.execute("%clear")
        # Stop reading as any input has been removed.
        self._reading = False

    @Slot()
    def _reset_namespace(self):
        warning = self.get_conf('show_reset_namespace_warning')
        self.reset_namespace(warning=warning)

    def reset_namespace(self, warning=False, message=False):
        """Reset the namespace by removing all names defined by the user."""
        # Don't show the warning when running our tests.
        if running_under_pytest():
            warning = False

        if warning:
            reset_str = _("Remove all variables")
            warn_str = _("All user-defined variables will be removed. "
                         "Are you sure you want to proceed?")
            box = MessageCheckBox(icon=QMessageBox.Warning, parent=self)
            box.setWindowTitle(reset_str)
            box.setStandardButtons(QMessageBox.Yes | QMessageBox.No)
            box.setDefaultButton(QMessageBox.Yes)

            box.set_checkbox_text(_("Don't show again."))
            box.set_checked(False)
            box.set_check_visible(True)
            box.setText(warn_str)

            box.buttonClicked.connect(
                lambda button: self.handle_reset_message_answer(
                    box, button, message)
            )
            box.show()
        else:
            self._perform_reset(message)

    def handle_reset_message_answer(self, message_box, button, message):
        """
        Handle the answer of the reset namespace message box.

        Parameters
        ----------
        message_box
            Instance of the message box shown to the user.
        button: QPushButton
            Instance of the button clicked by the user on the dialog.
        message: bool
            Whether to show a message in the console telling users the
            namespace was reset.
        """
        if message_box.buttonRole(button) == QMessageBox.YesRole:
            self._update_reset_options(message_box)
            self._perform_reset(message)
        else:
            self._update_reset_options(message_box)

    def _perform_reset(self, message):
        """
        Perform the reset namespace operation.

        Parameters
        ----------
        message: bool
            Whether to show a message in the console telling users the
            namespace was reset.
        """
        try:
            if self.is_waiting_pdb_input():
                self.execute('%reset -f')
            else:
                if message:
                    self.reset()
                    self._append_html(
                        _("<br><br>Removing all variables...<br>"),
                        before_prompt=False
                    )
                    self.insert_horizontal_ruler()
                self.silent_execute("%reset -f")
                self.set_special_kernel()

                if self.spyder_kernel_ready:
                    self.call_kernel().close_all_mpl_figures()
                    self.send_spyder_kernel_configuration()
        except AttributeError:
            pass

    def set_special_kernel(self):
        """Reset special kernel"""
        if not self.special_kernel:
            return

        # Check if the dependecies for special consoles are available.
        self.set_kernel_configuration(
            "special_kernel", self.special_kernel
        )

    def _update_reset_options(self, message_box):
        """
        Update options and variables based on the interaction in the
        reset warning message box shown to the user.
        """
        self.set_conf(
            'show_reset_namespace_warning',
            not message_box.is_checked()
        )
        self.ipyclient.reset_warning = not message_box.is_checked()

    def create_shortcuts(self):
        """Create shortcuts for ipyconsole."""
        inspect = self.config_shortcut(
            self._control.inspect_current_object,
            context='ipython_console',
            name='Inspect current object',
            parent=self)

        clear_console = self.config_shortcut(
            self.clear_console,
            context='ipython_console',
            name='Clear shell',
            parent=self)

        restart_kernel = self.config_shortcut(
            self.sig_restart_kernel,
            context='ipython_console',
            name='Restart kernel',
            parent=self)

        new_tab = self.config_shortcut(
            self.sig_new_client,
            context='ipython_console',
            name='new tab',
            parent=self)

        reset_namespace = self.config_shortcut(
            self._reset_namespace,
            context='ipython_console',
            name='reset namespace',
            parent=self)

        array_inline = self.config_shortcut(
            self._control.enter_array_inline,
            context='ipython_console',
            name='enter array inline',
            parent=self)

        array_table = self.config_shortcut(
            self._control.enter_array_table,
            context='ipython_console',
            name='enter array table',
            parent=self)

        clear_line = self.config_shortcut(
            self.ipyclient.clear_line,
            context='ipython_console',
            name='clear line',
            parent=self)

        return [inspect, clear_console, restart_kernel, new_tab,
                reset_namespace, array_inline, array_table, clear_line]

    # --- To communicate with the kernel
    def silent_execute(self, code):
        """Execute code in the kernel without increasing the prompt"""
        try:
            if self.is_debugging():
                self.pdb_execute(code, hidden=True)
            else:
                self.kernel_client.execute(to_text_string(code), silent=True)
        except AttributeError:
            pass

    def set_backend_for_mayavi(self, command):
        """
        Mayavi plots require the Qt backend, so we try to detect if one is
        generated to change backends
        """
        calling_mayavi = False
        lines = command.splitlines()
        for line in lines:
            if not line.startswith('#'):
                if 'import mayavi' in line or 'from mayavi' in line:
                    calling_mayavi = True
                    break
        if calling_mayavi:
            message = _("Changing backend to Qt for Mayavi")
            self._append_plain_text(message + '\n')
            self.silent_execute("%gui inline\n%gui qt")

    def change_mpl_backend(self, command):
        """
        If the user is trying to change Matplotlib backends with
        %matplotlib, send the same command again to the kernel to
        correctly change it.

        Fixes spyder-ide/spyder#4002.
        """
        if (command.startswith('%matplotlib') and
                len(command.splitlines()) == 1):
            if 'inline' not in command:
                self.silent_execute(command)

    def append_html_message(self, html, before_prompt=False,
                            msg_type='warning'):
        """
        Append an html message enclosed in a box.

        Parameters
        ----------
        before_prompt: bool
            Whether to add the message before the next prompt.
        msg_type: str
            Type of message to be showm. Possible values are
            'warning' and 'error'.
        """
        # The message is displayed in a table with a header and a single cell.
        table_properties = (
            "border='0.5'" +
            "width='90%'" +
            "cellpadding='8'" +
            "cellspacing='0'"
        )

        if msg_type == 'error':
            header = _("Error")
            bgcolor = SpyderPalette.COLOR_ERROR_2
        else:
            header = _("Important")
            bgcolor = SpyderPalette.COLOR_WARN_1

        # This makes the header text have good contrast against its background
        # for the light theme.
        if is_dark_interface():
            font_color = QStylePalette.COLOR_TEXT_1
        else:
            font_color = 'white'

        self._append_html(
            f"<div align='center'>"
            f"<table {table_properties}>"
            # Header
            f"<tr><th bgcolor='{bgcolor}'><font color='{font_color}'>"
            f"{header}"
            f"</th></tr>"
            # Cell with html message
            f"<tr><td>{html}</td></tr>"
            f"</table>"
            f"</div>",
            before_prompt=before_prompt
        )

    def insert_horizontal_ruler(self):
        """
        Insert a horizontal ruler at the current cursor position.

        Notes
        -----
        This only works when adding a single horizontal line to a
        message. For more complex messages, please use
        append_html_message.
        """
        self._control.insert_horizontal_ruler()

    # ---- Public methods (overrode by us) ------------------------------------
    def _event_filter_console_keypress(self, event):
        """Filter events to send to qtconsole code."""
        key = event.key()
        if self._control_key_down(event.modifiers(), include_command=False):
            if key == QtCore.Qt.Key_Period:
                # Do not use ctrl + . to restart kernel
                # Handled by IPythonConsoleWidget
                return False
        return super()._event_filter_console_keypress(event)

    def adjust_indentation(self, line, indent_adjustment):
        """Adjust indentation."""
        if indent_adjustment == 0 or line == "":
            return line

        if indent_adjustment > 0:
            return ' ' * indent_adjustment + line

        max_indent = CLIPBOARD_HELPER.get_line_indentation(line)
        indent_adjustment = min(max_indent, -indent_adjustment)

        return line[indent_adjustment:]

    def paste(self, mode=QtGui.QClipboard.Clipboard):
        """ Paste the contents of the clipboard into the input region.

        Parameters
        ----------
        mode : QClipboard::Mode, optional [default QClipboard::Clipboard]

            Controls which part of the system clipboard is used. This can be
            used to access the selection clipboard in X11 and the Find buffer
            in Mac OS. By default, the regular clipboard is used.
        """
        if self._control.textInteractionFlags() & QtCore.Qt.TextEditable:
            # Make sure the paste is safe.
            self._keep_cursor_in_buffer()
            cursor = self._control.textCursor()

            # Remove any trailing newline, which confuses the GUI and forces
            # the user to backspace.
            text = QtWidgets.QApplication.clipboard().text(mode).rstrip()

            # Adjust indentation of multilines pastes
            if len(text.splitlines()) > 1:
                lines_adjustment = CLIPBOARD_HELPER.remaining_lines_adjustment(
                    self._get_preceding_text())
                eol_chars = "\n"
                first_line, *remaining_lines = (text + eol_chars).splitlines()
                remaining_lines = [
                    self.adjust_indentation(line, lines_adjustment)
                    for line in remaining_lines]
                text = eol_chars.join([first_line, *remaining_lines])

            # dedent removes "common leading whitespace" but to preserve
            # relative indent of multiline code, we have to compensate for any
            # leading space on the first line, if we're pasting into
            # an indented position.
            cursor_offset = cursor.position() - self._get_line_start_pos()
            if text.startswith(' ' * cursor_offset):
                text = text[cursor_offset:]

            self._insert_plain_text_into_buffer(cursor, dedent(text))

    def _get_preceding_text(self):
        """Get preciding text."""
        cursor = self._control.textCursor()
        text = cursor.selection().toPlainText()
        if text == "":
            return ""
        first_line_selection = text.splitlines()[0]
        cursor.setPosition(cursor.selectionStart())
        cursor.setPosition(cursor.block().position(),
                           QtGui.QTextCursor.KeepAnchor)
        preceding_text = cursor.selection().toPlainText()
        first_line = preceding_text + first_line_selection
        len_with_prompt = len(first_line)
        # Remove prompt
        first_line = self._highlighter.transform_classic_prompt(first_line)
        first_line = self._highlighter.transform_ipy_prompt(first_line)

        prompt_len = len_with_prompt - len(first_line)
        if prompt_len >= len(preceding_text):
            return ""

        return preceding_text[prompt_len:]

    def _save_clipboard_indentation(self):
        """
        Save the indentation corresponding to the clipboard data.

        Must be called right after copying.
        """
        CLIPBOARD_HELPER.save_indentation(self._get_preceding_text(), 4)

    def copy(self):
        """
        Copy the currently selected text to the clipboard.
        """
        super().copy()
        self._save_clipboard_indentation()

    def cut(self):
        """
        Copy the currently selected text to the clipboard and delete it
        if it's inside the input buffer.
        """
        super().cut()
        self._save_clipboard_indentation()

    # ---- Private API (overrode by us) ---------------------------------------
    def _handle_execute_reply(self, msg):
        """
        Reimplemented to handle communications between Spyder
        and the kernel
        """
        # Notify that kernel has started
        exec_count = msg['content'].get('execution_count', '')
        if exec_count == 0 and self._kernel_is_starting:
            self.ipyclient.t0 = time.monotonic()
            self._kernel_is_starting = False

        # This catches an error when doing the teardown of a test.
        try:
            super()._handle_execute_reply(msg)
        except RuntimeError:
            pass

    def _handle_status(self, msg):
        """
        Reimplemented to refresh the namespacebrowser after kernel
        restarts
        """
        state = msg['content'].get('execution_state', '')
        msg_type = msg['parent_header'].get('msg_type', '')
        if state == 'starting':
            # This is needed to show the time a kernel
            # has been alive in each console.
            self.ipyclient.t0 = time.monotonic()
            self.ipyclient.timer.timeout.connect(self.ipyclient.show_time)
            self.ipyclient.timer.start(1000)

            # This handles restarts when the kernel dies
            # unexpectedly
            if not self._kernel_is_starting:
                self._kernel_is_starting = True
        elif state == 'idle' and msg_type == 'shutdown_request':
            # This handles restarts asked by the user
            self.ipyclient.t0 = time.monotonic()
        else:
            super()._handle_status(msg)

    def _handle_error(self, msg):
        """
        Reimplemented to reset the prompt if the error comes after the reply
        """
        self._process_execute_error(msg)

    def _context_menu_make(self, pos):
        """Reimplement the IPython context menu"""
        menu = super(ShellWidget, self)._context_menu_make(pos)
        return self.ipyclient.add_actions_to_context_menu(menu)

    def _banner_default(self):
        """
        Reimplement banner creation to let the user decide if he wants a
        banner or not
        """
        # Don't change banner for external kernels
        if self.is_external_kernel:
            return ''
        show_banner_o = self.additional_options['show_banner']
        if show_banner_o:
            return self.long_banner()
        else:
            return self.short_banner()

    def _kernel_restarted_message(self, died=True):
        msg = _("Kernel died, restarting") if died else _("Kernel restarting")

        if died and self.is_external_kernel:
            # The kernel might never restart, show position of fault file
            msg += (
                "\n" + _("Its crash file is located at:") + " "
                + self.kernel_handler.fault_filename()
            )

        self.sig_kernel_restarted_message.emit(msg)

    def _handle_kernel_restarted(self, *args, **kwargs):
        """The kernel restarted."""
        super()._handle_kernel_restarted(*args, **kwargs)

        # Print restart message
        self.print_restart_message()

        # Reset Pdb state
        self.reset_kernel_state()

        # reset comm
        self.kernel_handler.reopen_comm()

        # In case anyone waits on end of execution
        self.executed.emit({})

    @observe('syntax_style')
    def _syntax_style_changed(self, changed=None):
        """Refresh the highlighting with the current syntax style by class."""
        if self._highlighter is None:
            # ignore premature calls
            return
        if self.syntax_style:
            self._highlighter._style = create_style_class(self.syntax_style)
            self._highlighter._clear_caches()
        else:
            self._highlighter.set_style_sheet(self.style_sheet)

    def _get_color(self, color):
        """
        Get a color as qtconsole.styles._get_color() would return from
        a builtin Pygments style.
        """
        color_scheme = get_color_scheme(self.syntax_style)
        return dict(
            bgcolor=color_scheme['background'],
            select=color_scheme['background'],
            fgcolor=color_scheme['normal'][0])[color]

    def _handle_execute_input(self, msg):
        """Handle an execute_input message"""
        super(ShellWidget, self)._handle_execute_input(msg)
        self.sig_remote_execute.emit()

    def _process_execute_error(self, msg):
        """
        Display a message when using our installers to explain users
        how to use modules that doesn't come with them.
        """
        super(ShellWidget, self)._process_execute_error(msg)
        if self.show_modules_message:
            error = msg['content']['traceback']
            if any(['ModuleNotFoundError' in frame or 'ImportError' in frame
                    for frame in error]):
                self.append_html_message(
                    _("It seems you're trying to use a module that doesn't "
                      "come with our installer. Check "
                      "<a href='{}'>this FAQ</a> in our docs to learn how "
                      "to do this.").format(MODULES_FAQ_URL),
                    before_prompt=True
                )
            self.show_modules_message = False

    # --- Qt methods ----------------------------------------------------------
    def focusInEvent(self, event):
        """Reimplement Qt method to send focus change notification"""
        self.sig_focus_changed.emit()
        return super(ShellWidget, self).focusInEvent(event)

    def focusOutEvent(self, event):
        """Reimplement Qt method to send focus change notification"""
        self.sig_focus_changed.emit()
        return super(ShellWidget, self).focusOutEvent(event)<|MERGE_RESOLUTION|>--- conflicted
+++ resolved
@@ -418,27 +418,9 @@
             for request_id, handler in self.kernel_comm_handlers.items():
                 self.kernel_handler.kernel_comm.register_call_handler(
                     request_id, handler)
-<<<<<<< HEAD
         else:
             # kernel might have restarted
             self.kernel_handler.poll_fault_text()
-=======
-
-        # Setup to do after restart
-        # Check for fault and send config
-        self.kernel_handler.poll_fault_text()
-
-        self.send_spyder_kernel_configuration()
-
-        run_lines = self.get_conf('startup/run_lines')
-        if run_lines:
-            self.execute(run_lines, hidden=True)
-
-        if self.get_conf('startup/use_run_file'):
-            run_file = self.get_conf('startup/run_file')
-            if run_file:
-                self.execute(f"exec(open({run_file}))", hidden=True)
->>>>>>> 06a148be
 
     def send_spyder_kernel_configuration(self):
         """Send kernel configuration to spyder kernel."""
