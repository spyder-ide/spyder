# -*- coding: utf-8 -*-
#
# Copyright © Spyder Project Contributors
# Licensed under the terms of the MIT License
# (see spyder/__init__.py for details)

"""Status bar widgets."""

# Local imports
from spyder.api.shellconnect.mixins import ShellConnectMixin
from spyder.api.widgets.status import StatusBarWidget
from spyder.config.base import _


class MatplotlibStatus(StatusBarWidget, ShellConnectMixin):
    """Status bar widget for current Matplotlib backend."""

    ID = "matplotlib_status"
    CONF_SECTION = 'ipython_console'

    def __init__(self, parent):
        super().__init__(parent)
        self._gui = None
        self._shellwidget_dict = {}
        self._current_id = None

        # Signals
        self.sig_clicked.connect(self.toggle_matplotlib)

    def get_tooltip(self):
        """Return localized tool tip for widget."""
        return _("Click to toggle between inline and interactive plotting")

    def toggle_matplotlib(self):
        """Toggle matplotlib interactive backend."""
        if self._current_id is None or self._gui == 'failed':
            return
        backend = "inline" if self._gui != "inline" else "auto"
        sw = self._shellwidget_dict[self._current_id]["widget"]
        sw.execute("%matplotlib " + backend)
        is_spyder_kernel = self._shellwidget_dict[self._current_id][
            "widget"].is_spyder_kernel
        if not is_spyder_kernel:
            self.update_matplotlib_gui(backend)

    def update_matplotlib_gui(self, gui, shellwidget_id=None):
        """Update matplotlib interactive."""
        if shellwidget_id is None:
            shellwidget_id = self._current_id
            if shellwidget_id is None:
                return

        if shellwidget_id in self._shellwidget_dict:
            self._shellwidget_dict[shellwidget_id]["gui"] = gui
            if shellwidget_id == self._current_id:
                self.update(gui)

    def update(self, gui):
        """Update interactive state."""
        self._gui = gui
        if gui == "inline":
            text = _("Inline")
        elif gui == 'failed':
            text = _('No backend')
        else:
            text = _("Interactive")
        self.set_value(text)

    def add_shellwidget(self, shellwidget):
        """Add shellwidget."""
        shellwidget.sig_config_spyder_kernel.connect(
<<<<<<< HEAD
            lambda sw=shellwidget: self.config_spyder_kernel(sw))
=======
            lambda sw=shellwidget: self.config_spyder_kernel(sw)
        )
>>>>>>> 8a204aec

        backend = self.get_conf('pylab/backend')
        swid = id(shellwidget)
        self._shellwidget_dict[swid] = {
            "gui": backend,
            "widget": shellwidget,
        }
        self.set_shellwidget(shellwidget)

    def config_spyder_kernel(self, shellwidget):
        shellwidget.kernel_handler.kernel_comm.register_call_handler(
            "update_matplotlib_gui",
            lambda gui, sid=id(shellwidget):
                self.update_matplotlib_gui(gui, sid)
        )
        shellwidget.set_kernel_configuration("update_gui", True)

    def set_shellwidget(self, shellwidget):
        """Set current shellwidget."""
        self._current_id = None
        shellwidget_id = id(shellwidget)
        if shellwidget_id in self._shellwidget_dict:
            self.update(self._shellwidget_dict[shellwidget_id]["gui"])
            self._current_id = shellwidget_id

    def remove_shellwidget(self, shellwidget):
        """Remove shellwidget."""
        shellwidget.kernel_handler.kernel_comm.unregister_call_handler(
<<<<<<< HEAD
            "update_matplotlib_gui")
=======
            "update_matplotlib_gui"
        )
>>>>>>> 8a204aec
        shellwidget_id = id(shellwidget)
        if shellwidget_id in self._shellwidget_dict:
            del self._shellwidget_dict[shellwidget_id]

    def add_errored_shellwidget(self, shellwidget):
        """Add errored shellwidget."""
        swid = id(shellwidget)
        self._shellwidget_dict[swid] = {
            "gui": 'failed',
            "widget": shellwidget,
        }
        self.set_shellwidget(shellwidget)

    def get_icon(self):
        return self.create_icon('plot')<|MERGE_RESOLUTION|>--- conflicted
+++ resolved
@@ -69,12 +69,8 @@
     def add_shellwidget(self, shellwidget):
         """Add shellwidget."""
         shellwidget.sig_config_spyder_kernel.connect(
-<<<<<<< HEAD
-            lambda sw=shellwidget: self.config_spyder_kernel(sw))
-=======
             lambda sw=shellwidget: self.config_spyder_kernel(sw)
         )
->>>>>>> 8a204aec
 
         backend = self.get_conf('pylab/backend')
         swid = id(shellwidget)
@@ -103,12 +99,8 @@
     def remove_shellwidget(self, shellwidget):
         """Remove shellwidget."""
         shellwidget.kernel_handler.kernel_comm.unregister_call_handler(
-<<<<<<< HEAD
-            "update_matplotlib_gui")
-=======
             "update_matplotlib_gui"
         )
->>>>>>> 8a204aec
         shellwidget_id = id(shellwidget)
         if shellwidget_id in self._shellwidget_dict:
             del self._shellwidget_dict[shellwidget_id]
