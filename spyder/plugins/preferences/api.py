# -*- coding: utf-8 -*-
#
# Copyright © Spyder Project Contributors
# Licensed under the terms of the MIT License
# (see spyder/__init__.py for details)

"""
Preferences plugin public facing API
"""

# Standard library imports
import ast
import os.path as osp

# Third party imports
from qtpy import API
from qtpy.compat import (getexistingdirectory, getopenfilename, from_qvariant,
                         to_qvariant)
from qtpy.QtCore import Qt, Signal, Slot, QRegExp, QSize
from qtpy.QtGui import QColor, QRegExpValidator, QTextOption, QPixmap
from qtpy.QtWidgets import (QButtonGroup, QCheckBox, QComboBox, QDoubleSpinBox,
                            QFileDialog, QFontComboBox, QGridLayout, QGroupBox,
                            QHBoxLayout, QLabel, QLineEdit, QMessageBox,
                            QPlainTextEdit, QPushButton, QRadioButton,
                            QSpinBox, QTabWidget, QVBoxLayout, QWidget, QSizePolicy)

# Local imports
from spyder.config.base import _
from spyder.config.manager import CONF
from spyder.config.user import NoDefault
from spyder.py3compat import to_text_string
from spyder.utils.icon_manager import ima
from spyder.utils.image_path_manager import get_image_path
from spyder.utils.misc import getcwd_or_home
from spyder.widgets.colors import ColorLayout
from spyder.widgets.comboboxes import FileComboBox


class BaseConfigTab(QWidget):
    """Stub class to declare a config tab."""
    pass


class ConfigAccessMixin(object):
    """Namespace for methods that access config storage"""
    CONF_SECTION = None

    def set_option(self, option, value, section=None,
                   recursive_notification=False):
        section = self.CONF_SECTION if section is None else section
        CONF.set(section, option, value,
                 recursive_notification=recursive_notification)

    def get_option(self, option, default=NoDefault, section=None):
        section = self.CONF_SECTION if section is None else section
        return CONF.get(section, option, default)

    def remove_option(self, option, section=None):
        section = self.CONF_SECTION if section is None else section
        CONF.remove_option(section, option)


class ConfigPage(QWidget):
    """Base class for configuration page in Preferences"""

    # Signals
    apply_button_enabled = Signal(bool)
    show_this_page = Signal()

    def __init__(self, parent, apply_callback=None):
        QWidget.__init__(self, parent)

        # Callback to call before saving settings to disk
        self.pre_apply_callback = None

        # Callback to call after saving settings to disk
        self.apply_callback = apply_callback

        self.is_modified = False

    def initialize(self):
        """
        Initialize configuration page:
            * setup GUI widgets
            * load settings and change widgets accordingly
        """
        self.setup_page()
        self.load_from_conf()

    def get_name(self):
        """Return configuration page name"""
        raise NotImplementedError

    def get_icon(self):
        """Return configuration page icon (24x24)"""
        raise NotImplementedError

    def setup_page(self):
        """Setup configuration page widget"""
        raise NotImplementedError

    def set_modified(self, state):
        self.is_modified = state
        self.apply_button_enabled.emit(state)

    def is_valid(self):
        """Return True if all widget contents are valid"""
        raise NotImplementedError

    def apply_changes(self):
        """Apply changes callback"""
        if self.is_modified:
            if self.pre_apply_callback is not None:
                self.pre_apply_callback()

            self.save_to_conf()

            if self.apply_callback is not None:
                self.apply_callback()

            # Since the language cannot be retrieved by CONF and the language
            # is needed before loading CONF, this is an extra method needed to
            # ensure that when changes are applied, they are copied to a
            # specific file storing the language value. This only applies to
            # the main section config.
            if self.CONF_SECTION == u'main':
                self._save_lang()

            for restart_option in self.restart_options:
                if restart_option in self.changed_options:
                    self.prompt_restart_required()
                    break  # Ensure a single popup is displayed
            self.set_modified(False)

    def load_from_conf(self):
        """Load settings from configuration file"""
        raise NotImplementedError

    def save_to_conf(self):
        """Save settings to configuration file"""
        raise NotImplementedError


class SpyderConfigPage(ConfigPage, ConfigAccessMixin):
    """Plugin configuration dialog box page widget"""
    CONF_SECTION = None

    def __init__(self, parent):
        ConfigPage.__init__(self, parent,
                            apply_callback=lambda:
                            self._apply_settings_tabs(self.changed_options))
        self.checkboxes = {}
        self.radiobuttons = {}
        self.lineedits = {}
        self.textedits = {}
        self.validate_data = {}
        self.spinboxes = {}
        self.comboboxes = {}
        self.fontboxes = {}
        self.coloredits = {}
        self.scedits = {}
        self.cross_section_options = {}
        self.changed_options = set()
        self.restart_options = dict()  # Dict to store name and localized text
        self.default_button_group = None
        self.main = parent.main
        self.tabs = None

    def _apply_settings_tabs(self, options):
        if self.tabs is not None:
            for i in range(self.tabs.count()):
                tab = self.tabs.widget(i)
                layout = tab.layout()
                for i in range(layout.count()):
                    widget = layout.itemAt(i).widget()
                    if hasattr(widget, 'apply_settings'):
                        if issubclass(type(widget), BaseConfigTab):
                            options |= widget.apply_settings()
        self.apply_settings(options)

    def apply_settings(self, options):
        raise NotImplementedError

    def check_settings(self):
        """This method is called to check settings after configuration
        dialog has been shown"""
        pass

    def set_modified(self, state):
        ConfigPage.set_modified(self, state)
        if not state:
            self.changed_options = set()

    def is_valid(self):
        """Return True if all widget contents are valid"""
        status = True
        for lineedit in self.lineedits:
            if lineedit in self.validate_data and lineedit.isEnabled():
                validator, invalid_msg = self.validate_data[lineedit]
                text = to_text_string(lineedit.text())
                if not validator(text):
                    QMessageBox.critical(self, self.get_name(),
                                         f"{invalid_msg}:<br><b>{text}</b>",
                                         QMessageBox.Ok)
                    return False

        if self.tabs is not None and status:
            for i in range(self.tabs.count()):
                tab = self.tabs.widget(i)
                layout = tab.layout()
                for i in range(layout.count()):
                    widget = layout.itemAt(i).widget()
                    if issubclass(type(widget), BaseConfigTab):
                        status &= widget.is_valid()
                        if not status:
                            return status
        return status

    def load_from_conf(self):
        """Load settings from configuration file."""
        for checkbox, (sec, option, default) in list(self.checkboxes.items()):
            checkbox.setChecked(self.get_option(option, default, section=sec))
            checkbox.clicked[bool].connect(lambda _, opt=option, sect=sec:
                                           self.has_been_modified(sect, opt))
            if checkbox.restart_required:
                if sec is None:
                    self.restart_options[option] = checkbox.text()
                else:
                    self.restart_options[(sec, option)] = checkbox.text()

        for radiobutton, (sec, option, default) in list(
                self.radiobuttons.items()):
            radiobutton.setChecked(self.get_option(option, default,
                                                   section=sec))
            radiobutton.toggled.connect(lambda _foo, opt=option, sect=sec:
                                        self.has_been_modified(sect, opt))
            if radiobutton.restart_required:
                if sec is None:
                    self.restart_options[option] = radiobutton.label_text
                else:
                    self.restart_options[(sec, option)] = radiobutton.label_text

        for lineedit, (sec, option, default) in list(self.lineedits.items()):
            data = self.get_option(option, default, section=sec)
            if getattr(lineedit, 'content_type', None) == list:
                data = ', '.join(data)
            else:
                # Make option value a string to prevent errors when using it
                # as widget text.
                # See spyder-ide/spyder#18929
                data = str(data)
            lineedit.setText(data)
            lineedit.textChanged.connect(lambda _, opt=option, sect=sec:
                                         self.has_been_modified(sect, opt))
            if lineedit.restart_required:
                if sec is None:
                    self.restart_options[option] = lineedit.label_text
                else:
                    self.restart_options[(sec, option)] = lineedit.label_text

        for textedit, (sec, option, default) in list(self.textedits.items()):
            data = self.get_option(option, default, section=sec)
            if getattr(textedit, 'content_type', None) == list:
                data = ', '.join(data)
            elif getattr(textedit, 'content_type', None) == dict:
                data = to_text_string(data)
            textedit.setPlainText(data)
            textedit.textChanged.connect(lambda opt=option, sect=sec:
                                         self.has_been_modified(sect, opt))
            if textedit.restart_required:
                if sec is None:
                    self.restart_options[option] = textedit.label_text
                else:
                    self.restart_options[(sec, option)] = textedit.label_text

        for spinbox, (sec, option, default) in list(self.spinboxes.items()):
            spinbox.setValue(self.get_option(option, default, section=sec))
            spinbox.valueChanged.connect(lambda _foo, opt=option, sect=sec:
                                         self.has_been_modified(sect, opt))

        for combobox, (sec, option, default) in list(self.comboboxes.items()):
            value = self.get_option(option, default, section=sec)
            for index in range(combobox.count()):
                data = from_qvariant(combobox.itemData(index), to_text_string)
                # For PyQt API v2, it is necessary to convert `data` to
                # unicode in case the original type was not a string, like an
                # integer for example (see qtpy.compat.from_qvariant):
                if to_text_string(data) == to_text_string(value):
                    break
            else:
                if combobox.count() == 0:
                    index = None
            if index:
                combobox.setCurrentIndex(index)
            combobox.currentIndexChanged.connect(
                lambda _foo, opt=option, sect=sec:
                    self.has_been_modified(sect, opt))
            if combobox.restart_required:
                if sec is None:
                    self.restart_options[option] = combobox.label_text
                else:
                    self.restart_options[(sec, option)] = combobox.label_text

        for (fontbox, sizebox), option in list(self.fontboxes.items()):
            font = self.get_font(option)
            fontbox.setCurrentFont(font)
            sizebox.setValue(font.pointSize())

            fontbox.currentIndexChanged.connect(
                lambda _foo, opt=option: self.has_been_modified(None, opt))
            sizebox.valueChanged.connect(
                lambda _foo, opt=option: self.has_been_modified(None, opt))

            if fontbox.restart_required:
                self.restart_options[option] = fontbox.label_text

            if sizebox.restart_required:
                self.restart_options[option] = sizebox.label_text

        for clayout, (sec, option, default) in list(self.coloredits.items()):
            edit = clayout.lineedit
            btn = clayout.colorbtn
            edit.setText(self.get_option(option, default, section=sec))
            # QAbstractButton works differently for PySide and PyQt
            if not API == 'pyside':
                btn.clicked.connect(lambda _foo, opt=option, sect=sec:
                                    self.has_been_modified(sect, opt))
            else:
                btn.clicked.connect(lambda opt=option, sect=sec:
                                    self.has_been_modified(sect, opt))
            edit.textChanged.connect(lambda _foo, opt=option, sect=sec:
                                     self.has_been_modified(sect, opt))

        for (clayout, cb_bold, cb_italic
             ), (sec, option, default) in list(self.scedits.items()):
            edit = clayout.lineedit
            btn = clayout.colorbtn
            options = self.get_option(option, default, section=sec)
            if options:
                color, bold, italic = options
                edit.setText(color)
                cb_bold.setChecked(bold)
                cb_italic.setChecked(italic)

            edit.textChanged.connect(lambda _foo, opt=option, sect=sec:
                                     self.has_been_modified(sect, opt))
            btn.clicked[bool].connect(lambda _foo, opt=option, sect=sec:
                                      self.has_been_modified(sect, opt))
            cb_bold.clicked[bool].connect(lambda _foo, opt=option, sect=sec:
                                          self.has_been_modified(sect, opt))
            cb_italic.clicked[bool].connect(lambda _foo, opt=option, sect=sec:
                                            self.has_been_modified(sect, opt))

    def save_to_conf(self):
        """Save settings to configuration file"""
        for checkbox, (sec, option, _default) in list(
                self.checkboxes.items()):
            if (option in self.changed_options or
                    (sec, option) in self.changed_options):
                value = checkbox.isChecked()
                self.set_option(option, value, section=sec,
                                recursive_notification=False)

        for radiobutton, (sec, option, _default) in list(
                self.radiobuttons.items()):
            if (option in self.changed_options or
                    (sec, option) in self.changed_options):
                self.set_option(option, radiobutton.isChecked(), section=sec,
                                recursive_notification=False)

        for lineedit, (sec, option, _default) in list(self.lineedits.items()):
            if (option in self.changed_options or
                    (sec, option) in self.changed_options):
                data = lineedit.text()
                content_type = getattr(lineedit, 'content_type', None)
                if content_type == list:
                    data = [item.strip() for item in data.split(',')]
                else:
                    data = to_text_string(data)
                self.set_option(option, data, section=sec,
                                recursive_notification=False)

        for textedit, (sec, option, _default) in list(self.textedits.items()):
            if (option in self.changed_options or
                    (sec, option) in self.changed_options):
                data = textedit.toPlainText()
                content_type = getattr(textedit, 'content_type', None)
                if content_type == dict:
                    if data:
                        data = ast.literal_eval(data)
                    else:
                        data = textedit.content_type()
                elif content_type in (tuple, list):
                    data = [item.strip() for item in data.split(',')]
                else:
                    data = to_text_string(data)
                self.set_option(option, data, section=sec,
                                recursive_notification=False)

        for spinbox, (sec, option, _default) in list(self.spinboxes.items()):
            if (option in self.changed_options or
                    (sec, option) in self.changed_options):
                self.set_option(option, spinbox.value(), section=sec,
                                recursive_notification=False)

        for combobox, (sec, option, _default) in list(self.comboboxes.items()):
            if (option in self.changed_options or
                    (sec, option) in self.changed_options):
                data = combobox.itemData(combobox.currentIndex())
                self.set_option(option, from_qvariant(data, to_text_string),
                                section=sec, recursive_notification=False)

        for (fontbox, sizebox), option in list(self.fontboxes.items()):
            if option in self.changed_options:
                font = fontbox.currentFont()
                font.setPointSize(sizebox.value())
                self.set_font(font, option)

        for clayout, (sec, option, _default) in list(self.coloredits.items()):
            if (option in self.changed_options or
                    (sec, option) in self.changed_options):
                self.set_option(option,
                                to_text_string(clayout.lineedit.text()),
                                section=sec, recursive_notification=False)

        for (clayout, cb_bold, cb_italic), (sec, option, _default) in list(
                self.scedits.items()):
            if (option in self.changed_options or
                    (sec, option) in self.changed_options):
                color = to_text_string(clayout.lineedit.text())
                bold = cb_bold.isChecked()
                italic = cb_italic.isChecked()
                self.set_option(option, (color, bold, italic), section=sec,
                                recursive_notification=False)

    @Slot(str)
    def has_been_modified(self, section, option):
        self.set_modified(True)
        if section is None:
            self.changed_options.add(option)
        else:
            self.changed_options.add((section, option))

    def add_help_info_label(self, layout, help_info):
        help_label = QLabel()
        image = ima.icon('help_gray').pixmap(QSize(20, 20))
        help_label.setPixmap(image)
        help_label.setFixedWidth(23)
        help_label.setFixedHeight(23)
        help_label.setToolTip(help_info)
        layout.addWidget(help_label)
        layout.addStretch(1)
        return layout

    def create_checkbox(self, text, option, default=NoDefault,
                        tip=None, msg_warning=None, msg_info=None,
                        msg_if_enabled=False, section=None, restart=False,
                        help_info=False):
        layout = QHBoxLayout()
        layout.setContentsMargins(0, 0, 0, 0)
        checkbox = QCheckBox(text)
        layout.addWidget(checkbox)
        self.checkboxes[checkbox] = (section, option, default)
        if section is not None and section != self.CONF_SECTION:
            self.cross_section_options[option] = section
        if msg_warning is not None or msg_info is not None:
            def show_message(is_checked=False):
                if is_checked or not msg_if_enabled:
                    if msg_warning is not None:
                        QMessageBox.warning(self, self.get_name(),
                                            msg_warning, QMessageBox.Ok)
                    if msg_info is not None:
                        QMessageBox.information(self, self.get_name(),
                                                msg_info, QMessageBox.Ok)
            checkbox.clicked.connect(show_message)
        checkbox.restart_required = restart
        if tip is not None:
            if help_info:
                layout = self.add_help_info_label(layout, tip)
            else:
                checkbox.setToolTip(tip)
        widget = QWidget(self)
        widget.checkbox = checkbox
        widget.setLayout(layout)
        return widget

    def create_radiobutton(self, text, option, default=NoDefault,
                           tip=None, msg_warning=None, msg_info=None,
                           msg_if_enabled=False, button_group=None,
                           restart=False, section=None, help_info=False):
        layout = QHBoxLayout()
        layout.setContentsMargins(0, 0, 0, 0)
        radiobutton = QRadioButton(text)
        layout.addWidget(radiobutton)
        if section is not None and section != self.CONF_SECTION:
            self.cross_section_options[option] = section
        if button_group is None:
            if self.default_button_group is None:
                self.default_button_group = QButtonGroup(self)
            button_group = self.default_button_group
        button_group.addButton(radiobutton)
        if tip is not None:
            if help_info:
                layout = self.add_help_info_label(layout, tip)
            else:
                radiobutton.setToolTip(tip)
        self.radiobuttons[radiobutton] = (section, option, default)
        if msg_warning is not None or msg_info is not None:
            def show_message(is_checked):
                if is_checked or not msg_if_enabled:
                    if msg_warning is not None:
                        QMessageBox.warning(self, self.get_name(),
                                            msg_warning, QMessageBox.Ok)
                    if msg_info is not None:
                        QMessageBox.information(self, self.get_name(),
                                                msg_info, QMessageBox.Ok)
            radiobutton.toggled.connect(show_message)
        radiobutton.restart_required = restart
        radiobutton.label_text = text
        widget = QWidget(self)
        widget.radiobutton = radiobutton
        widget.setLayout(layout)
        return widget

    def create_lineedit(self, text, option, default=NoDefault,
                        tip=None, alignment=Qt.Vertical, regex=None,
                        restart=False, word_wrap=True, placeholder=None,
                        content_type=None, section=None, help_info=False):
        if section is not None and section != self.CONF_SECTION:
            self.cross_section_options[option] = section
        label = QLabel(text)
        label.setWordWrap(word_wrap)
        edit = QLineEdit()
        edit.content_type = content_type
        layout = QVBoxLayout() if alignment == Qt.Vertical else QHBoxLayout()
        layout.addWidget(label)
        layout.addWidget(edit)
        layout.setContentsMargins(0, 0, 0, 0)
        if tip:
            edit.setToolTip(tip)
        if regex:
            edit.setValidator(QRegExpValidator(QRegExp(regex)))
        if placeholder:
            edit.setPlaceholderText(placeholder)
        self.lineedits[edit] = (section, option, default)
        if help_info:
            layout = self.add_help_info_label(layout, tip)
        widget = QWidget(self)
        widget.label = label
        widget.textbox = edit
        widget.setLayout(layout)
        edit.restart_required = restart
        edit.label_text = text
        return widget

    def create_textedit(self, text, option, default=NoDefault,
                        tip=None, restart=False, content_type=None,
                        section=None, help_info=False):
        if section is not None and section != self.CONF_SECTION:
            self.cross_section_options[option] = section
        label = QLabel(text)
        label.setWordWrap(True)
        edit = QPlainTextEdit()
        edit.content_type = content_type
        edit.setWordWrapMode(QTextOption.WordWrap)
        layout = QVBoxLayout()
        layout.addWidget(label)
        layout.addWidget(edit)
        layout.setContentsMargins(0, 0, 0, 0)
        if tip:
            edit.setToolTip(tip)
        self.textedits[edit] = (section, option, default)
        if help_info:
            layout = self.add_help_info_label(layout, tip)
        widget = QWidget(self)
        widget.label = label
        widget.textbox = edit
        widget.setLayout(layout)
        edit.restart_required = restart
        edit.label_text = text
        return widget

    def create_browsedir(self, text, option, default=NoDefault, tip=None,
                         section=None, help_info=False):
        widget = self.create_lineedit(text, option, default, section=section,
                                      alignment=Qt.Horizontal)
        for edit in self.lineedits:
            if widget.isAncestorOf(edit):
                break
        msg = _("Invalid directory path")
        self.validate_data[edit] = (osp.isdir, msg)
        browse_btn = QPushButton(ima.icon('DirOpenIcon'), '', self)
        browse_btn.setToolTip(_("Select directory"))
        browse_btn.clicked.connect(lambda: self.select_directory(edit))
        layout = QHBoxLayout()
        layout.addWidget(widget)
        layout.addWidget(browse_btn)
        layout.setContentsMargins(0, 0, 0, 0)
        if help_info:
            layout = self.add_help_info_label(layout, tip)
        browsedir = QWidget(self)
        browsedir.setLayout(layout)
        return browsedir

    def select_directory(self, edit):
        """Select directory"""
        basedir = to_text_string(edit.text())
        if not osp.isdir(basedir):
            basedir = getcwd_or_home()
        title = _("Select directory")
        directory = getexistingdirectory(self, title, basedir)
        if directory:
            edit.setText(directory)

    def create_browsefile(self, text, option, default=NoDefault, tip=None,
                          filters=None, section=None, help_info=False):
        widget = self.create_lineedit(text, option, default, section=section,
                                      alignment=Qt.Horizontal)
        for edit in self.lineedits:
            if widget.isAncestorOf(edit):
                break
        msg = _('Invalid file path')
        self.validate_data[edit] = (osp.isfile, msg)
        browse_btn = QPushButton(ima.icon('FileIcon'), '', self)
        browse_btn.setToolTip(_("Select file"))
        browse_btn.clicked.connect(lambda: self.select_file(edit, filters))
        layout = QHBoxLayout()
        layout.addWidget(widget)
        layout.addWidget(browse_btn)
        layout.setContentsMargins(0, 0, 0, 0)
        if help_info:
            layout = self.add_help_info_label(layout, tip)
        browsedir = QWidget(self)
        browsedir.setLayout(layout)
        return browsedir

    def select_file(self, edit, filters=None, **kwargs):
        """Select File"""
        basedir = osp.dirname(to_text_string(edit.text()))
        if not osp.isdir(basedir):
            basedir = getcwd_or_home()
        if filters is None:
            filters = _("All files (*)")
        title = _("Select file")
        filename, _selfilter = getopenfilename(self, title, basedir, filters,
                                               **kwargs)
        if filename:
            edit.setText(filename)

    def create_spinbox(self, prefix, suffix, option, default=NoDefault,
                       min_=None, max_=None, step=None, tip=None,
                       section=None, help_info=False):
        if section is not None and section != self.CONF_SECTION:
            self.cross_section_options[option] = section
        widget = QWidget(self)
        if prefix:
            plabel = QLabel(prefix)
            widget.plabel = plabel
        else:
            plabel = None
        if suffix:
            slabel = QLabel(suffix)
            widget.slabel = slabel
        else:
            slabel = None
        if step is not None:
            if type(step) is int:
                spinbox = QSpinBox()
            else:
                spinbox = QDoubleSpinBox()
                spinbox.setDecimals(1)
            spinbox.setSingleStep(step)
        else:
            spinbox = QSpinBox()
        if min_ is not None:
            spinbox.setMinimum(min_)
        if max_ is not None:
            spinbox.setMaximum(max_)        
        self.spinboxes[spinbox] = (section, option, default)
        layout = QHBoxLayout()
        for subwidget in (plabel, spinbox, slabel):
            if subwidget is not None:
                layout.addWidget(subwidget)
        layout.addStretch(1)
        layout.setContentsMargins(0, 0, 0, 0)
        if tip is not None:
            if help_info:
                layout = self.add_help_info_label(layout, tip)
            else:
                spinbox.setToolTip(tip)
        widget.spinbox = spinbox
        widget.setLayout(layout)
        return widget

    def create_coloredit(self, text, option, default=NoDefault, tip=None,
                         without_layout=False, section=None, help_info=False):
        if section is not None and section != self.CONF_SECTION:
            self.cross_section_options[option] = section
        label = QLabel(text)
        clayout = ColorLayout(QColor(Qt.black), self)
        clayout.lineedit.setMaximumWidth(80)
        self.coloredits[clayout] = (section, option, default)
        if without_layout:
            return label, clayout
        layout = QHBoxLayout()
        layout.addWidget(label)
        layout.addLayout(clayout)
        layout.addStretch(1)
        layout.setContentsMargins(0, 0, 0, 0)
        if tip is not None:
            if help_info:
                layout = self.add_help_info_label(layout, tip)
            else:
                clayout.setToolTip(tip)
        widget = QWidget(self)
        widget.setLayout(layout)
        return widget

    def create_scedit(self, text, option, default=NoDefault, tip=None,
                      without_layout=False, section=None, help_info=False):
        if section is not None and section != self.CONF_SECTION:
            self.cross_section_options[option] = section
        label = QLabel(text)
        clayout = ColorLayout(QColor(Qt.black), self)
        clayout.lineedit.setMaximumWidth(80)
        cb_bold = QCheckBox()
        cb_bold.setIcon(ima.icon('bold'))
        cb_bold.setToolTip(_("Bold"))
        cb_italic = QCheckBox()
        cb_italic.setIcon(ima.icon('italic'))
        cb_italic.setToolTip(_("Italic"))
        self.scedits[(clayout, cb_bold, cb_italic)] = (section, option,
                                                       default)
        if without_layout:
            return label, clayout, cb_bold, cb_italic
        layout = QHBoxLayout()
        layout.addWidget(label)
        layout.addLayout(clayout)
        layout.addSpacing(10)
        layout.addWidget(cb_bold)
        layout.addWidget(cb_italic)
        layout.addStretch(1)
        layout.setContentsMargins(0, 0, 0, 0)
        if tip is not None:
            if help_info:
                layout = self.add_help_info_label(layout, tip)
            else:
                clayout.setToolTip(tip)
        widget = QWidget(self)
        widget.setLayout(layout)
        return widget

    def create_combobox(self, text, choices, option, default=NoDefault,
                        tip=None, restart=False, section=None, help_info=False):
        """choices: couples (name, key)"""
        if section is not None and section != self.CONF_SECTION:
            self.cross_section_options[option] = section
        label = QLabel(text)
        combobox = QComboBox()
        for name, key in choices:
            if not (name is None and key is None):
                combobox.addItem(name, to_qvariant(key))
        # Insert separators
        count = 0
        for index, item in enumerate(choices):
            name, key = item
            if name is None and key is None:
                combobox.insertSeparator(index + count)
                count += 1
        self.comboboxes[combobox] = (section, option, default)
        layout = QHBoxLayout()
        layout.addWidget(label)
        layout.addWidget(combobox)
        layout.addStretch(1)
        layout.setContentsMargins(0, 0, 0, 0)
        if tip is not None:
            if help_info:
                layout = self.add_help_info_label(layout, tip)
            else:
                combobox.setToolTip(tip)
        widget = QWidget(self)
        widget.label = label
        widget.combobox = combobox
        widget.setLayout(layout)
        combobox.restart_required = restart
        combobox.label_text = text
        return widget

    def create_file_combobox(self, text, choices, option, default=NoDefault,
                             tip=None, restart=False, filters=None,
                             adjust_to_contents=False,
                             default_line_edit=False, section=None,
                             validate_callback=None, help_info=False):
        """choices: couples (name, key)"""
        if section is not None and section != self.CONF_SECTION:
            self.cross_section_options[option] = section
        combobox = FileComboBox(self, adjust_to_contents=adjust_to_contents,
                                default_line_edit=default_line_edit)
        combobox.restart_required = restart
        combobox.label_text = text
        edit = combobox.lineEdit()
        edit.label_text = text
        edit.restart_required = restart
        self.lineedits[edit] = (section, option, default)
        combobox.addItems(choices)
        combobox.choices = choices

        msg = _('Invalid file path')
        self.validate_data[edit] = (
            validate_callback if validate_callback else osp.isfile,
            msg)
        browse_btn = QPushButton(ima.icon('FileIcon'), '', self)
        browse_btn.setToolTip(_("Select file"))
        options = QFileDialog.DontResolveSymlinks
        browse_btn.clicked.connect(
            lambda: self.select_file(edit, filters, options=options))

        layout = QGridLayout()
        layout.addWidget(combobox, 0, 0, 0, 9)
        layout.addWidget(browse_btn, 0, 10)
        layout.setContentsMargins(0, 0, 0, 0)        
        if tip is not None:
            if help_info:
                layout = self.add_help_info_label(layout, tip)
            else:
                combobox.setToolTip(tip)
        widget = QWidget(self)
        widget.combobox = combobox
        widget.browse_btn = browse_btn
        widget.setLayout(layout)

        return widget

    def create_fontgroup(self, option=None, text=None, title=None,
                         tip=None, fontfilters=None, without_group=False,
<<<<<<< HEAD
                         help_info=False):
=======
                         restart=False):
>>>>>>> 11123961
        """Option=None -> setting plugin font"""

        if title:
            fontlabel = QLabel(title)
        else:
            fontlabel = QLabel(_("Font"))

        fontbox = QFontComboBox()
        fontbox.restart_required = restart
        fontbox.label_text = _("{} font").format(title)

        if fontfilters is not None:
            fontbox.setFontFilters(fontfilters)

        sizelabel = QLabel("  " + _("Size"))
        sizebox = QSpinBox()
        sizebox.setRange(7, 100)
        sizebox.restart_required = restart
        sizebox.label_text = _("{} font size").format(title)

        self.fontboxes[(fontbox, sizebox)] = option

        layout = QHBoxLayout()
        for subwidget in (fontlabel, fontbox, sizelabel, sizebox):
            layout.addWidget(subwidget)
        layout.addStretch(1)


        widget = QWidget(self)
        widget.fontlabel = fontlabel
        widget.sizelabel = sizelabel
        widget.fontbox = fontbox
        widget.sizebox = sizebox
        widget.setLayout(layout)

        if not without_group:
            if text is None:
                text = _("Font style")

            group = QGroupBox(text)
            group.setLayout(layout)

            if tip is not None:
                if help_info:
                    layout = self.add_help_info_label(layout, tip)
                else:
                    group.setToolTip(tip)

            return group
        else:
            return widget

    def create_button(self, text, callback):
        btn = QPushButton(text)
        btn.clicked.connect(callback)
        btn.clicked.connect(
            lambda checked=False, opt='': self.has_been_modified(
                self.CONF_SECTION, opt))
        return btn

    def create_tab(self, *widgets):
        """Create simple tab widget page: widgets added in a vertical layout"""
        widget = QWidget()
        layout = QVBoxLayout()
        for widg in widgets:
            layout.addWidget(widg)
        layout.addStretch(1)
        widget.setLayout(layout)
        return widget

    def prompt_restart_required(self):
        """Prompt the user with a request to restart."""
        message = _(
            "One or more of the settings you changed requires a restart to be "
            "applied.<br><br>"
            "Do you wish to restart now?"
        )

        answer = QMessageBox.information(
            self,
            _("Information"),
            message,
            QMessageBox.Yes | QMessageBox.No
        )

        if answer == QMessageBox.Yes:
            self.restart()

    def restart(self):
        """Restart Spyder."""
        self.main.restart(close_immediately=True)

    def add_tab(self, Widget):
        widget = Widget(self)
        if self.tabs is None:
            # In case a preference page does not have any tabs, we need to
            # add a tab with the widgets that already exist and then add the
            # new tab.
            self.tabs = QTabWidget()
            layout = self.layout()
            main_widget = QWidget()
            main_widget.setLayout(layout)
            self.tabs.addTab(self.create_tab(main_widget),
                             _('General'))
            self.tabs.addTab(self.create_tab(widget),
                             Widget.TITLE)
            vlayout = QVBoxLayout()
            vlayout.addWidget(self.tabs)
            self.setLayout(vlayout)
        else:
            self.tabs.addTab(self.create_tab(widget),
                             Widget.TITLE)
        self.load_from_conf()


class GeneralConfigPage(SpyderConfigPage):
    """Config page that maintains reference to main Spyder window
       and allows to specify page name and icon declaratively
    """
    CONF_SECTION = None

    NAME = None    # configuration page name, e.g. _("General")
    ICON = None    # name of icon resource (24x24)

    def __init__(self, parent, main):
        SpyderConfigPage.__init__(self, parent)
        self.main = main

    def get_name(self):
        """Configuration page name"""
        return self.NAME

    def get_icon(self):
        """Loads page icon named by self.ICON"""
        return self.ICON

    def apply_settings(self, options):
        raise NotImplementedError


class PreferencePages:
    General = 'main'<|MERGE_RESOLUTION|>--- conflicted
+++ resolved
@@ -833,11 +833,7 @@
 
     def create_fontgroup(self, option=None, text=None, title=None,
                          tip=None, fontfilters=None, without_group=False,
-<<<<<<< HEAD
-                         help_info=False):
-=======
-                         restart=False):
->>>>>>> 11123961
+                         help_info=False, restart=False):
         """Option=None -> setting plugin font"""
 
         if title:
