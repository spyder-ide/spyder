--- conflicted
+++ resolved
@@ -11,12 +11,6 @@
 # Standard library imports
 from typing import List
 
-<<<<<<< HEAD
-=======
-# Third party imports
-from qtpy.QtCore import Qt, Signal
-
->>>>>>> 9de1f090
 # Local imports
 from spyder.api.plugins import Plugins, SpyderDockablePlugin
 from spyder.api.plugin_registration.decorators import (
@@ -43,15 +37,9 @@
     """
 
     NAME = 'profiler'
-<<<<<<< HEAD
     REQUIRES = [Plugins.Preferences, Plugins.IPythonConsole, Plugins.Run]
     OPTIONAL = [Plugins.Editor]
     TABIFY = [Plugins.Help]
-=======
-    REQUIRES = [Plugins.Preferences, Plugins.Editor, Plugins.Run]
-    OPTIONAL = []
-    TABIFY = [Plugins.VariableExplorer, Plugins.Help]
->>>>>>> 9de1f090
     WIDGET_CLASS = ProfilerWidget
     CONF_SECTION = NAME
     CONF_WIDGET_CLASS = ProfilerConfigPage
@@ -192,25 +180,7 @@
         editor.add_supported_run_configuration(
             self.python_editor_run_configuration)
 
-<<<<<<< HEAD
         widget.sig_edit_goto_requested.connect(editor.load)
-=======
-        if is_profiler_installed():
-            run.create_run_in_executor_button(
-                RunContext.File,
-                self.NAME,
-                text=_("Run profiler"),
-                tip=_("Run profiler"),
-                icon=self.create_icon('profiler'),
-                shortcut_context='profiler',
-                register_shortcut=True,
-                add_to_menu={
-                    "menu": ApplicationMenus.Run,
-                    "section": RunMenuSections.RunInExecutors
-                },
-                shortcut_widget_context=Qt.ApplicationShortcut,
-            )
->>>>>>> 9de1f090
 
     @on_plugin_teardown(plugin=Plugins.Editor)
     def on_editor_teardown(self):
