# -*- coding: utf-8 -*-
#
# Copyright © Spyder Project Contributors
# Licensed under the terms of the MIT License
# (see spyder/__init__.py for details)

"""
Profiler Plugin.
"""

# Standard library imports
from typing import List

# Third party imports
from qtpy.QtCore import Signal

# Local imports
from spyder.api.plugins import Plugins, SpyderDockablePlugin
from spyder.api.plugin_registration.decorators import (
    on_plugin_available, on_plugin_teardown)
from spyder.api.translations import _
from spyder.plugins.editor.api.run import FileRun
from spyder.plugins.mainmenu.api import ApplicationMenus, RunMenuSections
from spyder.plugins.profiler.api import ProfilerPyConfiguration
from spyder.plugins.profiler.confpage import ProfilerConfigPage
from spyder.plugins.profiler.widgets.main_widget import (
    ProfilerWidget, is_profiler_installed)
from spyder.plugins.profiler.widgets.run_conf import (
    ProfilerPyConfigurationGroup)
from spyder.plugins.run.api import (
    RunExecutor, run_execute, RunContext, RunConfiguration,
    ExtendedRunExecutionParameters, PossibleRunResult)


class Profiler(SpyderDockablePlugin, RunExecutor):
    """
    Profiler (after python's profile and pstats).
    """

    NAME = 'profiler'
<<<<<<< HEAD
    REQUIRES = [Plugins.Preferences, Plugins.Editor, Plugins.Run]
    OPTIONAL = []
    TABIFY = [Plugins.Help]
=======
    REQUIRES = [Plugins.Preferences, Plugins.Editor]
    OPTIONAL = [Plugins.MainMenu]
    TABIFY = [Plugins.VariableExplorer, Plugins.Help]
>>>>>>> c2954791
    WIDGET_CLASS = ProfilerWidget
    CONF_SECTION = NAME
    CONF_WIDGET_CLASS = ProfilerConfigPage
    CONF_FILE = False

    # ---- Signals
    # -------------------------------------------------------------------------
    sig_started = Signal()
    """This signal is emitted to inform the profiling process has started."""

    sig_finished = Signal()
    """This signal is emitted to inform the profile profiling has finished."""

    # ---- SpyderDockablePlugin API
    # -------------------------------------------------------------------------
    @staticmethod
    def get_name():
        return _("Profiler")

    @staticmethod
    def get_description():
        return _("Profile Python files to find execution bottlenecks.")

    @classmethod
    def get_icon(cls):
        return cls.create_icon('profiler')

    def on_initialize(self):
        widget = self.get_widget()
        widget.sig_started.connect(self.sig_started)
        widget.sig_finished.connect(self.sig_finished)

        self.executor_configuration = [
            {
                'input_extension': 'py',
                'context': {'name': 'File'},
                'output_formats': [],
                'configuration_widget': ProfilerPyConfigurationGroup,
                'requires_cwd': True,
                'priority': 3
            },
            {
                'input_extension': 'ipy',
                'context': {'name': 'File'},
                'output_formats': [],
                'configuration_widget': ProfilerPyConfigurationGroup,
                'requires_cwd': True,
                'priority': 3
            },
        ]

    @on_plugin_available(plugin=Plugins.Editor)
    def on_editor_available(self):
        widget = self.get_widget()
        editor = self.get_plugin(Plugins.Editor)
        widget.sig_edit_goto_requested.connect(editor.load)

    @on_plugin_available(plugin=Plugins.Preferences)
    def on_preferences_available(self):
        preferences = self.get_plugin(Plugins.Preferences)
        preferences.register_plugin_preferences(self)

    @on_plugin_available(plugin=Plugins.Run)
    def on_run_available(self):
        run = self.get_plugin(Plugins.Run)
        run.register_executor_configuration(self, self.executor_configuration)

        if is_profiler_installed():
            run.create_run_in_executor_button(
                RunContext.File,
                self.NAME,
                text=_("Run profiler"),
                tip=_("Run profiler"),
                icon=self.create_icon('profiler'),
                shortcut_context='profiler',
                register_shortcut=True,
                add_to_menu={
                    "menu": ApplicationMenus.Run,
                    "section": RunMenuSections.RunInExecutors
                }
            )

    @on_plugin_teardown(plugin=Plugins.Editor)
    def on_editor_teardown(self):
        widget = self.get_widget()
        editor = self.get_plugin(Plugins.Editor)
        widget.sig_edit_goto_requested.disconnect(editor.load)

    @on_plugin_teardown(plugin=Plugins.Preferences)
    def on_preferences_teardown(self):
        preferences = self.get_plugin(Plugins.Preferences)
        preferences.deregister_plugin_preferences(self)

    @on_plugin_teardown(plugin=Plugins.Run)
    def on_run_teardown(self):
        run = self.get_plugin(Plugins.Run)
        run.deregister_executor_configuration(
            self, self.executor_configuration)
        run.destroy_run_in_executor_button(
            RunContext.File, self.NAME)

    # ---- Public API
    # -------------------------------------------------------------------------
    def run_profiler(self):
        """
        Run profiler.

        Notes
        -----
        This method will check if the file on the editor can be saved first.
        """
        editor = self.get_plugin(Plugins.Editor)
        if editor.save():
            self.switch_to_plugin()
            self.analyze(editor.get_current_filename())

    def stop_profiler(self):
        """
        Stop profiler.
        """
        self.get_widget().stop()

    @run_execute(context=RunContext.File)
    def run_file(
        self,
        input: RunConfiguration,
        conf: ExtendedRunExecutionParameters
    ) -> List[PossibleRunResult]:
        self.switch_to_plugin()

        exec_params = conf['params']
        cwd_opts = exec_params['working_dir']
        params: ProfilerPyConfiguration = exec_params['executor_params']

        run_input: FileRun = input['run_input']
        filename = run_input['path']

        wdir = cwd_opts['path']
        args = params['args']

        self.get_widget().analyze(
            filename,
            wdir=wdir,
            args=args
        )<|MERGE_RESOLUTION|>--- conflicted
+++ resolved
@@ -38,15 +38,9 @@
     """
 
     NAME = 'profiler'
-<<<<<<< HEAD
     REQUIRES = [Plugins.Preferences, Plugins.Editor, Plugins.Run]
     OPTIONAL = []
-    TABIFY = [Plugins.Help]
-=======
-    REQUIRES = [Plugins.Preferences, Plugins.Editor]
-    OPTIONAL = [Plugins.MainMenu]
     TABIFY = [Plugins.VariableExplorer, Plugins.Help]
->>>>>>> c2954791
     WIDGET_CLASS = ProfilerWidget
     CONF_SECTION = NAME
     CONF_WIDGET_CLASS = ProfilerConfigPage
