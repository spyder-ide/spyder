--- conflicted
+++ resolved
@@ -96,7 +96,6 @@
                 'output_formats': [],
                 'configuration_widget': None,
                 'requires_cwd': True,
-<<<<<<< HEAD
                 'priority': 10
             },
             {
@@ -108,9 +107,6 @@
                 'configuration_widget': None,
                 'requires_cwd': True,
                 'priority': 10
-=======
-                'priority': 3
->>>>>>> f8e5290f
             },
         ]
 
