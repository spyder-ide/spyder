--- conflicted
+++ resolved
@@ -38,16 +38,13 @@
 from spyder.plugins.projects.widgets.projectdialog import ProjectDialog
 from spyder.plugins.projects.widgets.projectexplorer import (
     ProjectExplorerTreeWidget)
-<<<<<<< HEAD
 from spyder.widgets.helperwidgets import PanelEmptyWidget
-=======
 from spyder.utils import encoding
 from spyder.utils.misc import getcwd_or_home
 
 
 # For logging
 logger = logging.getLogger(__name__)
->>>>>>> 90ce9eed
 
 
 # ---- Constants
@@ -172,15 +169,11 @@
         self.treewidget.sig_open_file_requested.connect(
             self.sig_open_file_requested)
 
-<<<<<<< HEAD
         self.emptywidget = PanelEmptyWidget(self)
         self.emptywidget.set_attributes('projects',
                                         "You haven't opened a project yet.",
                                         'create a new project by Projects > .'
                                         'New project')
-=======
-        # Empty widget to show when there's no active project
-        self.emptywidget = ProjectExplorerTreeWidget(self)
 
         # Watcher
         self.watcher = WorkspaceWatcher(self)
@@ -190,7 +183,6 @@
         self.sig_project_loaded.connect(self._update_explorer)
 
         # Layout
->>>>>>> 90ce9eed
         layout = QVBoxLayout()
         layout.addWidget(self.emptywidget)
         layout.addWidget(self.treewidget)
