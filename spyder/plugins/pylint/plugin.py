--- conflicted
+++ resolved
@@ -1,185 +1,179 @@
-# -*- coding: utf-8 -*-
-#
-# Copyright © Spyder Project Contributors
-# Licensed under the terms of the MIT License
-# (see spyder/__init__.py for details)
-
-
-"""Pylint Code Analysis Plugin."""
-
-# pylint: disable=C0103
-# pylint: disable=R0903
-# pylint: disable=R0911
-# pylint: disable=R0201
-
-# Standard library imports
-import os.path as osp
-
-# Third party imports
-from qtpy.QtCore import Slot
-from qtpy.QtWidgets import QInputDialog, QVBoxLayout
-
-# Local imports
-from spyder.config.base import _
-from spyder.config.gui import is_dark_interface
-from spyder.api.plugins import SpyderPluginWidget
-from spyder.utils import icon_manager as ima
-from spyder.utils.programs import is_module_installed
-from spyder.utils.qthelpers import create_action, MENU_SEPARATOR
-from spyder.plugins.pylint.confpage import (PylintConfigPage,
-                                            MAX_HISTORY_ENTRIES,
-                                            MIN_HISTORY_ENTRIES,
-                                            DEFAULT_HISTORY_ENTRIES)
-from spyder.plugins.pylint.widgets.pylintgui import PylintWidget
-
-
-if is_dark_interface():
-    MAIN_TEXT_COLOR = 'white'
-    MAIN_PREVRATE_COLOR = 'white'
-else:
-    MAIN_TEXT_COLOR = '#444444'
-    MAIN_PREVRATE_COLOR = '#666666'
-
-
-class Pylint(SpyderPluginWidget):
-    """Python source code analysis based on pylint."""
-
-    CONF_SECTION = 'pylint'
-    CONFIGWIDGET_CLASS = PylintConfigPage
-    CONF_FILE = False
-    DISABLE_ACTIONS_WHEN_HIDDEN = False
-
-    def __init__(self, parent=None):
-        super().__init__(parent)
-
-        max_entries = self.get_option('max_entries', DEFAULT_HISTORY_ENTRIES)
-        self.pylint = PylintWidget(self, max_entries=max_entries,
-                                   options_button=self.options_button,
-                                   text_color=MAIN_TEXT_COLOR,
-                                   prevrate_color=MAIN_PREVRATE_COLOR)
-
-        layout = QVBoxLayout()
-        layout.addWidget(self.pylint)
-        self.setLayout(layout)
-
-        # Add history_action to treewidget context menu
-        history_action = create_action(self, _("History..."),
-                                       None, ima.icon('history'),
-                                       _("Set history maximum entries"),
-                                       triggered=self.change_history_depth)
-        self.pylint.treewidget.common_actions += (None, history_action)
-
-        # Follow editorstacks tab change
-        self.main.editor.sig_editor_focus_changed.connect(self.set_filename)
-
-        # Used by Analyze button to check if file should be saved and start
-        # analysis
-        self.pylint.start_analysis.connect(self.run_pylint_from_analyze_button)
-
-    # ------ SpyderPluginWidget API -------------------------------------------
-    def get_plugin_title(self):
-        """Return widget title"""
-        return _("Code Analysis")
-
-    def get_plugin_icon(self):
-        """Return widget icon"""
-        path = osp.join(self.PLUGIN_PATH, self.IMG_PATH)
-        return ima.icon('pylint', icon_path=path)
-
-    def get_focus_widget(self):
-        """
-        Return the widget to give focus to when
-        this plugin's dockwidget is raised on top-level
-        """
-        return self.pylint.treewidget
-
-    def get_plugin_actions(self):
-        """Return a list of actions related to plugin"""
-        return self.pylint.treewidget.get_menu_actions()
-
-    def on_first_registration(self):
-        """Action to be performed on first plugin registration"""
-        self.tabify(self.main.help)
-        self.dockwidget.hide()
-
-    def register_plugin(self):
-        """Register plugin in Spyder's main window"""
-        self.pylint.treewidget.sig_edit_goto.connect(self.main.editor.load)
-        self.pylint.redirect_stdio.connect(
-            self.main.redirect_internalshell_stdio)
-        self.add_dockwidget()
-
-        pylint_act = create_action(self, _("Run code analysis"),
-                                   triggered=self.run_pylint)
-        pylint_act.setEnabled(is_module_installed('pylint'))
-        self.register_shortcut(pylint_act, context="Pylint",
-                               name="Run analysis")
-
-        self.main.source_menu_actions += [MENU_SEPARATOR, pylint_act]
-        self.main.editor.pythonfile_dependent_actions += [pylint_act]
-
-    def refresh_plugin(self):
-        """Refresh pylint widget"""
-        self.pylint.remove_obsolete_items()
-
-    def apply_plugin_settings(self, options):
-        """Apply configuration file's plugin settings"""
-        # The history depth option will be applied at
-        # next Spyder startup, which is soon enough
-        self.pylint.change_history_limit(self.get_option('max_entries'))
-
-    # ----- Public API --------------------------------------------------------
-    @Slot()
-    def change_history_depth(self):
-        "Change history max entries"""
-<<<<<<< HEAD
-        depth, valid = QInputDialog.getInt(
-            self, _('History'), _('Maximum entries'),
-            self.get_option('max_entries'), 10, 10000)
-=======
-        depth, valid = QInputDialog.getInt(self, _('History'),
-                                       _('Maximum entries'),
-                                       self.get_option('max_entries'),
-                                       MIN_HISTORY_ENTRIES,
-                                       MAX_HISTORY_ENTRIES)
->>>>>>> d7f5eabf
-        if valid:
-            self.set_option('max_entries', depth)
-            self.pylint.change_history_limit(depth)
-
-    def get_filename(self):
-        """Get current filename in combobox."""
-        return self.pylint.get_filename()
-
-    @Slot()
-    def set_filename(self):
-        """Set filename without code analysis."""
-        self.pylint.set_filename(self.main.editor.get_current_filename())
-
-    @Slot()
-    def run_pylint(self):
-        """Run pylint code analysis"""
-        if (self.get_option('save_before', True)
-                and not self.main.editor.save()):
-            return
-        self.switch_to_plugin()
-        self.analyze(self.main.editor.get_current_filename())
-
-    def analyze(self, filename):
-        """Reimplement analyze method"""
-        if self.dockwidget:
-            self.switch_to_plugin()
-        self.pylint.analyze(filename)
-
-    @Slot()
-    def run_pylint_from_analyze_button(self):
-        """
-        See if file should and can be saved and run pylint code analysis.
-
-        Does not check that file name is valid etc, so should only be used for
-        Analyze button.
-        """
-        if (self.get_option('save_before', True)
-                and not self.main.editor.save()):
-            return
-        self.pylint.start()
+# -*- coding: utf-8 -*-
+#
+# Copyright © Spyder Project Contributors
+# Licensed under the terms of the MIT License
+# (see spyder/__init__.py for details)
+
+
+"""Pylint Code Analysis Plugin."""
+
+# pylint: disable=C0103
+# pylint: disable=R0903
+# pylint: disable=R0911
+# pylint: disable=R0201
+
+# Standard library imports
+import os.path as osp
+
+# Third party imports
+from qtpy.QtCore import Slot
+from qtpy.QtWidgets import QInputDialog, QVBoxLayout
+
+# Local imports
+from spyder.config.base import _
+from spyder.config.gui import is_dark_interface
+from spyder.api.plugins import SpyderPluginWidget
+from spyder.utils import icon_manager as ima
+from spyder.utils.programs import is_module_installed
+from spyder.utils.qthelpers import create_action, MENU_SEPARATOR
+from spyder.plugins.pylint.confpage import (PylintConfigPage,
+                                            MAX_HISTORY_ENTRIES,
+                                            MIN_HISTORY_ENTRIES,
+                                            DEFAULT_HISTORY_ENTRIES)
+from spyder.plugins.pylint.widgets.pylintgui import PylintWidget
+
+
+if is_dark_interface():
+    MAIN_TEXT_COLOR = 'white'
+    MAIN_PREVRATE_COLOR = 'white'
+else:
+    MAIN_TEXT_COLOR = '#444444'
+    MAIN_PREVRATE_COLOR = '#666666'
+
+
+class Pylint(SpyderPluginWidget):
+    """Python source code analysis based on pylint."""
+
+    CONF_SECTION = 'pylint'
+    CONFIGWIDGET_CLASS = PylintConfigPage
+    CONF_FILE = False
+    DISABLE_ACTIONS_WHEN_HIDDEN = False
+
+    def __init__(self, parent=None):
+        super().__init__(parent)
+
+        max_entries = self.get_option('max_entries', DEFAULT_HISTORY_ENTRIES)
+        self.pylint = PylintWidget(self, max_entries=max_entries,
+                                   options_button=self.options_button,
+                                   text_color=MAIN_TEXT_COLOR,
+                                   prevrate_color=MAIN_PREVRATE_COLOR)
+
+        layout = QVBoxLayout()
+        layout.addWidget(self.pylint)
+        self.setLayout(layout)
+
+        # Add history_action to treewidget context menu
+        history_action = create_action(self, _("History..."),
+                                       None, ima.icon('history'),
+                                       _("Set history maximum entries"),
+                                       triggered=self.change_history_depth)
+        self.pylint.treewidget.common_actions += (None, history_action)
+
+        # Follow editorstacks tab change
+        self.main.editor.sig_editor_focus_changed.connect(self.set_filename)
+
+        # Used by Analyze button to check if file should be saved and start
+        # analysis
+        self.pylint.start_analysis.connect(self.run_pylint_from_analyze_button)
+
+    # ------ SpyderPluginWidget API -------------------------------------------
+    def get_plugin_title(self):
+        """Return widget title"""
+        return _("Code Analysis")
+
+    def get_plugin_icon(self):
+        """Return widget icon"""
+        path = osp.join(self.PLUGIN_PATH, self.IMG_PATH)
+        return ima.icon('pylint', icon_path=path)
+
+    def get_focus_widget(self):
+        """
+        Return the widget to give focus to when
+        this plugin's dockwidget is raised on top-level
+        """
+        return self.pylint.treewidget
+
+    def get_plugin_actions(self):
+        """Return a list of actions related to plugin"""
+        return self.pylint.treewidget.get_menu_actions()
+
+    def on_first_registration(self):
+        """Action to be performed on first plugin registration"""
+        self.tabify(self.main.help)
+        self.dockwidget.hide()
+
+    def register_plugin(self):
+        """Register plugin in Spyder's main window"""
+        self.pylint.treewidget.sig_edit_goto.connect(self.main.editor.load)
+        self.pylint.redirect_stdio.connect(
+            self.main.redirect_internalshell_stdio)
+        self.add_dockwidget()
+
+        pylint_act = create_action(self, _("Run code analysis"),
+                                   triggered=self.run_pylint)
+        pylint_act.setEnabled(is_module_installed('pylint'))
+        self.register_shortcut(pylint_act, context="Pylint",
+                               name="Run analysis")
+
+        self.main.source_menu_actions += [MENU_SEPARATOR, pylint_act]
+        self.main.editor.pythonfile_dependent_actions += [pylint_act]
+
+    def refresh_plugin(self):
+        """Refresh pylint widget"""
+        self.pylint.remove_obsolete_items()
+
+    def apply_plugin_settings(self, options):
+        """Apply configuration file's plugin settings"""
+        # The history depth option will be applied at
+        # next Spyder startup, which is soon enough
+        self.pylint.change_history_limit(self.get_option('max_entries'))
+
+    # ----- Public API --------------------------------------------------------
+    @Slot()
+    def change_history_depth(self):
+        "Change history max entries"""
+        depth, valid = QInputDialog.getInt(
+            self, _('History'), _('Maximum entries'),
+            self.get_option('max_entries'),
+            MIN_HISTORY_ENTRIES,
+            MAX_HISTORY_ENTRIES)
+        if valid:
+            self.set_option('max_entries', depth)
+            self.pylint.change_history_limit(depth)
+
+    def get_filename(self):
+        """Get current filename in combobox."""
+        return self.pylint.get_filename()
+
+    @Slot()
+    def set_filename(self):
+        """Set filename without code analysis."""
+        self.pylint.set_filename(self.main.editor.get_current_filename())
+
+    @Slot()
+    def run_pylint(self):
+        """Run pylint code analysis"""
+        if (self.get_option('save_before', True)
+                and not self.main.editor.save()):
+            return
+        self.switch_to_plugin()
+        self.analyze(self.main.editor.get_current_filename())
+
+    def analyze(self, filename):
+        """Reimplement analyze method"""
+        if self.dockwidget:
+            self.switch_to_plugin()
+        self.pylint.analyze(filename)
+
+    @Slot()
+    def run_pylint_from_analyze_button(self):
+        """
+        See if file should and can be saved and run pylint code analysis.
+
+        Does not check that file name is valid etc, so should only be used for
+        Analyze button.
+        """
+        if (self.get_option('save_before', True)
+                and not self.main.editor.save()):
+            return
+        self.pylint.start()