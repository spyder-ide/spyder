--- conflicted
+++ resolved
@@ -79,22 +79,9 @@
         # Expose widget signals at the plugin level
         widget.sig_edit_goto_requested.connect(self.sig_edit_goto_requested)
         widget.sig_start_analysis_requested.connect(self.start_code_analysis)
-<<<<<<< HEAD
         widget.sig_open_preferences_requested.connect(
             self._open_interpreter_preferences
         )
-        # Add action to application menus
-        pylint_act = self.create_action(
-            PylintActions.AnalyzeCurrentFile,
-            text=_("Run code analysis"),
-            tip=_("Run code analysis"),
-            icon=self.create_icon("pylint"),
-            triggered=self.start_code_analysis,
-            context=Qt.ApplicationShortcut,
-            register_shortcut=True
-        )
-        pylint_act.setEnabled(is_module_installed("pylint"))
-=======
 
         # To have a reference to the run action of this plugin
         self.run_action = None
@@ -112,7 +99,6 @@
                 'priority': 4
             }
         ]
->>>>>>> ad14a7b5
 
     @on_plugin_available(plugin=Plugins.Editor)
     def on_editor_available(self):
@@ -142,11 +128,6 @@
         run = self.get_plugin(Plugins.Run)
         run.register_executor_configuration(self, self.executor_configuration)
 
-<<<<<<< HEAD
-        pylint_act = self.get_action(PylintActions.AnalyzeCurrentFile)
-        mainmenu.add_item_to_application_menu(
-            pylint_act, menu_id=ApplicationMenus.Run)
-=======
         self.run_action = run.create_run_in_executor_button(
             RunContext.File,
             self.NAME,
@@ -165,7 +146,6 @@
                 menu_id=ApplicationMenus.Source,
                 section=SourceMenuSections.CodeAnalysis
             )
->>>>>>> ad14a7b5
 
     @on_plugin_teardown(plugin=Plugins.Editor)
     def on_editor_teardown(self):
@@ -192,9 +172,6 @@
     def on_main_menu_teardown(self):
         mainmenu = self.get_plugin(Plugins.MainMenu)
 
-<<<<<<< HEAD
-    # --- Private API
-    # ------------------------------------------------------------------------
     def _open_interpreter_preferences(self):
         """Open the Preferences dialog in the Code analysis section."""
         self._main.show_preferences()
@@ -203,8 +180,6 @@
         dlg = container.dialog
         index = dlg.get_index_by_name("pylint")
         dlg.set_current_index(index)
-
-=======
         if self.run_action is not None:
             mainmenu.remove_item_from_application_menu(
                 self.run_action.name,
@@ -222,7 +197,7 @@
 
     # ---- Private API
     # -------------------------------------------------------------------------
->>>>>>> ad14a7b5
+
     @Slot()
     def _set_filename(self):
         """
