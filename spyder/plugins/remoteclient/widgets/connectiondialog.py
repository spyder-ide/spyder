--- conflicted
+++ resolved
@@ -45,11 +45,7 @@
     TITLE = _("Remote connections")
     FIXED_SIZE = True
     MIN_WIDTH = 895 if MAC else (810 if WIN else 860)
-<<<<<<< HEAD
     MIN_HEIGHT = 855 if MAC else (780 if WIN else 795)
-=======
-    MIN_HEIGHT = 740 if MAC else (655 if WIN else 690)
->>>>>>> 033cbc91
     PAGE_CLASSES = [NewConnectionPage]
 
     sig_start_server_requested = Signal(str)
