--- conflicted
+++ resolved
@@ -9,11 +9,8 @@
 # Standard library imports
 from __future__ import annotations
 from collections.abc import Iterable
-<<<<<<< HEAD
 import logging
-=======
 import os.path as osp
->>>>>>> b742f572
 import re
 from typing import TypedDict
 import uuid
@@ -208,9 +205,6 @@
                 if not self._validate_url(url):
                     reasons["invalid_url"] = True
                     widget.status_action.setVisible(True)
-<<<<<<< HEAD
-            elif auth_method != AuthenticationMethod.ConfigFile:
-=======
             elif (
                 auth_method == AuthenticationMethod.KeyFile
                 and widget == self._keyfile
@@ -239,8 +233,7 @@
                         # Key file is malformed or not a recognized format
                         reasons["keyfile_malformed"] = True
                         widget.status_action.setVisible(True)
-            else:
->>>>>>> b742f572
+            elif auth_method != AuthenticationMethod.ConfigFile:
                 widget.status_action.setVisible(False)
 
         if reasons:
