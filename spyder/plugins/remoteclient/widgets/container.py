# -*- coding: utf-8 -*-
#
# Copyright © Spyder Project Contributors
#
# Licensed under the terms of the MIT License
# (see spyder/__init__.py for details)

"""Remote client container."""

# Standard library imports
from __future__ import annotations
from collections import deque

# Third-party imports
from qtpy.QtCore import Signal
from qtpy.QtWidgets import QMessageBox

# Local imports
from spyder.api.translations import _
from spyder.api.widgets.main_container import PluginMainContainer
from spyder.plugins.remoteclient import SPYDER_REMOTE_MAX_VERSION
from spyder.plugins.remoteclient.api import (
    MAX_CLIENT_MESSAGES,
    RemoteClientActions,
)
from spyder.plugins.remoteclient.api.protocol import ConnectionInfo
from spyder.plugins.remoteclient.widgets.connectiondialog import (
    ConnectionDialog,
)


class RemoteClientContainer(PluginMainContainer):

    sig_start_server_requested = Signal(str)
    """
    This signal is used to request starting a remote server.

    Parameters
    ----------
    id: str
        Id of the server that will be started.
    """

    sig_stop_server_requested = Signal(str)
    """
    This signal is used to request stopping a remote server.

    Parameters
    ----------
    id: str
        Id of the server that will be stopped.
    """

    sig_server_renamed = Signal(str)
    """
    This signal is used to inform that a remote server was renamed.

    Parameters
    ----------
    id: str
        Id of the server that was renamed.
    """

    sig_connection_status_changed = Signal(dict)
    """
    This signal is used to update the status of a given connection.

    Parameters
    ----------
    info: ConnectionInfo
        Dictionary with the necessary info to update the status of a
        connection.
    """

    sig_server_changed = Signal()
    """
    Signal that a remote server was deleted or added
    """

    sig_server_updated = Signal(str)
    """
    This signal is used to inform that a remote server was updated.
    Parameters
    ----------
    id: str
        Id of the server that was updated.
    """

    sig_client_message_logged = Signal(dict)
    """
    This signal is used to inform that a client has logged a connection
    message.

    Parameters
    ----------
    log: RemoteClientLog
        Dictionary that contains the log message and its metadata.
    """

    # ---- PluginMainContainer API
    # -------------------------------------------------------------------------
    def setup(self):
        # Attributes
        self.client_logs: dict[str, deque] = {}

        # Widgets
        self.create_action(
            RemoteClientActions.ManageConnections,
            _("Manage remote connections"),
            icon=self._plugin.get_icon(),
            triggered=self._show_connection_dialog,
        )

        # Signals
        self.sig_connection_status_changed.connect(
            self._on_connection_status_changed
        )
        self.sig_client_message_logged.connect(self._on_client_message_logged)

    def update_actions(self):
        pass

    # ---- Public API
    # -------------------------------------------------------------------------
    def on_server_version_mismatch(self, config_id, version: str):
        """
        Actions to take when there's a mismatch between the
        spyder-remote-services version installed in the server and the one
        supported by Spyder.
        """
        server_name = self._plugin.get_server_name(config_id)

        QMessageBox.critical(
            self,
            _("Remote server error"),
            _(
                "The version of <tt>spyder-remote-services</tt> on the "
                "remote host <b>{server}</b> (<b>{srs_version}</b>) is newer "
                "than the latest Spyder supports (<b>{max_version}</b>)."
                "<br><br>"
                "Please update Spyder to be able to connect to this host."
            ).format(
                server=server_name,
                srs_version=version,
                max_version=SPYDER_REMOTE_MAX_VERSION,
            ),
            QMessageBox.Ok,
        )

    # ---- Private API
    # -------------------------------------------------------------------------
    def _show_connection_dialog(self):
        connection_dialog = ConnectionDialog(self)

        connection_dialog.sig_start_server_requested.connect(
            self.sig_start_server_requested
        )
        connection_dialog.sig_stop_server_requested.connect(
            self.sig_stop_server_requested
        )
        connection_dialog.sig_connections_changed.connect(
            self.sig_server_changed
        )
        connection_dialog.sig_server_renamed.connect(self.sig_server_renamed)
<<<<<<< HEAD
        connection_dialog.sig_server_updated.connect(self.sig_server_updated)
=======
        connection_dialog.sig_create_env_requested.connect(
            self._plugin.sig_create_env_requested
        )
        connection_dialog.sig_import_env_requested.connect(
            self._plugin.sig_import_env_requested
        )
>>>>>>> 46564422

        connection_dialog.show()

    def _on_connection_status_changed(self, info: ConnectionInfo):
        """Handle changes in connection status."""
        host_id = info["id"]
        status = info["status"]
        message = info["message"]

        # We need to save this info so that we can show the current status in
        # the connection dialog when it's closed and opened again.
        self.set_conf(f"{host_id}/status", status)
        self.set_conf(f"{host_id}/status_message", message)

    def _on_client_message_logged(self, message: dict):
        """Actions to take when a client message is logged."""
        msg_id = message["id"]

        # Create deque if not available
        if not self.client_logs.get(msg_id):
            self.client_logs[msg_id] = deque([], MAX_CLIENT_MESSAGES)

        # Add message to deque
        self.client_logs[msg_id].append(message)<|MERGE_RESOLUTION|>--- conflicted
+++ resolved
@@ -162,16 +162,13 @@
             self.sig_server_changed
         )
         connection_dialog.sig_server_renamed.connect(self.sig_server_renamed)
-<<<<<<< HEAD
         connection_dialog.sig_server_updated.connect(self.sig_server_updated)
-=======
         connection_dialog.sig_create_env_requested.connect(
             self._plugin.sig_create_env_requested
         )
         connection_dialog.sig_import_env_requested.connect(
             self._plugin.sig_import_env_requested
         )
->>>>>>> 46564422
 
         connection_dialog.show()
 
