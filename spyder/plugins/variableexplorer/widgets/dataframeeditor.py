# -*- coding: utf-8 -*-
# -----------------------------------------------------------------------------
# Copyright (c) 2011-2012 Lambda Foundry, Inc. and PyData Development Team
# Copyright (c) 2013 Jev Kuznetsov and contributors
# Copyright (c) 2014-2015 Scott Hansen <firecat4153@gmail.com>
# Copyright (c) 2014-2016 Yuri D'Elia "wave++" <wavexx@thregr.org>
# Copyright (c) 2014- Spyder Project Contributors
#
# Components of gtabview originally distributed under the MIT (Expat) license.
# This file as a whole distributed under the terms of the New BSD License
# (BSD 3-clause; see NOTICE.txt in the Spyder root directory for details).
# -----------------------------------------------------------------------------

"""
Pandas DataFrame Editor Dialog.

DataFrameModel is based on the class ArrayModel from array editor
and the class DataFrameModel from the pandas project.
Present in pandas.sandbox.qtpandas in v0.13.1.

DataFrameHeaderModel and DataFrameLevelModel are based on the classes
Header4ExtModel and Level4ExtModel from the gtabview project.
DataFrameModel is based on the classes ExtDataModel and ExtFrameModel, and
DataFrameEditor is based on gtExtTableView from the same project.

DataFrameModel originally based on pandas/sandbox/qtpandas.py of the
`pandas project <https://github.com/pandas-dev/pandas>`_.
The current version is qtpandas/models/DataFrameModel.py of the
`QtPandas project <https://github.com/draperjames/qtpandas>`_.

Components of gtabview from gtabview/viewer.py and gtabview/models.py of the
`gtabview project <https://github.com/TabViewer/gtabview>`_.
"""

# Standard library imports
from __future__ import annotations
import io
from time import perf_counter
from typing import Any, Callable, Optional, TYPE_CHECKING

# Third party imports
from packaging.version import parse
from qtpy.compat import from_qvariant, to_qvariant
from qtpy.QtCore import (
    QAbstractTableModel, QEvent, QItemSelectionModel, QModelIndex, QPoint, Qt,
    Signal, Slot)
from qtpy.QtGui import QColor, QCursor
from qtpy.QtWidgets import (
    QApplication,
    QDialog,
    QFrame,
    QGridLayout,
    QHBoxLayout,
    QHeaderView,
    QInputDialog,
    QItemDelegate,
    QLabel,
    QLineEdit,
    QMessageBox,
    QPushButton,
    QScrollBar,
    QStyle,
    QTableView,
    QTableWidget,
    QToolButton,
    QVBoxLayout,
    QWidget,
)
from spyder_kernels.utils.lazymodules import numpy as np, pandas as pd

# Local imports
from spyder.api.fonts import SpyderFontsMixin, SpyderFontType
from spyder.api.widgets.mixins import SpyderWidgetMixin
from spyder.config.base import _, running_under_pytest
from spyder.plugins.variableexplorer.widgets.arrayeditor import get_idx_rect
from spyder.plugins.variableexplorer.widgets.basedialog import BaseDialog
from spyder.plugins.variableexplorer.widgets.preferences import (
    PreferencesDialog
)
from spyder.utils.icon_manager import ima
from spyder.utils.palette import SpyderPalette
from spyder.utils.qthelpers import keybinding, qapplication
from spyder.utils.stylesheet import AppStyle, MAC
from spyder.widgets.helperwidgets import MessageCheckBox


if TYPE_CHECKING:
    from matplotlib.figure import Figure
    from pandas import DataFrame
    from spyder.plugins.variableexplorer.widgets.namespacebrowser import (
        NamespaceBrowser
    )


# =============================================================================
# ---- Constants
# =============================================================================

class DataframeEditorActions:
    Close = 'close'
    ConvertToBool = 'convert_to_bool_action'
    ConvertToComplex = 'convert_to_complex_action'
    ConvertToFloat = 'convert_to_float_action'
    ConvertToInt = 'convert_to_int_action'
    ConvertToStr = 'convert_to_str_action'
    Copy = 'copy_action'
    DuplicateColumn = 'duplicate_column_action'
    DuplicateRow = 'duplicate_row_action'
    Edit = 'edit_action'
    EditHeader = 'edit_header_action'
    EditIndex = 'edit_index_action'
    Histogram = 'histogram'
    InsertAbove = 'insert_above_action'
    InsertAfter = 'insert_after_action'
    InsertBefore = 'insert_before_action'
    InsertBelow = 'insert_below_action'
    Preferences = 'preferences_action'
    Refresh = 'refresh_action'
    RemoveColumn = 'remove_column_action'
    RemoveRow = 'remove_row_action'
    ResizeColumns = 'resize_columns_action'
    ResizeRows = 'resize_rows_action'


class DataframeEditorMenus:
    Context = 'context_menu'
    ConvertTo = 'convert_to_submenu'
    Header = 'header_context_menu'
    Index = 'index_context_menu'
    Options = 'options_menu'


class DataframeEditorWidgets:
    OptionsToolButton = 'options_button_widget'
    Toolbar = 'toolbar'
    ToolbarStretcher = 'toolbar_stretcher'


class DataframeEditorContextMenuSections:
    Edit = 'edit_section'
    Row = 'row_section'
    Column = 'column_section'
    Convert = 'convert_section'


class DataframeEditorToolbarSections:
    Row = 'row_section'
    ColumnAndRest = 'column_section'


# Supported real and complex number types
REAL_NUMBER_TYPES = (float, int, np.int64, np.int32)
COMPLEX_NUMBER_TYPES = (complex, np.complex64, np.complex128)

# Used to convert bool intrance to false since bool('False') will return True
_bool_false = ['false', 'f', '0', '0.', '0.0', ' ']

# Default format for data frames with floats
DEFAULT_FORMAT = '.6g'

# Limit at which dataframe is considered so large that it is loaded on demand
LARGE_SIZE = 5e5
LARGE_NROWS = 1e5
LARGE_COLS = 60
ROWS_TO_LOAD = 500
COLS_TO_LOAD = 40

# Background colours
BACKGROUND_NUMBER_MINHUE = 0.66  # hue for largest number
BACKGROUND_NUMBER_HUERANGE = 0.33  # (hue for smallest) minus (hue for largest)
BACKGROUND_NUMBER_SATURATION = 0.7
BACKGROUND_NUMBER_VALUE = 1.0
BACKGROUND_NUMBER_ALPHA = 0.6
BACKGROUND_NONNUMBER_COLOR = SpyderPalette.COLOR_BACKGROUND_2
BACKGROUND_STRING_ALPHA = 0.05
BACKGROUND_MISC_ALPHA = 0.3

# =============================================================================
# ---- Utility functions
# =============================================================================

def is_any_real_numeric_dtype(dtype) -> bool:
    """
    Test whether a Pandas dtype is a real numeric type.
    """
    try:
        import pandas.api.types
        return pandas.api.types.is_any_real_numeric_dtype(dtype)
    except Exception:
        # Pandas version 1
        return dtype in REAL_NUMBER_TYPES


def bool_false_check(value):
    """
    Used to convert bool entrance to false.

    Needed since any string in bool('') will return True.
    """
    if value.lower() in _bool_false:
        value = ''
    return value


def global_max(col_vals, index):
    """Returns the global maximum and minimum."""
    col_vals_without_None = [x for x in col_vals if x is not None]
    max_col, min_col = zip(*col_vals_without_None)
    return max(max_col), min(min_col)


# =============================================================================
# ---- Main classes
# =============================================================================

class DataFrameModel(QAbstractTableModel, SpyderFontsMixin):
    """
    Model encapsulating a dataframe for the datafgrame editor

    This is a model (in the sense of the Qt model/view architecture).

    Partly based in ExtDataModel and ExtFrameModel classes
    of the gtabview project.

    For more information please see:
    https://github.com/wavexx/gtabview/blob/master/gtabview/models.py

    Parameters
    ----------
    dataFrame : DataFrame
        The dataframe encapsulated by the model.
    format_spec : str, optional
        Format specification for floats. The default is DEFAULT_FORMAT.
    parent : Optional[QWidget], optional
        The parent widget for the model. The default is None.
    readonly : bool, optional
        If True, the underlying dataframe can not be edited by the user.
        The default is False.

    Attributes
    ----------
    bgcolor_enabled : bool
        If True, vary backgrond color depending on cell value
    colum_avg_enabled : bool
        If True, select background color by comparing cell value against
        column maximum and minimum. Otherwise, use maximum and minimum of
        the entire dataframe.
    _format_spec : str
        Format specification for floats
    """

    def __init__(
        self,
        dataFrame: DataFrame,
        format_spec: str = DEFAULT_FORMAT,
        parent: Optional[QWidget] = None,
        readonly: bool = False,
    ):
        QAbstractTableModel.__init__(self)
        self.dialog = parent
        self.df = dataFrame
        self.df_columns_list = None
        self.df_index_list = None
        self._format_spec = format_spec
        self.readonly = readonly
        self.complex_intran = None
        self.display_error_idxs = []

        self.total_rows = self.df.shape[0]
        self.total_cols = self.df.shape[1]
        size = self.total_rows * self.total_cols

        self.max_min_col = None
        if size < LARGE_SIZE:
            self.max_min_col_update()
            self.colum_avg_enabled = True
            self.bgcolor_enabled = True
            self.colum_avg(True)
        else:
            self.colum_avg_enabled = False
            self.bgcolor_enabled = False
            self.colum_avg(False)

        # Use paging when the total size, number of rows or number of
        # columns is too large
        if size > LARGE_SIZE:
            self.rows_loaded = ROWS_TO_LOAD
            self.cols_loaded = COLS_TO_LOAD
        else:
            if self.total_rows > LARGE_NROWS:
                self.rows_loaded = ROWS_TO_LOAD
            else:
                self.rows_loaded = self.total_rows
            if self.total_cols > LARGE_COLS:
                self.cols_loaded = COLS_TO_LOAD
            else:
                self.cols_loaded = self.total_cols

    def _axis(self, axis):
        """
        Return the corresponding labels taking into account the axis.

        The axis could be horizontal (0) or vertical (1).
        """
        return self.df.columns if axis == 0 else self.df.index

    def _axis_list(self, axis):
        """
        Return the corresponding labels as a list taking into account the axis.

        The axis could be horizontal (0) or vertical (1).
        """
        if axis == 0:
            if self.df_columns_list is None:
                self.df_columns_list = self.df.columns.tolist()
            return self.df_columns_list
        else:
            if self.df_index_list is None:
                self.df_index_list = self.df.index.tolist()
            return self.df_index_list

    def _axis_levels(self, axis):
        """
        Return the number of levels in the labels taking into account the axis.

        Get the number of levels for the columns (0) or rows (1).
        """
        ax = self._axis(axis)
        return 1 if not hasattr(ax, 'levels') else len(ax.levels)

    @property
    def shape(self):
        """Return the shape of the dataframe."""
        return self.df.shape

    @property
    def header_shape(self):
        """Return the levels for the columns and rows of the dataframe."""
        return (self._axis_levels(0), self._axis_levels(1))

    @property
    def chunk_size(self):
        """Return the max value of the dimensions of the dataframe."""
        return max(*self.shape())

    def header(self, axis, x, level=0):
        """
        Return the values of the labels for the header of columns or rows.

        The value corresponds to the header of column or row x in the
        given level.
        """
        ax = self._axis(axis)
        if not hasattr(ax, 'levels'):
            ax = self._axis_list(axis)
            if len(ax) > 0:
                return ax[x]
            else:
                return None
        else:
            return ax.values[x][level]

    def name(self, axis, level):
        """Return the labels of the levels if any."""
        ax = self._axis(axis)
        if hasattr(ax, 'levels'):
            return ax.names[level]
        if ax.name:
            return ax.name

    def max_min_col_update(self):
        """
        Determines the maximum and minimum number in each column.

        The result is a list whose k-th entry is [vmax, vmin], where vmax and
        vmin denote the maximum and minimum of the k-th column (ignoring NaN).
        This list is stored in self.max_min_col.

        If the k-th column has a non-numerical dtype, then the k-th entry
        is set to None. If the dtype is complex, then compute the maximum and
        minimum of the absolute values. If vmax equals vmin, then vmin is
        decreased by one.
        """
        if self.df.shape[0] == 0:  # If no rows to compute max/min then return
            return
        self.max_min_col = []
        for __, col in self.df.items():
            # This is necessary to catch some errors in Pandas when computing
            # the maximum of a column.
            # Fixes spyder-ide/spyder#17145 and spyder-ide/spyder#24094
            try:
                if (
                    is_any_real_numeric_dtype(col.dtype)
                    or col.dtype in COMPLEX_NUMBER_TYPES
                ):
                    if is_any_real_numeric_dtype(col.dtype):
                        vmax = col.max(skipna=True)
                        vmin = col.min(skipna=True)
                    else:
                        vmax = col.abs().max(skipna=True)
                        vmin = col.abs().min(skipna=True)
                    if vmax != vmin:
                        max_min = [vmax, vmin]
                    else:
                        max_min = [vmax, vmin - 1]
                else:
                    max_min = None
            except (TypeError, ValueError):
                max_min = None

            self.max_min_col.append(max_min)

    def get_format_spec(self) -> str:
        """
        Return current format specification for floats.
        """
        # Avoid accessing the private attribute _format_spec from outside
        return self._format_spec

    def set_format_spec(self, format_spec: str) -> None:
        """
        Set format specification for floats.
        """
        self._format_spec = format_spec
        self.reset()

    def bgcolor(self, value: bool):
        """
        Set whether background color varies depending on cell value.
        """
        self.bgcolor_enabled = value
        self.reset()

    def colum_avg(self, value: bool):
        """
        Set what to compute cell value with to choose background color.

        If `value` is True, then compare against column maximum and minimum,
        otherwise compare against maximum and minimum over all columns.
        """
        self.colum_avg_enabled = value
        if self.colum_avg_enabled:
            self.return_max = lambda col_vals, index: col_vals[index]
        else:
            self.return_max = global_max
        self.reset()

    def get_bgcolor(self, index):
        """Background color depending on value."""
        column = index.column()

        if not self.bgcolor_enabled:
            return

        value = self.get_value(index.row(), column)
        if self.max_min_col[column] is None or pd.isna(value):
            color = QColor(BACKGROUND_NONNUMBER_COLOR)
            if isinstance(value, str):
                color.setAlphaF(BACKGROUND_STRING_ALPHA)
            else:
                color.setAlphaF(BACKGROUND_MISC_ALPHA)
        else:
            if isinstance(value, COMPLEX_NUMBER_TYPES):
                color_func = abs
            else:
                color_func = float
            vmax, vmin = self.return_max(self.max_min_col, column)

            # This is necessary to catch an error in Pandas when computing
            # the difference between the max and min of a column.
            # Fixes spyder-ide/spyder#18005
            try:
                if vmax - vmin == 0:
                    vmax_vmin_diff = 1.0
                else:
                    vmax_vmin_diff = vmax - vmin
            except TypeError:
                return

            hue = (BACKGROUND_NUMBER_MINHUE + BACKGROUND_NUMBER_HUERANGE *
                   (vmax - color_func(value)) / (vmax_vmin_diff))
            hue = float(abs(hue))
            if hue > 1:
                hue = 1
            color = QColor.fromHsvF(hue, BACKGROUND_NUMBER_SATURATION,
                                    BACKGROUND_NUMBER_VALUE,
                                    BACKGROUND_NUMBER_ALPHA)

        return color

    def get_value(self, row, column):
        """Return the value of the DataFrame."""
        # To increase the performance iat is used but that requires error
        # handling, so fallback uses iloc
        try:
            value = self.df.iat[row, column]
        except pd._libs.tslib.OutOfBoundsDatetime:
            value = self.df.iloc[:, column].astype(str).iat[row]
        except:
            value = self.df.iloc[row, column]
        return value

    def data(self, index, role=Qt.DisplayRole):
        """Cell content"""
        if not index.isValid():
            return to_qvariant()
        if role == Qt.DisplayRole or role == Qt.EditRole:
            column = index.column()
            row = index.row()
            value = self.get_value(row, column)
            if isinstance(value, float):
                try:
                    return to_qvariant(format(value, self._format_spec))
                except (ValueError, TypeError):
                    # may happen if format = 'd' and value = NaN;
                    # see spyder-ide/spyder#4139.
                    return to_qvariant(format(value, DEFAULT_FORMAT))
            elif type(value) in [str, bytes]:
                # Don't perform any conversion on strings
                # because it leads to differences between
                # the data present in the dataframe and
                # what is shown by Spyder
                return value
            else:
                try:
                    return to_qvariant(str(value))
                except Exception:
                    self.display_error_idxs.append(index)
                    return u'Display Error!'
        elif role == Qt.BackgroundColorRole:
            return to_qvariant(self.get_bgcolor(index))
        elif role == Qt.FontRole:
            return self.get_font(SpyderFontType.MonospaceInterface)
        elif role == Qt.ToolTipRole:
            if index in self.display_error_idxs:
                return _("It is not possible to display this value because\n"
                         "an error occurred while trying to do it")
        return to_qvariant()

    def recalculate_index(self):
        """Recalcuate index information."""
        self.df_index_list = self.df.index.tolist()
        self.df_columns_list = self.df.columns.tolist()
        self.total_rows = self.df.shape[0]

        # Necessary to set rows_loaded because rowCount() method
        self.rows_loaded = self.df.shape[0]

        # Necessary to set cols_loaded because of columnCount() method
        self.cols_loaded = self.df.shape[1]
        self.total_cols = self.df.shape[1]

    def sort(self, column, order=Qt.AscendingOrder):
        """Overriding sort method"""
        if self.complex_intran is not None:
            if self.complex_intran.any(axis=0).iloc[column]:
                QMessageBox.critical(self.dialog, "Error",
                                     "TypeError error: no ordering "
                                     "relation is defined for complex numbers")
                return False
        try:
            ascending = order == Qt.AscendingOrder
            if column >= 0:
                try:
                    self.df.sort_values(by=self.df.columns[column],
                                        ascending=ascending, inplace=True,
                                        kind='mergesort')
                except AttributeError:
                    # for pandas version < 0.17
                    self.df.sort(columns=self.df.columns[column],
                                 ascending=ascending, inplace=True,
                                 kind='mergesort')
                except ValueError as e:
                    # Not possible to sort on duplicate columns
                    # See spyder-ide/spyder#5225.
                    QMessageBox.critical(self.dialog, "Error",
                                         "ValueError: %s" % str(e))
                except SystemError as e:
                    # Not possible to sort on category dtypes
                    # See spyder-ide/spyder#5361.
                    QMessageBox.critical(self.dialog, "Error",
                                         "SystemError: %s" % str(e))
            else:
                # Update index list
                self.recalculate_index()
                # To sort by index
                self.df.sort_index(inplace=True, ascending=ascending)
        except TypeError as e:
            QMessageBox.critical(self.dialog, "Error",
                                 "TypeError error: %s" % str(e))
            return False

        self.reset()
        return True

    def flags(self, index):
        """Set flags"""
        result = super().flags(index)
        if not self.readonly:
            result |= Qt.ItemFlag.ItemIsEditable
        return result

    def setData(self, index, value, role=Qt.EditRole, change_type=None):
        """Cell content change"""
        column = index.column()
        row = index.row()

        if index in self.display_error_idxs:
            return False
        if change_type is not None:
            try:
                value = self.data(index, role=Qt.DisplayRole)
                val = from_qvariant(value, str)
                if change_type is bool:
                    val = bool_false_check(val)
                self.df.iloc[row, column] = change_type(val)
            except ValueError:
                self.df.iloc[row, column] = change_type('0')
        else:
            val = from_qvariant(value, str)
            current_value = self.get_value(row, column)
            if isinstance(current_value, (bool, np.bool_)):
                val = bool_false_check(val)
            supported_types = (bool, np.bool_) + REAL_NUMBER_TYPES
            if (
                isinstance(current_value, supported_types)
                or isinstance(current_value, str)
            ):
                try:
                    self.df.iloc[row, column] = current_value.__class__(val)
                except (ValueError, OverflowError) as e:
                    QMessageBox.critical(self.dialog, "Error",
                                         str(type(e).__name__) + ": " + str(e))
                    return False
            else:
                QMessageBox.critical(self.dialog, "Error",
                                     "Editing dtype {0!s} not yet supported."
                                     .format(type(current_value).__name__))
                return False
        self.max_min_col_update()
        self.dataChanged.emit(index, index)
        return True

    def get_data(self):
        """Return data"""
        return self.df

    def rowCount(self, index=QModelIndex()):
        """DataFrame row number"""
        # Avoid a "Qt exception in virtual methods" generated in our
        # tests on Windows/Python 3.7
        # See spyder-ide/spyder#8910.
        try:
            if self.total_rows <= self.rows_loaded:
                return self.total_rows
            else:
                return self.rows_loaded
        except AttributeError:
            return 0

    def fetch_more(self, rows=False, columns=False):
        """Get more columns and/or rows."""
        if rows and self.total_rows > self.rows_loaded:
            reminder = self.total_rows - self.rows_loaded
            items_to_fetch = min(reminder, ROWS_TO_LOAD)
            self.beginInsertRows(QModelIndex(), self.rows_loaded,
                                 self.rows_loaded + items_to_fetch - 1)
            self.rows_loaded += items_to_fetch
            self.endInsertRows()
        if columns and self.total_cols > self.cols_loaded:
            reminder = self.total_cols - self.cols_loaded
            items_to_fetch = min(reminder, COLS_TO_LOAD)
            self.beginInsertColumns(QModelIndex(), self.cols_loaded,
                                    self.cols_loaded + items_to_fetch - 1)
            self.cols_loaded += items_to_fetch
            self.endInsertColumns()

    def columnCount(self, index=QModelIndex()):
        """DataFrame column number"""
        # Avoid a "Qt exception in virtual methods" generated in our
        # tests on Windows/Python 3.7
        # See spyder-ide/spyder#8910.
        try:
            # This is done to implement series
            if len(self.df.shape) == 1:
                return 2
            elif self.total_cols <= self.cols_loaded:
                return self.total_cols
            else:
                return self.cols_loaded
        except AttributeError:
            return 0

    def reset(self):
        self.beginResetModel()
        self.endResetModel()


class DataFrameView(QTableView, SpyderWidgetMixin):
    """
    View displaying a dataframe in the dataframe editor

    This is a view (in the sense of the Qt model/view architecture) that is
    used in the dataframe editor to display a dataframe. It only shows the
    data but not the index (row headings) or header (column names).

    Parameters
    ----------
    parent : Optional[QWidget]
        The parent widget.
    model : DataFrameModel
        Model encapsulating the displayed dataframe.
    header : QHeaderView
        The header (column names) of the view.
    hscroll : QScrollBar
        The horizontal scroll bar.
    vscroll : QScrollBar
        The vertical scroll bar.
    namespacebrowser : Optional[NamespaceBrowser], optional
        The namespace browser that opened the editor containing this view.
        The default is None.
    data_function : Optional[Callable[[], Any]], optional
        A function which returns the new data frame when the user clicks on
        the Refresh button. The default is None.
    readonly : bool, optional
        If True, then the user can not edit the dataframe. The default is
        False.

    Signals
    -------
    sig_sort_by_column(): Raised after more columns are fetched.
    sig_fetch_more_rows(): Raised after more rows are fetched.
    """
    sig_sort_by_column = Signal()
    sig_fetch_more_columns = Signal()
    sig_fetch_more_rows = Signal()

    CONF_SECTION = 'variable_explorer'

    def __init__(
        self,
        parent: Optional[QWidget],
        model: DataFrameModel,
        header: QHeaderView,
        hscroll: QScrollBar,
        vscroll: QScrollBar,
        namespacebrowser: Optional[NamespaceBrowser] = None,
        data_function: Optional[Callable[[], Any]] = None,
        readonly: bool = False
    ):
        QTableView.__init__(self, parent)

        self.namespacebrowser = namespacebrowser
        self.data_function = data_function
        self.readonly = readonly

        self.menu = None
        self.menu_header_h = None
        self.empty_ws_menu = None
        self.copy_action = None
        self.edit_action = None
        self.edit_header_action = None
        self.insert_action_above = None
        self.insert_action_below = None
        self.insert_action_after = None
        self.insert_action_before = None
        self.remove_row_action = None
        self.remove_col_action = None
        self.duplicate_row_action = None
        self.duplicate_col_action = None
        self.convert_to_menu = None
        self.resize_action = None
        self.resize_columns_action = None
        self.histogram_action = None

        self.menu = self.setup_menu()
        self.menu_header_h = self.setup_menu_header()
        self.register_shortcut_for_widget(name='copy', triggered=self.copy)

        self.setModel(model)
        self.setHorizontalScrollBar(hscroll)
        self.setVerticalScrollBar(vscroll)
        self.setHorizontalScrollMode(QTableView.ScrollPerPixel)
        self.setVerticalScrollMode(QTableView.ScrollPerPixel)

        self.sort_old = [None]
        self.header_class = header
        self.header_class.setContextMenuPolicy(Qt.CustomContextMenu)
        self.header_class.customContextMenuRequested.connect(
            self.show_header_menu)
        self.header_class.sectionClicked.connect(self.sortByColumn)
        self.horizontalScrollBar().valueChanged.connect(
            self._load_more_columns)
        self.verticalScrollBar().valueChanged.connect(self._load_more_rows)

    def _load_more_columns(self, value):
        """Load more columns to display."""
        # Needed to avoid a NameError while fetching data when closing
        # See spyder-ide/spyder#12034.
        try:
            self.load_more_data(value, columns=True)
        except NameError:
            pass

    def _load_more_rows(self, value):
        """Load more rows to display."""
        # Needed to avoid a NameError while fetching data when closing
        # See spyder-ide/spyder#12034.
        try:
            self.load_more_data(value, rows=True)
        except NameError:
            pass

    def load_more_data(self, value, rows=False, columns=False):
        """Load more rows and columns to display."""
        try:
            if rows and value == self.verticalScrollBar().maximum():
                self.model().fetch_more(rows=rows)
                self.sig_fetch_more_rows.emit()
            if columns and value == self.horizontalScrollBar().maximum():
                self.model().fetch_more(columns=columns)
                self.sig_fetch_more_columns.emit()

        except NameError:
            # Needed to handle a NameError while fetching data when closing
            # See spyder-ide/spyder#7880.
            pass

    def setModel(self, model: DataFrameModel) -> None:
        """
        Set the model for the view to present.

        This overrides the function in QTableView so that we can enable or
        disable actions when appropriate if the selection changes.
        """
        super().setModel(model)
        self.selectionModel().selectionChanged.connect(self.refresh_menu)
        self.refresh_menu()

    def sortByColumn(self, index):
        """Implement a column sort."""
        if self.sort_old == [None]:
            self.header_class.setSortIndicatorShown(True)
        sort_order = self.header_class.sortIndicatorOrder()
        if not self.model().sort(index, sort_order):
            if len(self.sort_old) != 2:
                self.header_class.setSortIndicatorShown(False)
            else:
                self.header_class.setSortIndicator(self.sort_old[0],
                                                   self.sort_old[1])
            return
        self.sort_old = [index, self.header_class.sortIndicatorOrder()]
        self.sig_sort_by_column.emit()

    def show_header_menu(self, pos):
        """Show edition menu for header."""
        global_pos = self.mapToGlobal(pos)
        index = self.indexAt(pos)
        self.header_class.setCurrentIndex(index)
        self.menu_header_h.popup(global_pos)

    def contextMenuEvent(self, event):
        """Reimplement Qt method."""
        self.menu.popup(event.globalPos())
        event.accept()

    def setup_menu_header(self):
        """Setup context header menu."""
        edit_header_action = self.create_action(
            name=DataframeEditorActions.EditHeader,
            text=_("Edit"),
            icon=ima.icon('edit'),
            triggered=self.edit_header_item,
            register_action=False
        )
        edit_header_action.setEnabled(not self.readonly)
        menu = self.create_menu(DataframeEditorMenus.Header, register=False)
        self.add_item_to_menu(edit_header_action, menu)
        return menu

    def refresh_menu(self):
        """Refresh context menu"""
        index = self.currentIndex()

        # Enable/disable edit actions
        condition_edit = (
            index.isValid()
            and len(self.selectedIndexes()) == 1
            and not self.readonly
        )

        for action in [self.edit_action, self.insert_action_above,
                       self.insert_action_below, self.insert_action_after,
                       self.insert_action_before, self.duplicate_row_action,
                       self.duplicate_col_action]:
            action.setEnabled(condition_edit)

        # Enable/disable actions for remove col/row, copy and plot
        condition_copy_remove = (
            index.isValid()
            and len(self.selectedIndexes()) > 0
            and not self.readonly
        )

        for action in [self.copy_action, self.remove_row_action,
                       self.remove_col_action, self.histogram_action]:
            action.setEnabled(condition_copy_remove)

        # Enable/disable action for plot
        condition_plot = (index.isValid() and len(self.selectedIndexes()) > 0)
        self.histogram_action.setEnabled(condition_plot)

    def setup_menu(self):
        """Setup context menu."""
        # ---- Create actions

        self.resize_action = self.create_action(
            name=DataframeEditorActions.ResizeRows,
            text=_("Resize rows to contents"),
            icon=ima.icon('collapse_row'),
            triggered=lambda: self.resize_to_contents(rows=True),
            register_action=False
        )
        self.resize_columns_action = self.create_action(
            name=DataframeEditorActions.ResizeColumns,
            text=_("Resize columns to contents"),
            icon=ima.icon('collapse_column'),
            triggered=self.resize_to_contents,
            register_action=False
        )
        self.edit_action = self.create_action(
            name=DataframeEditorActions.Edit,
            text=_("Edit"),
            icon=ima.icon('edit'),
            triggered=self.edit_item,
            register_action=False
        )
        self.insert_action_above = self.create_action(
            name=DataframeEditorActions.InsertAbove,
            text=_("Insert above"),
            icon=ima.icon('insert_above'),
            triggered=lambda: self.insert_item(axis=1, before_above=True),
            register_action=False
        )
        self.insert_action_below = self.create_action(
            name=DataframeEditorActions.InsertBelow,
            text=_("Insert below"),
            icon=ima.icon('insert_below'),
            triggered=lambda: self.insert_item(axis=1, before_above=False),
            register_action=False
        )
        self.insert_action_before = self.create_action(
            name=DataframeEditorActions.InsertBefore,
            text=_("Insert before"),
            icon=ima.icon('insert_before'),
            triggered=lambda: self.insert_item(axis=0, before_above=True),
            register_action=False
        )
        self.insert_action_after = self.create_action(
            name=DataframeEditorActions.InsertAfter,
            text=_("Insert after"),
            icon=ima.icon('insert_after'),
            triggered=lambda: self.insert_item(axis=0, before_above=False),
            register_action=False
        )
        self.remove_row_action = self.create_action(
            name=DataframeEditorActions.RemoveRow,
            text=_("Remove row"),
            icon=ima.icon('delete_row'),
            triggered=self.remove_item,
            register_action=False
        )
        self.remove_col_action = self.create_action(
            name=DataframeEditorActions.RemoveColumn,
            text=_("Remove column"),
            icon=ima.icon('delete_column'),
            triggered=lambda: self.remove_item(axis=1),
            register_action=False
        )
        self.duplicate_row_action = self.create_action(
            name=DataframeEditorActions.DuplicateRow,
            text=_("Duplicate row"),
            icon=ima.icon('duplicate_row'),
            triggered=lambda: self.duplicate_row_col(dup_row=True),
            register_action=False
        )
        self.duplicate_col_action = self.create_action(
            name=DataframeEditorActions.DuplicateColumn,
            text=_("Duplicate column"),
            icon=ima.icon('duplicate_column'),
            triggered=lambda: self.duplicate_row_col(dup_row=False),
            register_action=False
        )
        self.copy_action = self.create_action(
            name=DataframeEditorActions.Copy,
            text=_('Copy'),
            icon=ima.icon('editcopy'),
            triggered=self.copy,
            register_action=False
        )
        self.copy_action.setShortcut(keybinding('Copy'))
        self.copy_action.setShortcutContext(Qt.WidgetShortcut)
        self.histogram_action = self.create_action(
            name=DataframeEditorActions.Histogram,
            text=_("Histogram"),
            tip=_("Plot a histogram of the selected columns"),
            icon=ima.icon('hist'),
            triggered=self.plot_hist,
            register_action=False
        )

        # ---- Create "Convert to" submenu and actions

        self.convert_to_menu = self.create_menu(
            menu_id=DataframeEditorMenus.ConvertTo,
            title=_('Convert to'),
            register=False
        )
        functions = (
            (_("Bool"), bool, DataframeEditorActions.ConvertToBool),
            (_("Complex"), complex, DataframeEditorActions.ConvertToComplex),
            (_("Int"), int, DataframeEditorActions.ConvertToInt),
            (_("Float"), float, DataframeEditorActions.ConvertToFloat),
            (_("Str"), str, DataframeEditorActions.ConvertToStr)
        )
        for text, func, name in functions:
            def slot():
                self.change_type(func)
            action = self.create_action(
                name=name,
                text=text,
                triggered=slot,
                context=Qt.WidgetShortcut,
                register_action=False
            )
            self.add_item_to_menu(action, self.convert_to_menu)

        # ---- Create context menu and fill it

        menu = self.create_menu(DataframeEditorMenus.Context, register=False)
        for action in [self.copy_action, self.edit_action]:
            self.add_item_to_menu(
                action,
                menu,
                section=DataframeEditorContextMenuSections.Edit
            )
        for action in [self.insert_action_above, self.insert_action_below,
                       self.duplicate_row_action, self.remove_row_action]:
            self.add_item_to_menu(
                action,
                menu,
                section=DataframeEditorContextMenuSections.Row
            )
        for action in [self.insert_action_before, self.insert_action_after,
                       self.duplicate_col_action, self.remove_col_action]:
            self.add_item_to_menu(
                action,
                menu,
                section=DataframeEditorContextMenuSections.Column
            )
        self.add_item_to_menu(
            self.convert_to_menu,
            menu,
            section=DataframeEditorContextMenuSections.Convert
        )

        return menu

    def change_type(self, func):
        """A function that changes types of cells."""
        model = self.model()
        index_list = self.selectedIndexes()
        [model.setData(i, '', change_type=func) for i in index_list]

    @Slot()
    def copy(self):
        """Copy text to clipboard"""
        if not self.selectedIndexes():
            return
        (row_min, row_max,
         col_min, col_max) = get_idx_rect(self.selectedIndexes())
        # Copy index and header too (equal True).
        # See spyder-ide/spyder#11096
        index = header = True
        df = self.model().df
        obj = df.iloc[slice(row_min, row_max + 1),
                      slice(col_min, col_max + 1)]
        output = io.StringIO()
        try:
            obj.to_csv(output, sep='\t', index=index, header=header)
        except UnicodeEncodeError:
            # Needed to handle encoding errors in Python 2
            # See spyder-ide/spyder#4833
            QMessageBox.critical(
                self,
                _("Error"),
                _("Text can't be copied."))
        contents = output.getvalue()
        output.close()
        clipboard = QApplication.clipboard()
        clipboard.setText(contents)

    def resize_to_contents(self, rows=False):
        """Resize rows or cols to its contents."""
        if isinstance(self.parent(), DataFrameEditor):
            if rows:
                self.resizeRowsToContents()
                self.parent().table_index.resizeRowsToContents()
            else:
                self.parent().table_index.resizeColumnsToContents()
                self.parent().resize_to_contents()

    def edit_header_item(self):
        """Edit header item"""
        pos = self.header_class.currentIndex()
        index = self.header_class.logicalIndex(pos.column())
        if index >= 0:
            model_index = self.header_class.model().index(0, index)
            index_number_rows = 1

            if type(self.model().df.columns[0]) is tuple:
                index_number_rows = len(self.model().df.columns[0])

            if index_number_rows > 1:
                dialog = QInputDialog()
                dialog.setWindowTitle("Enter the values")
                label = QLabel("Enter the values:")
                dialog.show()
                dialog.findChild(QLineEdit).hide()
                dialog.findChild(QLabel).hide()
                lines = []
                for row in range(index_number_rows):
                    line = QLineEdit(text=self.model().df.columns[index][row])
                    dialog.layout().insertWidget(row, line)
                    lines.append(line)
                dialog.layout().insertWidget(0, label)
                dialog.hide()
                confirmation = dialog.exec_() == QDialog.Accepted
                if confirmation:
                    value = tuple(line.text() for line in lines)
            else:
                value, confirmation = QInputDialog.getText(
                    self,
                    _("Enter a value"),
                    _("Enter a value"),
                    QLineEdit.Normal,
                    ""
                )

            if confirmation:
                if value not in self.model().df.columns.tolist():
                    if type(value) is tuple:
                        n_cols = len(self.model().df.columns)
                        cols = self.model().df.columns
                        names = cols.names
                        cols = (
                            self.model().df.columns.tolist()[0:index]
                            + [value]
                            + self.model().df.columns.tolist()[index+1:n_cols]
                        )
                        self.model().df.columns = (
                            pd.MultiIndex.from_tuples(cols, names=names)
                        )
                    else:
                        self.header_class.model().setData(
                            model_index,
                            value,
                            Qt.EditRole
                        )

                    self.parent()._reload()
                    self.model().dataChanged.emit(pos, pos)
                else:
                    QMessageBox.warning(
                        self.model().dialog,
                        _("Warning: Duplicate column"),
                        _('Column with name "{}" already exists!').format(
                            value)
                    )

    def edit_item(self):
        """Edit item"""
        index = self.currentIndex()
        if not index.isValid():
            return

        self.edit(index)

    def insert_item(self, axis=0, before_above=False):
        """Insert row or column."""
        current_index = self.currentIndex()
        if not current_index.isValid():
            return False

        column = current_index.column()
        row = current_index.row()
        step = 0
        df = self.model().df

        if not before_above:
            step = 1

        if axis == 0:
            # insert column
            module = df.iat[row, column].__class__.__module__

            if module == 'builtins':
                # Evaluate character '' (empty) to initialize the column as a
                # neutral data type
                eval_type = df.iat[row, column].__class__.__name__ + '('')'
            else:
                # Necessary because of import numpy as np
                if module == 'numpy':
                    module = 'np'
                eval_type = (
                    module
                    + '.'
                    + df.iat[row, column].__class__.__name__
                    + '('')'
                )

            indexes = df.axes[1].tolist()
            new_name = 'new_col'
            if type(indexes[column]) is not str:
                new_name = indexes[column]

            if new_name in indexes:
                if type(new_name) is tuple:
                    tuple_idx = []
                    new_tuple = []

                    for idx in indexes:
                        tuple_idx = tuple_idx + list(idx)

                    for idx in range(len(new_name)):
                        new_tuple.append(
                            self.next_index_name(tuple_idx, new_name[idx])
                        )

                    new_name = tuple(new_tuple)
                else:
                    new_name = self.next_index_name(indexes, new_name)

            item_value = eval(eval_type)
            if isinstance(item_value, tuple) and item_value == ():
                item_value = ('')

            df.insert(
                loc=column + step,
                column=new_name,
                value=item_value,
                allow_duplicates=True
            )

            self.model().max_min_col_update()
            if before_above:
                column = column + 1

        if axis == 1:
            # insert row
            indexes = df.axes[0].tolist()
            new_name = 'new_row'
            if type(indexes[row]) is not str:
                new_name = indexes[row]
            if new_name in indexes:
                new_name = self.next_index_name(indexes, new_name)

            # Slice the upper half of the dataframe
            df1 = df[0:row + step]

            # Store the result of lower half of the dataframe
            df2 = df[row + step:]

            # Insert the row in the upper half dataframe
            new_row = df.iloc[[row]]
            new_row.axes[0].values[0] = new_name

            for col in range(len(new_row.columns)):
                module = new_row.iat[0, col].__class__.__module__
                if module == 'builtins':
                    # Evaluate character '' (empty) to initialyze the column as
                    # a neutral data type
                    eval_type = new_row.iat[0, col].__class__.__name__ + '('')'
                else:
                    # Necessary because of import numpy as np
                    if module == 'numpy':
                        module = 'np'
                    eval_type = (
                        module
                        + '.'
                        + new_row.iat[0, col].__class__.__name__
                        + '('')'
                    )

                new_row.iat[0, col] = eval(eval_type)

            self.model().df = pd.concat([df1, new_row, df2])
            if before_above:
                row = row + 1

        self.parent()._reload()
        self.model().dataChanged.emit(current_index, current_index)
        self.setCurrentIndex(self.model().index(row, column))

    def duplicate_row_col(self, dup_row=False):
        """Duplicate row or column."""
        current_index = self.currentIndex()
        if not current_index.isValid():
            return False

        column = current_index.column()
        row = current_index.row()
        df = self.model().df

        if dup_row:
            # Slice the upper half of the dataframe
            df1 = self.model().df[0:row]

            # Store the result of lower half of the dataframe
            df2 = self.model().df[row:]

            # Insert the row in the upper half dataframe
            new_row = self.model().df.iloc[[row]]
            label = new_row.axes[0].values[0]
            indexes = self.model().df.axes[0].tolist()
            indexes.remove(label)
            new_name = self.next_index_name(indexes, label)
            new_row.axes[0].values[0] = new_name
            self.model().df = pd.concat([df1, new_row, df2])
            row = row + 1
        else:
            indexes = df.axes[1].tolist()
            label = indexes[column]
            indexes.remove(label)

            if type(label) is tuple:
                tuple_idx = []
                new_tuple = []

                for idx in indexes:
                    tuple_idx = tuple_idx + list(idx)

                for idx in range(len(label)):
                    new_tuple.append(
                        self.next_index_name(tuple_idx, label[idx])
                    )
                new_name = tuple(new_tuple)
            else:
                new_name = self.next_index_name(indexes, label)

            df.insert(loc=column+1, column=new_name, value='',
                      allow_duplicates=True)
            df[new_name] = df.iloc[:, column]
            self.model().max_min_col_update()

        self.parent()._reload()
        self.model().dataChanged.emit(current_index, current_index)
        self.setCurrentIndex(self.model().index(row, column))

    def next_index_name(self, indexes, label):
        """
        Calculate and generate next index_name for a duplicate column/row
        rol/col_copy(ind).
        """
        ind = -1
        name = ''
        acceptable_types = (
            [str, float, int, complex, bool]
            + list(REAL_NUMBER_TYPES)
            + list(COMPLEX_NUMBER_TYPES)
        )

        if type(label) not in acceptable_types:
            # Case receiving a different type of acceptable_type,
            # treat as string
            label = str(label)

        if type(label) is str:
            # Make all indexes strings to compare
            for i in range(len(indexes)):
                if type(indexes[i]) is not str:
                    indexes[i] = str(indexes[i])

            # Verify if find '_copy(' in the label
            if label.rfind('_copy(') == -1:
                # If not found, verify in other indexes
                name = label + '_copy('

                for n in indexes:
                    if n.rfind(name) == 0:
                        # label_copy( starts in first position
                        init_pos = len(name)
                        final_pos = len(n) - 1
                        curr_ind = n[init_pos:final_pos]
                        if (
                            curr_ind.isnumeric()
                            and n[final_pos:final_pos+1] == ')'
                        ):
                            if ind < int(curr_ind):
                                ind = int(curr_ind)
            else:
                # If 'copy_(' string is in label, verify if valid and check
                # next.
                init_pos = label.rfind('_copy(') + 6
                final_pos = len(label) - 1
                curr_ind = label[init_pos:final_pos]

                if curr_ind.isnumeric():
                    if label[final_pos:final_pos+1] == ')':
                        ind = int(curr_ind)
                        name = label[0:init_pos]

                        for n in indexes:
                            if n.rfind(name) == 0:
                                init_pos = len(name)
                                final_pos = len(n) - 1
                                curr_ind = n[init_pos:final_pos]
                                if (
                                    curr_ind.isnumeric()
                                    and n[final_pos:final_pos+1] == ')'
                                ):
                                    if ind < int(curr_ind):
                                        ind = int(curr_ind)
                    else:
                        # If not closed parenthesis, treat entire string as
                        # valid
                        name = label + '_copy('
                        for n in indexes:
                            if n.rfind(name) == 0:
                                init_pos = len(name)
                                final_pos = len(n) - 1
                                curr_ind = n[init_pos:final_pos]
                                if (
                                    curr_ind.isnumeric()
                                    and n[final_pos:final_pos+1] == ')'
                                ):
                                    if ind < int(curr_ind):
                                        ind = int(curr_ind)
                else:
                    # Found '_copy(not a number)', treat entire string as valid
                    # and check if exist other '_copy(Not number)*_copy(number)
                    name = label + '_copy('
                    for n in indexes:
                        if n.rfind(name) == 0:
                            init_pos = len(name)
                            final_pos = len(n) - 1
                            curr_ind = n[init_pos:final_pos]
                            if (
                                curr_ind.isnumeric()
                                and n[final_pos:final_pos+1] == ')'
                            ):
                                if ind < int(curr_ind):
                                    ind = int(curr_ind)

            ind = ind+1
            return name + str(ind) + ')'
        else:
            # Type is numeric: increment 1 and check if it is in list.
            label = label + 1

            while label in indexes:
                label = label + 1

            return label

    @Slot()
    def remove_item(self, force=False, axis=0):
        """Remove item."""
        indexes = self.selectedIndexes()
        index_label = []
        df = self.model().df
        if not indexes:
            return

        # Keep focus on the item before the deleted one
        focus_row = indexes[0].row()
        focus_col = indexes[0].column()
        if axis == 0 and focus_row > 0:
            focus_row = focus_row - 1
        if axis == 1 and focus_col > 0:
            focus_col = focus_col - 1

        for index in indexes:
            if not index.isValid():
                return
            else:
                if axis == 0:
                    row_label = df.axes[axis][index.row()]
                    if row_label not in index_label:
                        index_label.append(row_label)
                else:
                    column_label = df.axes[axis][index.column()]
                    if column_label not in index_label:
                        index_label.append(column_label)
        result = None
        if not force:
<<<<<<< HEAD
            if (not self.get_conf('show_remove_message_dataframe')
                    or running_under_pytest()):
                result = QMessageBox.Yes
=======
            if (
                not self.get_conf('show_remove_message_dataframe')
                or running_under_pytest()
            ):
                answer = QMessageBox.Yes
>>>>>>> 9efc59cf
            else:
                one = _("Do you want to remove the selected item?")
                more = _("Do you want to remove all selected items?")
                answer = MessageCheckBox(
                    icon=QMessageBox.Question, parent=self
                )
                answer.set_checkbox_text(_("Don't ask again."))
                answer.set_checked(False)
                answer.set_check_visible(True)
                answer.setText(one if len(indexes) == 1 else more)
                answer.setStandardButtons(QMessageBox.Yes | QMessageBox.No)

                result = answer.exec_()
                check = answer.is_checked()
                if check:
                    self.set_conf('show_remove_message_dataframe', False)
        if force or result == QMessageBox.Yes:
            for label in index_label:
                try:
                    df.drop(label, inplace=True, axis=axis)
                except TypeError as e:
                    QMessageBox.warning(
                        self.model().dialog,
                        _("Warning: It was not possible to remove this item!"),
                        _("ValueError: {} must be removed from index.").format(
                            str(e))
                    )
                    return False

            self.model().max_min_col_update()
            self.parent()._reload()
            index = QModelIndex()
            self.model().dataChanged.emit(index, index)
            self.setCurrentIndex(self.model().index(focus_row, focus_col))

    def plot_hist(self) -> None:
        """
        Plot histogram of selected columns
        """
        def plot_function(figure: Figure) -> None:
            ax = figure.subplots()
            model.df.hist(column=col_labels, ax=ax)

        cols = list(index.column() for index in self.selectedIndexes())
        cols = list(set(cols))  # Remove duplicates
        model = self.model()
        col_labels = [model.header(0, col) for col in cols]
        self.namespacebrowser.plot(plot_function)


class DataFrameHeaderModel(QAbstractTableModel, SpyderFontsMixin):
    """
    This class is the model for the header and index of the DataFrameEditor.

    Taken from gtabview project (Header4ExtModel).
    For more information please see:
    https://github.com/wavexx/gtabview/blob/master/gtabview/viewer.py
    """

    COLUMN_INDEX = -1  # Makes reference to the index of the table.

    def __init__(self, model, axis, use_monospace_font=False):
        """
        Header constructor.

        The 'model' is the QAbstractTableModel of the dataframe, the 'axis' is
        to acknowledge if is for the header (horizontal - 0) or for the
        index (vertical - 1) and the palette is the set of colors to use.
        """
        super().__init__()
        self.model = model
        self.axis = axis
        self.use_monospace_font = use_monospace_font

        self.total_rows = self.model.shape[0]
        self.total_cols = self.model.shape[1]
        self.cols_loaded = self.model.cols_loaded
        self.rows_loaded = self.model.rows_loaded

        if self.axis == 0:
            self.total_cols = self.model.shape[1]
            self._shape = (self.model.header_shape[0], self.model.shape[1])
        else:
            self.total_rows = self.model.shape[0]
            self._shape = (self.model.shape[0], self.model.header_shape[1])

    def rowCount(self, index=None):
        """Get number of rows in the header."""
        if self.axis == 0:
            return max(1, self._shape[0])
        else:
            if self.total_rows <= self.rows_loaded:
                return self.total_rows
            else:
                return self.rows_loaded

    def columnCount(self, index=QModelIndex()):
        """DataFrame column number"""
        if self.axis == 0:
            if self.total_cols <= self.cols_loaded:
                return self.total_cols
            else:
                return self.cols_loaded
        else:
            return max(1, self._shape[1])

    def fetch_more(self, rows=False, columns=False):
        """Get more columns or rows (based on axis)."""
        if self.axis == 1 and self.total_rows > self.rows_loaded:
            reminder = self.total_rows - self.rows_loaded
            items_to_fetch = min(reminder, ROWS_TO_LOAD)
            self.beginInsertRows(QModelIndex(), self.rows_loaded,
                                 self.rows_loaded + items_to_fetch - 1)
            self.rows_loaded += items_to_fetch
            self.endInsertRows()
        if self.axis == 0 and self.total_cols > self.cols_loaded:
            reminder = self.total_cols - self.cols_loaded
            items_to_fetch = min(reminder, COLS_TO_LOAD)
            self.beginInsertColumns(QModelIndex(), self.cols_loaded,
                                    self.cols_loaded + items_to_fetch - 1)
            self.cols_loaded += items_to_fetch
            self.endInsertColumns()

    def sort(self, column, order=Qt.AscendingOrder):
        """Overriding sort method."""
        ascending = order == Qt.AscendingOrder
        self.model.sort(self.COLUMN_INDEX, order=ascending)
        return True

    def headerData(self, section, orientation, role):
        """Get the information to put in the header."""
        if role == Qt.TextAlignmentRole:
            if orientation == Qt.Horizontal:
                return Qt.AlignCenter
            else:
                return int(Qt.AlignRight | Qt.AlignVCenter)
        if role != Qt.DisplayRole and role != Qt.ToolTipRole:
            return None
        if self.axis == 1 and self._shape[1] <= 1:
            return None
        orient_axis = 0 if orientation == Qt.Horizontal else 1
        if self.model.header_shape[orient_axis] > 1:
            header = section
        else:
            header = self.model.header(self.axis, section)

            # Don't perform any conversion on strings
            # because it leads to differences between
            # the data present in the dataframe and
            # what is shown by Spyder
            if not type(header) in [str, bytes]:
                header = str(header)

        return header

    def data(self, index, role):
        """
        Get the data for the header.

        This is used when a header has levels.
        """
        if (
            not index.isValid()
            or index.row() >= self._shape[0]
            or index.column() >= self._shape[1]
        ):
            return None

        row, col = (
            (index.row(), index.column()) if self.axis == 0
            else (index.column(), index.row())
        )

        if self.use_monospace_font and role == Qt.FontRole:
            return self.get_font(SpyderFontType.MonospaceInterface)

        if role != Qt.DisplayRole:
            return None

        if self.axis == 0 and self._shape[0] <= 1:
            return None

        header = self.model.header(self.axis, col, row)

        # Don't perform any conversion on strings
        # because it leads to differences between
        # the data present in the dataframe and
        # what is shown by Spyder
        if not type(header) in [str, bytes]:
            header = str(header)

        return header

    def flags(self, index):
        """Set flags"""
        return (QAbstractTableModel.flags(self, index) |
                Qt.ItemFlag.ItemIsEditable |
                Qt.ItemFlag.ItemIsEnabled |
                Qt.ItemFlag.ItemIsSelectable
        )

    def setData(self, index, value, role):
        """Cell content change"""
        df = self.model.df

        if role == Qt.EditRole:
            if self.axis == 1:
                old_value = df.index[index.row()]

                if value not in df.index.tolist():
                    if type(old_value) is tuple:
                        old_value_list = list(old_value)
                        rows = df.index
                        names = rows.names
                        old_value_list[index.column()] = value
                        rows = (
                            df.index.tolist()[0:index.row()]
                            + [tuple(old_value_list)]
                            + df.index.tolist()[index.row()+1:]
                        )
                        df.index = pd.MultiIndex.from_tuples(rows, names=names)
                    else:
                        try:
                            df.rename(index={old_value: value}, inplace=True,
                                      errors='raise')
                        except TypeError as e:
                            QMessageBox.warning(
                                self.model().dialog,
                                _("Warning: It was not possible to remove "
                                  "this index!"),
                                _("ValueError: {} must be removed from "
                                  "index.").format(str(e))
                            )
                            return False
                else:
                    QMessageBox.warning(
                        self.model().dialog,
                        _("Warning: Duplicate index!"),
                        _('Row with name "{}" already exists!').format(value)
                    )
                    return False

                self.model.dialog._reload()
                self.model.dataChanged.emit(index, index)
                return True

            if self.axis == 0:
                old_value = df.columns[index.column()]

                try:
                    df.rename(columns={old_value: value}, inplace=True,
                              errors='raise')
                except Exception:
                    return False

                return True

            return True

        return False


class DataFrameLevelModel(QAbstractTableModel, SpyderFontsMixin):
    """
    Data Frame level class.

    This class is used to represent index levels in the DataFrameEditor. When
    using MultiIndex, this model creates labels for the index/header as Index i
    for each section in the index/header

    Based on the gtabview project (Level4ExtModel).
    For more information please see:
    https://github.com/wavexx/gtabview/blob/master/gtabview/viewer.py
    """

    def __init__(self, model):
        super().__init__()
        self.model = model
        self._background = QColor(SpyderPalette.COLOR_BACKGROUND_2)

    def rowCount(self, index=None):
        """Get number of rows (number of levels for the header)."""
        return max(1, self.model.header_shape[0])

    def columnCount(self, index=None):
        """Get the number of columns (number of levels for the index)."""
        return max(1, self.model.header_shape[1])

    def headerData(self, section, orientation, role):
        """
        Get the text to put in the header of the levels of the indexes.

        By default it returns 'Index i', where i is the section in the index
        """
        if role == Qt.TextAlignmentRole:
            if orientation == Qt.Horizontal:
                return Qt.AlignCenter
            else:
                return int(Qt.AlignRight | Qt.AlignVCenter)
        if role != Qt.DisplayRole and role != Qt.ToolTipRole:
            return None
        if self.model.header_shape[0] <= 1 and orientation == Qt.Horizontal:
            if self.model.name(1, section):
                return self.model.name(1, section)
            return _('Index')
        elif self.model.header_shape[0] <= 1:
            return None
        elif self.model.header_shape[1] <= 1 and orientation == Qt.Vertical:
            return None
        return _('Index') + ' ' + str(section)

    def data(self, index, role):
        """Get the information of the levels."""
        if not index.isValid():
            return None
        if role == Qt.FontRole:
            return self.get_font(SpyderFontType.Interface)
        label = ''
        if index.column() == self.model.header_shape[1] - 1:
            label = str(self.model.name(0, index.row()))
        elif index.row() == self.model.header_shape[0] - 1:
            label = str(self.model.name(1, index.column()))
        if role == Qt.DisplayRole and label:
            return label
        elif role == Qt.BackgroundRole:
            return self._background
        elif role == Qt.BackgroundRole:
            return self._palette.window()
        return None


class EmptyDataFrame:
    shape = (0, 0)


class DataFrameEditor(BaseDialog, SpyderWidgetMixin):
    """
    Dialog for displaying and editing DataFrame and related objects.

    The main portion of the dialog is a table displaying the data. The column
    names are displayed above the table and the row index is displayed to the
    left of the table. Above this all is a toolbar and below it all are buttons
    for closing the dialog and saving the data.

    Based on the gtabview project (ExtTableView).
    For more information please see:
    https://github.com/wavexx/gtabview/blob/master/gtabview/viewer.py

    Parameters
    ----------
    parent : Optional[QWidget]
        The parent widget.
    namespacebrowser : Optional[NamespaceBrowser], optional
        The namespace browser that opened the editor containing this view.
        The default is None.
    data_function : Optional[Callable[[], Any]], optional
        A function which returns the new data frame when the user clicks on
        the Refresh button. The default is None.
    readonly : bool, optional
        If True, then the user can not edit the dataframe. The default is
        False.
    """
    CONF_SECTION = 'variable_explorer'

    def __init__(
        self,
        parent: Optional[QWidget] = None,
        namespacebrowser: Optional[NamespaceBrowser] = None,
        data_function: Optional[Callable[[], Any]] = None,
        readonly: bool = False
    ):
        super().__init__(parent)
        self.namespacebrowser = namespacebrowser
        self.data_function = data_function
        self.readonly = readonly

        self.refresh_action = self.create_action(
            name=DataframeEditorActions.Refresh,
            text=_('Refresh'),
            icon=ima.icon('refresh'),
            tip=_('Refresh editor with current value of variable in console'),
            triggered=self.refresh_editor,
            register_action=False
        )
        self.refresh_action.setEnabled(self.data_function is not None)
        self.preferences_action = self.create_action(
            name=DataframeEditorActions.Preferences,
            icon=self.create_icon('configure'),
            text=_('Display options ...'),
            triggered=self.show_preferences_dialog,
            register_action=False
        )
        self.close_action = self.create_action(
            name=DataframeEditorActions.Close,
            icon=self.create_icon('close_pane'),
            text=_('Close'),
            triggered=self.reject,
            shortcut=self.get_shortcut(DataframeEditorActions.Close),
            register_action=False,
            register_shortcut=True
        )
        self.register_shortcut_for_widget(name='close', triggered=self.reject)

        # Destroying the C++ object right after closing the dialog box,
        # otherwise it may be garbage-collected in another QThread
        # (e.g. the editor's analysis thread in Spyder), thus leading to
        # a segmentation fault on UNIX or an application crash on Windows
        self.setAttribute(Qt.WA_DeleteOnClose)
        self.is_series = False
        self.layout = None
        self.glayout = None
        self.menu_header_v = None
        self.dataTable = None
        self.resizeToHeader = False

    def setup_and_check(self, data, title='') -> bool:
        """
        Setup editor.

        It returns False if data is not supported, True otherwise. Supported
        types for data are DataFrame, Series and Index.
        """
        if title:
            title = str(title) + " - %s" % data.__class__.__name__
        else:
            title = _("%s editor") % data.__class__.__name__

        self.setup_ui(title)
        return self.set_data_and_check(data)

    def setup_ui(self, title: str) -> None:
        """
        Create user interface.
        """
        # ---- Toolbar (to be filled later)

        self.toolbar = self.create_toolbar(
            DataframeEditorWidgets.Toolbar,
            register=False
        )

        # ---- Grid layout with tables and scrollbars showing data frame

        self.glayout = QGridLayout()
        self.glayout.setSpacing(0)
        self.glayout.setContentsMargins(0, 0, 0, 0)

        self.hscroll = QScrollBar(Qt.Horizontal)
        self.vscroll = QScrollBar(Qt.Vertical)

        # Create the view for the level
        self.create_table_level()

        # Create the view for the horizontal header
        self.create_table_header()

        # Create the view for the vertical index
        self.create_table_index()

        # Create menu to allow edit index
        self.menu_header_v = self.setup_menu_header(self.table_index)

        # Create the model and view of the data
        empty_data = EmptyDataFrame()
        self.dataModel = DataFrameModel(
            empty_data,
            parent=self,
            readonly=self.readonly
        )
        self.dataModel.dataChanged.connect(self.save_and_close_enable)
        self.create_data_table()

        self.glayout.addWidget(self.hscroll, 2, 0, 1, 2)
        self.glayout.addWidget(self.vscroll, 0, 2, 2, 1)

        # autosize columns on-demand
        self._autosized_cols = set()

        # Set limit time to calculate column sizeHint to 300ms,
        # See spyder-ide/spyder#11060
        self._max_autosize_ms = 300
        self.dataTable.installEventFilter(self)

        avg_width = self.fontMetrics().averageCharWidth()
        self.min_trunc = avg_width * 12  # Minimum size for columns
        self.max_width = avg_width * 64  # Maximum size for columns

        # ---- Buttons at bottom

        btn_layout = QHBoxLayout()
        btn_layout.addStretch()

        if self.readonly:
            self.btn_save_and_close = None
        else:
            self.btn_save_and_close = QPushButton(_('Save and Close'))
            self.btn_save_and_close.clicked.connect(self.accept)
            btn_layout.addWidget(self.btn_save_and_close)

        self.btn_close = QPushButton(_('Close'))
        self.btn_close.setAutoDefault(True)
        self.btn_close.setDefault(True)
        self.btn_close.clicked.connect(self.reject)
        btn_layout.addWidget(self.btn_close)

        # ---- Final layout

        self.layout = QVBoxLayout()
        self.layout.addWidget(self.toolbar)

        # Remove vertical space between toolbar and data frame
        style = self.style()
        default_spacing = style.pixelMetric(QStyle.PM_LayoutVerticalSpacing)
        self.layout.addSpacing(-default_spacing)

        self.layout.addLayout(self.glayout)
        self.layout.addSpacing((-1 if MAC else 2) * AppStyle.MarginSize)
        self.layout.addLayout(btn_layout)
        self.setLayout(self.layout)

        self.setWindowTitle(title)

        # Make the dialog act as a window
        self.setWindowFlags(Qt.Window)

    def set_data_and_check(self, data) -> bool:
        """
        Checks whether data is suitable and display it in the editor.

        This method returns False if data is not supported.
        """
        if not isinstance(data, (pd.DataFrame, pd.Series, pd.Index)):
            return False

        self._selection_rec = False
        self._model = None

        if isinstance(data, pd.Series):
            self.is_series = True
            data = data.to_frame()
        elif isinstance(data, pd.Index):
            data = pd.DataFrame(data)

        # Create the model and view of the data
        self.dataModel = DataFrameModel(
            data,
            parent=self,
            readonly=self.readonly
        )
        self.dataModel.dataChanged.connect(self.save_and_close_enable)
        self.dataTable.setModel(self.dataModel)

        # autosize columns on-demand
        self._autosized_cols = set()

        # Set limit time to calculate column sizeHint to 300ms,
        # See spyder-ide/spyder#11060
        self._max_autosize_ms = 300
        self.dataTable.installEventFilter(self)

        self.setModel(self.dataModel)
        self.resizeColumnsToContents()

        if self.btn_save_and_close:
            self.btn_save_and_close.setDisabled(True)
        self.dataModel.set_format_spec(self.get_conf('dataframe_format'))

        if self.table_header.rowHeight(0) == 0:
            self.table_header.setRowHeight(0, self.table_header.height())

        stretcher = self.create_stretcher(
            DataframeEditorWidgets.ToolbarStretcher
        )

        options_menu = self.create_menu(
            DataframeEditorMenus.Options,
            register=False
        )
        for item in [self.preferences_action, self.close_action]:
            self.add_item_to_menu(item, options_menu)

        options_button = self.create_toolbutton(
            name=DataframeEditorWidgets.OptionsToolButton,
            text=_('Options'),
            icon=ima.icon('tooloptions'),
            register=False
        )
        options_button.setPopupMode(QToolButton.InstantPopup)
        options_button.setMenu(options_menu)

        self.toolbar.clear()
        self.toolbar._section_items.clear()
        self.toolbar._item_map.clear()

        for item in [
            self.dataTable.insert_action_above,
            self.dataTable.insert_action_below,
            self.dataTable.duplicate_row_action,
            self.dataTable.remove_row_action
        ]:
            self.add_item_to_toolbar(
                item,
                self.toolbar,
                section=DataframeEditorToolbarSections.Row
            )

        for item in [
            self.dataTable.insert_action_before,
            self.dataTable.insert_action_after,
            self.dataTable.duplicate_col_action,
            self.dataTable.remove_col_action,
            stretcher,
            self.dataTable.histogram_action,
            self.dataTable.resize_action,
            self.dataTable.resize_columns_action,
            self.refresh_action,
            options_button
        ]:
            self.add_item_to_toolbar(
                item,
                self.toolbar,
                section=DataframeEditorToolbarSections.ColumnAndRest
            )

        self.toolbar.render()

        return True

    @Slot(QModelIndex, QModelIndex)
    def save_and_close_enable(self, top_left, bottom_right):
        """Handle the data change event to enable the save and close button."""
        if self.btn_save_and_close:
            self.btn_save_and_close.setEnabled(True)
            self.btn_save_and_close.setAutoDefault(True)
            self.btn_save_and_close.setDefault(True)

    def setup_menu_header(self, header):
        """Setup context header menu."""
        edit_header_action = self.create_action(
            name=DataframeEditorActions.EditIndex,
            text=_("Edit"),
            icon=ima.icon('edit'),
            triggered=lambda: self.edit_header_item(header=header),
            register_action=False
        )
        edit_header_action.setEnabled(not self.readonly)
        menu = self.create_menu(DataframeEditorMenus.Index, register=False)
        self.add_item_to_menu(edit_header_action, menu)
        return menu

    @Slot()
    def edit_header_item(self, header=None):
        """Edit item"""

        index = header.currentIndex()
        header.setUpdatesEnabled(True)
        header.setCurrentIndex(index)
        header.edit(index)

    def contextMenuEvent(self, event):
        """Reimplement Qt method."""
        v = QPoint(event.x() - self.table_index.x(), event.y() -
                   self.table_index.y())
        if self.table_index.indexAt(v).isValid():
            self.menu_header_v.popup(event.globalPos())
            event.accept()

    def create_table_level(self):
        """Create the QTableView that will hold the level model."""
        self.table_level = QTableView()
        self.table_level.setEditTriggers(QTableWidget.NoEditTriggers)
        self.table_level.setHorizontalScrollBarPolicy(Qt.ScrollBarAlwaysOff)
        self.table_level.setVerticalScrollBarPolicy(Qt.ScrollBarAlwaysOff)
        self.table_level.setFrameStyle(QFrame.Plain)
        self.table_level.horizontalHeader().sectionResized.connect(
            self._index_resized)
        self.table_level.verticalHeader().sectionResized.connect(
            self._header_resized)
        self.table_level.setItemDelegate(QItemDelegate())
        self.glayout.addWidget(self.table_level, 0, 0)
        self.table_level.setContentsMargins(0, 0, 0, 0)
        self.table_level.horizontalHeader().sectionClicked.connect(
            self.sortByIndex)

    def create_table_header(self):
        """Create the QTableView that will hold the header model."""
        self.table_header = QTableView()
        self.table_header.verticalHeader().hide()
        self.table_header.setEditTriggers(QTableWidget.NoEditTriggers)
        self.table_header.setHorizontalScrollBarPolicy(Qt.ScrollBarAlwaysOff)
        self.table_header.setVerticalScrollBarPolicy(Qt.ScrollBarAlwaysOff)
        self.table_header.setHorizontalScrollMode(QTableView.ScrollPerPixel)
        self.table_header.setHorizontalScrollBar(self.hscroll)
        self.table_header.setFrameStyle(QFrame.Plain)
        self.table_header.horizontalHeader().sectionResized.connect(
            self._column_resized)
        self.table_header.setItemDelegate(QItemDelegate())
        self.glayout.addWidget(self.table_header, 0, 1)

    def create_table_index(self):
        """Create the QTableView that will hold the index model."""
        self.table_index = QTableView()
        self.table_index.horizontalHeader().hide()
        self.table_index.setEditTriggers(QTableWidget.NoEditTriggers)
        self.table_index.setHorizontalScrollBarPolicy(Qt.ScrollBarAlwaysOff)
        self.table_index.setVerticalScrollBarPolicy(Qt.ScrollBarAlwaysOff)
        self.table_index.setVerticalScrollMode(QTableView.ScrollPerPixel)
        self.table_index.setVerticalScrollBar(self.vscroll)
        self.table_index.setFrameStyle(QFrame.Plain)
        self.table_index.verticalHeader().sectionResized.connect(
            self._row_resized)
        self.table_index.setItemDelegate(QItemDelegate())
        self.glayout.addWidget(self.table_index, 1, 0)
        self.table_index.setContentsMargins(0, 0, 0, 0)

    def create_data_table(self):
        """Create the QTableView that will hold the data model."""
        self.dataTable = DataFrameView(
            self,
            self.dataModel,
            self.table_header.horizontalHeader(),
            self.hscroll,
            self.vscroll,
            self.namespacebrowser,
            self.data_function,
            self.readonly
        )
        self.dataTable.verticalHeader().hide()
        self.dataTable.horizontalHeader().hide()
        self.dataTable.setHorizontalScrollBarPolicy(Qt.ScrollBarAlwaysOff)
        self.dataTable.setVerticalScrollBarPolicy(Qt.ScrollBarAlwaysOff)
        self.dataTable.setHorizontalScrollMode(QTableView.ScrollPerPixel)
        self.dataTable.setVerticalScrollMode(QTableView.ScrollPerPixel)
        self.dataTable.setFrameStyle(QFrame.Plain)
        self.dataTable.setItemDelegate(QItemDelegate())
        self.glayout.addWidget(self.dataTable, 1, 1)
        self.setFocusProxy(self.dataTable)
        self.dataTable.sig_sort_by_column.connect(self._sort_update)
        self.dataTable.sig_fetch_more_columns.connect(self._fetch_more_columns)
        self.dataTable.sig_fetch_more_rows.connect(self._fetch_more_rows)

    def sortByIndex(self, index):
        """Implement a Index sort."""
        self.table_level.horizontalHeader().setSortIndicatorShown(True)
        sort_order = self.table_level.horizontalHeader().sortIndicatorOrder()
        self.table_index.model().sort(index, sort_order)
        self._sort_update()

    def model(self):
        """Get the model of the dataframe."""
        return self._model

    def _column_resized(self, col, old_width, new_width):
        """Update the column width."""
        self.dataTable.setColumnWidth(col, new_width)
        self._update_layout()

    def _row_resized(self, row, old_height, new_height):
        """Update the row height."""
        self.dataTable.setRowHeight(row, new_height)
        self._update_layout()

    def _index_resized(self, col, old_width, new_width):
        """Resize the corresponding column of the index section selected."""
        self.table_index.setColumnWidth(col, new_width)
        self._update_layout()

    def _header_resized(self, row, old_height, new_height):
        """Resize the corresponding row of the header section selected."""
        self.table_header.setRowHeight(row, new_height)
        self._update_layout()

    def _update_layout(self):
        """Set the width and height of the QTableViews and hide rows."""
        h_width = max(self.table_level.verticalHeader().sizeHint().width(),
                      self.table_index.verticalHeader().sizeHint().width())
        self.table_level.verticalHeader().setFixedWidth(h_width)
        self.table_index.verticalHeader().setFixedWidth(h_width)

        last_row = self._model.header_shape[0] - 1
        if last_row < 0:
            hdr_height = self.table_level.horizontalHeader().height()
        else:
            hdr_height = self.table_level.rowViewportPosition(last_row) + \
                         self.table_level.rowHeight(last_row) + \
                         self.table_level.horizontalHeader().height()
            # Check if the header shape has only one row (which display the
            # same info than the horizontal header).
            if last_row == 0:
                self.table_level.setRowHidden(0, True)
                self.table_header.setRowHidden(0, True)
        self.table_header.setFixedHeight(hdr_height)
        self.table_level.setFixedHeight(hdr_height)

        last_col = self._model.header_shape[1] - 1
        if last_col < 0:
            idx_width = self.table_level.verticalHeader().width()
        else:
            idx_width = (
                self.table_level.columnViewportPosition(last_col)
                + self.table_level.columnWidth(last_col)
                + self.table_level.verticalHeader().width()
                # This is necessary to show the separator that allows to resize
                # the index.
                + 5
            )
        self.table_index.setFixedWidth(idx_width)
        self.table_level.setFixedWidth(idx_width)
        self._resizeVisibleColumnsToContents()

    def _reset_model(self, table, model):
        """Set the model in the given table."""
        old_sel_model = table.selectionModel()
        table.setModel(model)
        if old_sel_model:
            del old_sel_model

    def setAutosizeLimitTime(self, limit_ms):
        """Set maximum time to calculate size hint for columns."""
        self._max_autosize_ms = limit_ms

    def setModel(self, model, relayout=True):
        """Set the model for the data, header/index and level views."""
        self._model = model
        sel_model = self.dataTable.selectionModel()
        sel_model.currentColumnChanged.connect(
                self._resizeCurrentColumnToContents)

        # Asociate the models (level, vertical index and horizontal header)
        # with its corresponding view.
        self._reset_model(self.table_level, DataFrameLevelModel(model))
        self._reset_model(self.table_header, DataFrameHeaderModel(model, 0))

        # We use our monospace font for the index so that it matches the one
        # used for data and things look consistent.
        # Fixes issue spyder-ide/spyder#20960
        self._reset_model(
            self.table_index,
            DataFrameHeaderModel(model, 1, use_monospace_font=True)
        )

        # Needs to be called after setting all table models
        if relayout:
            self._update_layout()

    def setCurrentIndex(self, y, x):
        """Set current selection."""
        self.dataTable.selectionModel().setCurrentIndex(
            self.dataTable.model().index(y, x),
            QItemSelectionModel.ClearAndSelect)

    def _sizeHintForColumn(self, table, col, limit_ms=None):
        """Get the size hint for a given column in a table."""
        max_row = table.model().rowCount()
        lm_start = perf_counter()
        lm_row = 64 if limit_ms else max_row
        max_width = self.min_trunc
        for row in range(max_row):
            v = table.sizeHintForIndex(table.model().index(row, col))
            max_width = max(max_width, v.width())
            if row > lm_row:
                lm_now = perf_counter()
                lm_elapsed = (lm_now - lm_start) * 1000
                if lm_elapsed >= limit_ms:
                    break
                lm_row = int((row / lm_elapsed) * limit_ms)
        return max_width

    def _resizeColumnToContents(self, header, data, col, limit_ms):
        """Resize a column by its contents."""
        hdr_width = self._sizeHintForColumn(header, col, limit_ms)
        data_width = self._sizeHintForColumn(data, col, limit_ms)
        if data_width > hdr_width:
            width = min(self.max_width, data_width)
        elif hdr_width > data_width * 2:
            width = max(min(hdr_width, self.min_trunc), min(self.max_width,
                        data_width))
        else:
            width = max(min(self.max_width, hdr_width), self.min_trunc)
        header.setColumnWidth(col, width)

    def _resizeColumnsToContents(self, header, data, limit_ms):
        """Resize all the colummns to its contents."""
        max_col = data.model().columnCount()
        if limit_ms is None:
            max_col_ms = None
        else:
            max_col_ms = limit_ms / max(1, max_col)
        for col in range(max_col):
            self._resizeColumnToContents(header, data, col, max_col_ms)

    def eventFilter(self, obj, event):
        """Override eventFilter to catch resize event."""
        if obj == self.dataTable and event.type() == QEvent.Resize:
            self._resizeVisibleColumnsToContents()
        return False

    def _resizeVisibleColumnsToContents(self):
        """Resize the columns that are in the view."""
        index_column = self.dataTable.rect().topLeft().x()
        start = col = self.dataTable.columnAt(index_column)
        width = self._model.shape[1]
        end = self.dataTable.columnAt(self.dataTable.rect().bottomRight().x())
        end = width if end == -1 else end + 1
        if self._max_autosize_ms is None:
            max_col_ms = None
        else:
            max_col_ms = self._max_autosize_ms / max(1, end - start)
        while col < end:
            resized = False
            if col not in self._autosized_cols:
                self._autosized_cols.add(col)
                resized = True
                self._resizeColumnToContents(self.table_header, self.dataTable,
                                             col, max_col_ms)
            col += 1
            if resized:
                # As we resize columns, the boundary will change
                index_column = self.dataTable.rect().bottomRight().x()
                end = self.dataTable.columnAt(index_column)
                end = width if end == -1 else end + 1
                if max_col_ms is not None:
                    max_col_ms = self._max_autosize_ms / max(1, end - start)

    def _resizeCurrentColumnToContents(self, new_index, old_index):
        """Resize the current column to its contents."""
        if new_index.column() not in self._autosized_cols:
            # Ensure the requested column is fully into view after resizing
            self._resizeVisibleColumnsToContents()
            self.dataTable.scrollTo(new_index)

    def resizeColumnsToContents(self):
        """Resize the columns to its contents."""
        self._autosized_cols = set()
        self._resizeColumnsToContents(self.table_level,
                                      self.table_index, self._max_autosize_ms)
        self._update_layout()

    def show_preferences_dialog(self) -> None:
        """
        Show dialog for setting view options and process user choices.
        """
        # Create dialog using current options
        dialog = PreferencesDialog('dataframe', parent=self)
        dialog.float_format = self.dataModel.get_format_spec()
        dialog.varying_background = self.dataModel.bgcolor_enabled
        dialog.global_algo = not self.dataModel.colum_avg_enabled

        # Show dialog and allow user to interact
        result = dialog.exec_()

        # If user clicked 'OK' then set new options accordingly
        if result == QDialog.Accepted:
            float_format = dialog.float_format

            # This is necessary to handle formatting for integers.
            # Fixes spyder-ide/spyder#22629
            if float_format == 'd':
                float_format = '.0f'

            try:
                format(1.1, float_format)
            except:
                msg = _("Format ({}) is incorrect").format(float_format)
                QMessageBox.critical(self, _("Error"), msg)
            else:
                self.dataModel.set_format_spec(float_format)
                self.set_conf('dataframe_format', float_format)

            self.dataModel.bgcolor(dialog.varying_background)
            if dialog.varying_background:
                self.dataModel.colum_avg(not dialog.global_algo)

    def refresh_editor(self) -> None:
        """
        Refresh data in editor.
        """
        assert self.data_function is not None

        if self.btn_save_and_close and self.btn_save_and_close.isEnabled():
            if not self.ask_for_refresh_confirmation():
                return

        try:
            data = self.data_function()
        except (IndexError, KeyError):
            self.error(_('The variable no longer exists.'))
            return

        if not self.set_data_and_check(data):
            self.error(
                _('The new value cannot be displayed in the dataframe '
                  'editor.')
            )

    def ask_for_refresh_confirmation(self) -> bool:
        """
        Ask user to confirm refreshing the editor.

        This function is to be called if refreshing the editor would overwrite
        changes that the user made previously. The function returns True if
        the user confirms that they want to refresh and False otherwise.
        """
        message = _('Refreshing the editor will overwrite the changes that '
                    'you made. Do you want to proceed?')
        result = QMessageBox.question(
            self,
            _('Refresh dataframe editor?'),
            message
        )
        return result == QMessageBox.Yes

    def error(self, message):
        """An error occurred, closing the dialog box"""
        QMessageBox.critical(self, _("Dataframe editor"), message)
        self.reject()

    def get_value(self):
        """Return modified Dataframe -- this is *not* a copy"""
        # It is import to avoid accessing Qt C++ object as it has probably
        # already been destroyed, due to the Qt.WA_DeleteOnClose attribute
        df = self.dataModel.get_data()
        if self.is_series:
            return df.iloc[:, 0]
        else:
            return df

    def _update_header_size(self):
        """Update the column width of the header."""
        if self.resizeToHeader:
            self.table_header.resizeColumnsToContents()
        column_count = self.table_header.model().columnCount()
        for index in range(0, column_count):
            if index < column_count:
                column_width = self.dataTable.columnWidth(index)
                header_width = self.table_header.columnWidth(index)
                if column_width > header_width:
                    self.table_header.setColumnWidth(index, column_width)
                else:
                    self.dataTable.setColumnWidth(index, header_width)
            else:
                break

    def _update_index_size(self):
        """Update the index's column width."""
        if self.resizeToHeader:
            self.table_level.resizeColumnsToContents()


        column_count = self.table_level.model().columnCount()
        for index in range(0, column_count):
            if index < column_count:
                column_width = self.table_index.columnWidth(index)
                header_width = self.table_level.columnWidth(index)
                if column_width > header_width:
                    self.table_level.setColumnWidth(index, column_width)
                else:
                    self.table_index.setColumnWidth(index, header_width)
            else:
                break

    def _sort_update(self):
        """
        Update the model for all the QTableView objects.

        Uses the model of the dataTable as the base.
        """
        # Update index list calculation
        self.dataModel.recalculate_index()
        self.setModel(self.dataTable.model())

    def _reload(self):
        """
        Reload the model for all the QTableView objects.

        Uses the model of the dataTable as the base.
        """
        # Update index list calculation and reload model
        self.dataModel.recalculate_index()
        self.dataModel.reset()
        self.setModel(self.dataTable.model())

    def _fetch_more_columns(self):
        """Fetch more data for the header (columns)."""
        self.table_header.model().fetch_more()

    def _fetch_more_rows(self):
        """Fetch more data for the index (rows)."""
        self.table_index.model().fetch_more()

    def _update_flag_resize(self):
        self.resizeToHeader = not self.resizeToHeader
        if self.resizeToHeader:
            self.dataTable.resize_columns_action.setText(
                _("Resize columns to headers")
            )
        else:
            self.dataTable.resize_columns_action.setText(
                _("Resize columns to contents")
            )

    @Slot()
    def resize_to_contents(self):
        """"Resize columns to contents"""
        QApplication.setOverrideCursor(QCursor(Qt.WaitCursor))
        self.dataTable.resizeColumnsToContents()
        self.dataModel.fetch_more(columns=True)
        self.dataTable.resizeColumnsToContents()
        self._update_header_size()
        self._update_index_size()
        self._update_flag_resize()
        self._update_layout()

        QApplication.restoreOverrideCursor()


# ==============================================================================
# Tests
# ==============================================================================
def test_edit(data, title="", parent=None):
    """Test subroutine"""
    dlg = DataFrameEditor(parent=parent)

    if dlg.setup_and_check(data, title=title):
        dlg.exec_()
        return dlg.get_value()
    else:
        import sys
        sys.exit(1)


def test():
    """DataFrame editor test"""
    from numpy import nan

    if parse(pd.__version__) >= parse('2.0.0'):
        from pandas.testing import assert_frame_equal, assert_series_equal
    else:
        from pandas.util.testing import assert_frame_equal, assert_series_equal

    app = qapplication()                  # analysis:ignore

    df1 = pd.DataFrame(
        [
            [True, "bool"],
            [1+1j, "complex"],
            ['test', "string"],
            [1.11, "float"],
            [1, "int"],
            [np.random.rand(3, 3), "Unkown type"],
            ["Large value", 100],
            ["áéí", "unicode"]
        ],
        index=['a', 'b', nan, nan, nan, 'c', "Test global max", 'd'],
        columns=[nan, 'Type']
    )
    out = test_edit(df1)
    assert_frame_equal(df1, out)

    result = pd.Series([True, "bool"], index=[nan, 'Type'], name='a')
    out = test_edit(df1.iloc[0])
    assert_series_equal(result, out)

    df1 = pd.DataFrame(np.random.rand(100100, 10))
    out = test_edit(df1)
    assert_frame_equal(out, df1)

    series = pd.Series(np.arange(10), name=0)
    out = test_edit(series)
    assert_series_equal(series, out)


if __name__ == '__main__':
    test()<|MERGE_RESOLUTION|>--- conflicted
+++ resolved
@@ -1494,17 +1494,11 @@
                         index_label.append(column_label)
         result = None
         if not force:
-<<<<<<< HEAD
-            if (not self.get_conf('show_remove_message_dataframe')
-                    or running_under_pytest()):
-                result = QMessageBox.Yes
-=======
             if (
                 not self.get_conf('show_remove_message_dataframe')
                 or running_under_pytest()
             ):
-                answer = QMessageBox.Yes
->>>>>>> 9efc59cf
+                result = QMessageBox.Yes
             else:
                 one = _("Do you want to remove the selected item?")
                 more = _("Do you want to remove all selected items?")
