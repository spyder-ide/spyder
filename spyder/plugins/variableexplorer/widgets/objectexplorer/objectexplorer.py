--- conflicted
+++ resolved
@@ -32,13 +32,8 @@
 from spyder.plugins.editor.widgets.codeeditor import CodeEditor
 from spyder.plugins.variableexplorer.widgets.objectexplorer import (
     DEFAULT_ATTR_COLS, DEFAULT_ATTR_DETAILS, ToggleColumnTreeView,
-<<<<<<< HEAD
-    TreeModel, TreeProxyModel)
+    TreeItem, TreeModel, TreeProxyModel)
 from spyder.utils.icon_manager import ima
-=======
-    TreeItem, TreeModel, TreeProxyModel)
-from spyder.utils import icon_manager as ima
->>>>>>> 1ac763c4
 
 
 logger = logging.getLogger(__name__)
