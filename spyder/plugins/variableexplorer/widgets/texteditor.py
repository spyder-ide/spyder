# -*- coding: utf-8 -*-
#
# Copyright © Spyder Project Contributors
# Licensed under the terms of the MIT License
# (see spyder/__init__.py for details)

"""
Text editor dialog
"""

# Standard library imports
from __future__ import print_function

# Third party imports
from qtpy.QtCore import Qt, Slot
from qtpy.QtWidgets import (QDialog, QHBoxLayout, QPushButton, QTextEdit,
                            QVBoxLayout)

# Local import
from spyder.config.base import _
from spyder.config.gui import get_font
from spyder.py3compat import (is_binary_string, to_binary_string,
<<<<<<< HEAD
                              to_text_string, PY3, PY2)
from spyder.utils.icon_manager import ima
=======
                              to_text_string)
from spyder.utils import icon_manager as ima
>>>>>>> 1ac763c4


class TextEditor(QDialog):
    """Array Editor Dialog"""
    def __init__(self, text, title='', font=None, parent=None,
                 readonly=False, size=(400, 300)):
        QDialog.__init__(self, parent)

        # Destroying the C++ object right after closing the dialog box,
        # otherwise it may be garbage-collected in another QThread
        # (e.g. the editor's analysis thread in Spyder), thus leading to
        # a segmentation fault on UNIX or an application crash on Windows
        self.setAttribute(Qt.WA_DeleteOnClose)

        self.text = None
        self.btn_save_and_close = None

        # Display text as unicode if it comes as bytes, so users see
        # its right representation
        if is_binary_string(text):
            self.is_binary = True
            text = to_text_string(text, 'utf8')
        else:
            self.is_binary = False

        self.layout = QVBoxLayout()
        self.setLayout(self.layout)

        # Text edit
        self.edit = QTextEdit(parent)
        self.edit.setReadOnly(readonly)
        self.edit.textChanged.connect(self.text_changed)
        self.edit.setPlainText(text)
        if font is None:
            font = get_font()
        self.edit.setFont(font)
        self.layout.addWidget(self.edit)

        # Buttons configuration
        btn_layout = QHBoxLayout()
        btn_layout.addStretch()
        if not readonly:
            self.btn_save_and_close = QPushButton(_('Save and Close'))
            self.btn_save_and_close.setDisabled(True)
            self.btn_save_and_close.clicked.connect(self.accept)
            btn_layout.addWidget(self.btn_save_and_close)

        self.btn_close = QPushButton(_('Close'))
        self.btn_close.setAutoDefault(True)
        self.btn_close.setDefault(True)
        self.btn_close.clicked.connect(self.reject)
        btn_layout.addWidget(self.btn_close)

        self.layout.addLayout(btn_layout)

        # Make the dialog act as a window
        self.setWindowFlags(Qt.Window)

        self.setWindowIcon(ima.icon('edit'))
        if title:
            try:
                unicode_title = to_text_string(title)
            except UnicodeEncodeError:
                unicode_title = u''
        else:
            unicode_title = u''

        self.setWindowTitle(_("Text editor") + \
                            u"%s" % (u" - " + unicode_title
                                     if unicode_title else u""))
        self.resize(size[0], size[1])

    @Slot()
    def text_changed(self):
        """Text has changed"""
        # Save text as bytes, if it was initially bytes
        if self.is_binary:
            self.text = to_binary_string(self.edit.toPlainText(), 'utf8')
        else:
            self.text = to_text_string(self.edit.toPlainText())
        if self.btn_save_and_close:
            self.btn_save_and_close.setEnabled(True)
            self.btn_save_and_close.setAutoDefault(True)
            self.btn_save_and_close.setDefault(True)

    def get_value(self):
        """Return modified text"""
        # It is import to avoid accessing Qt C++ object as it has probably
        # already been destroyed, due to the Qt.WA_DeleteOnClose attribute
        return self.text

    def setup_and_check(self, value):
        """Verify if TextEditor is able to display strings passed to it."""
        try:
            to_text_string(value, 'utf8')
            return True
        except:
            return False


#==============================================================================
# Tests
#==============================================================================
def test():
    """Text editor demo"""
    from spyder.utils.qthelpers import qapplication
    _app = qapplication()  # analysis:ignore

    text = """01234567890123456789012345678901234567890123456789012345678901234567890123456789
dedekdh elkd ezd ekjd lekdj elkdfjelfjk e"""
    dialog = TextEditor(text)
    dialog.exec_()

    dlg_text = dialog.get_value()
    assert text == dlg_text


if __name__ == "__main__":
    test()
<|MERGE_RESOLUTION|>--- conflicted
+++ resolved
@@ -1,148 +1,143 @@
-# -*- coding: utf-8 -*-
-#
-# Copyright © Spyder Project Contributors
-# Licensed under the terms of the MIT License
-# (see spyder/__init__.py for details)
-
-"""
-Text editor dialog
-"""
-
-# Standard library imports
-from __future__ import print_function
-
-# Third party imports
-from qtpy.QtCore import Qt, Slot
-from qtpy.QtWidgets import (QDialog, QHBoxLayout, QPushButton, QTextEdit,
-                            QVBoxLayout)
-
-# Local import
-from spyder.config.base import _
-from spyder.config.gui import get_font
-from spyder.py3compat import (is_binary_string, to_binary_string,
-<<<<<<< HEAD
-                              to_text_string, PY3, PY2)
-from spyder.utils.icon_manager import ima
-=======
-                              to_text_string)
-from spyder.utils import icon_manager as ima
->>>>>>> 1ac763c4
-
-
-class TextEditor(QDialog):
-    """Array Editor Dialog"""
-    def __init__(self, text, title='', font=None, parent=None,
-                 readonly=False, size=(400, 300)):
-        QDialog.__init__(self, parent)
-
-        # Destroying the C++ object right after closing the dialog box,
-        # otherwise it may be garbage-collected in another QThread
-        # (e.g. the editor's analysis thread in Spyder), thus leading to
-        # a segmentation fault on UNIX or an application crash on Windows
-        self.setAttribute(Qt.WA_DeleteOnClose)
-
-        self.text = None
-        self.btn_save_and_close = None
-
-        # Display text as unicode if it comes as bytes, so users see
-        # its right representation
-        if is_binary_string(text):
-            self.is_binary = True
-            text = to_text_string(text, 'utf8')
-        else:
-            self.is_binary = False
-
-        self.layout = QVBoxLayout()
-        self.setLayout(self.layout)
-
-        # Text edit
-        self.edit = QTextEdit(parent)
-        self.edit.setReadOnly(readonly)
-        self.edit.textChanged.connect(self.text_changed)
-        self.edit.setPlainText(text)
-        if font is None:
-            font = get_font()
-        self.edit.setFont(font)
-        self.layout.addWidget(self.edit)
-
-        # Buttons configuration
-        btn_layout = QHBoxLayout()
-        btn_layout.addStretch()
-        if not readonly:
-            self.btn_save_and_close = QPushButton(_('Save and Close'))
-            self.btn_save_and_close.setDisabled(True)
-            self.btn_save_and_close.clicked.connect(self.accept)
-            btn_layout.addWidget(self.btn_save_and_close)
-
-        self.btn_close = QPushButton(_('Close'))
-        self.btn_close.setAutoDefault(True)
-        self.btn_close.setDefault(True)
-        self.btn_close.clicked.connect(self.reject)
-        btn_layout.addWidget(self.btn_close)
-
-        self.layout.addLayout(btn_layout)
-
-        # Make the dialog act as a window
-        self.setWindowFlags(Qt.Window)
-
-        self.setWindowIcon(ima.icon('edit'))
-        if title:
-            try:
-                unicode_title = to_text_string(title)
-            except UnicodeEncodeError:
-                unicode_title = u''
-        else:
-            unicode_title = u''
-
-        self.setWindowTitle(_("Text editor") + \
-                            u"%s" % (u" - " + unicode_title
-                                     if unicode_title else u""))
-        self.resize(size[0], size[1])
-
-    @Slot()
-    def text_changed(self):
-        """Text has changed"""
-        # Save text as bytes, if it was initially bytes
-        if self.is_binary:
-            self.text = to_binary_string(self.edit.toPlainText(), 'utf8')
-        else:
-            self.text = to_text_string(self.edit.toPlainText())
-        if self.btn_save_and_close:
-            self.btn_save_and_close.setEnabled(True)
-            self.btn_save_and_close.setAutoDefault(True)
-            self.btn_save_and_close.setDefault(True)
-
-    def get_value(self):
-        """Return modified text"""
-        # It is import to avoid accessing Qt C++ object as it has probably
-        # already been destroyed, due to the Qt.WA_DeleteOnClose attribute
-        return self.text
-
-    def setup_and_check(self, value):
-        """Verify if TextEditor is able to display strings passed to it."""
-        try:
-            to_text_string(value, 'utf8')
-            return True
-        except:
-            return False
-
-
-#==============================================================================
-# Tests
-#==============================================================================
-def test():
-    """Text editor demo"""
-    from spyder.utils.qthelpers import qapplication
-    _app = qapplication()  # analysis:ignore
-
-    text = """01234567890123456789012345678901234567890123456789012345678901234567890123456789
-dedekdh elkd ezd ekjd lekdj elkdfjelfjk e"""
-    dialog = TextEditor(text)
-    dialog.exec_()
-
-    dlg_text = dialog.get_value()
-    assert text == dlg_text
-
-
-if __name__ == "__main__":
-    test()
+# -*- coding: utf-8 -*-
+#
+# Copyright © Spyder Project Contributors
+# Licensed under the terms of the MIT License
+# (see spyder/__init__.py for details)
+
+"""
+Text editor dialog
+"""
+
+# Standard library imports
+from __future__ import print_function
+
+# Third party imports
+from qtpy.QtCore import Qt, Slot
+from qtpy.QtWidgets import (QDialog, QHBoxLayout, QPushButton, QTextEdit,
+                            QVBoxLayout)
+
+# Local import
+from spyder.config.base import _
+from spyder.config.gui import get_font
+from spyder.py3compat import (is_binary_string, to_binary_string,
+                              to_text_string)
+from spyder.utils.icon_manager import ima
+
+
+class TextEditor(QDialog):
+    """Array Editor Dialog"""
+    def __init__(self, text, title='', font=None, parent=None,
+                 readonly=False, size=(400, 300)):
+        QDialog.__init__(self, parent)
+
+        # Destroying the C++ object right after closing the dialog box,
+        # otherwise it may be garbage-collected in another QThread
+        # (e.g. the editor's analysis thread in Spyder), thus leading to
+        # a segmentation fault on UNIX or an application crash on Windows
+        self.setAttribute(Qt.WA_DeleteOnClose)
+
+        self.text = None
+        self.btn_save_and_close = None
+
+        # Display text as unicode if it comes as bytes, so users see
+        # its right representation
+        if is_binary_string(text):
+            self.is_binary = True
+            text = to_text_string(text, 'utf8')
+        else:
+            self.is_binary = False
+
+        self.layout = QVBoxLayout()
+        self.setLayout(self.layout)
+
+        # Text edit
+        self.edit = QTextEdit(parent)
+        self.edit.setReadOnly(readonly)
+        self.edit.textChanged.connect(self.text_changed)
+        self.edit.setPlainText(text)
+        if font is None:
+            font = get_font()
+        self.edit.setFont(font)
+        self.layout.addWidget(self.edit)
+
+        # Buttons configuration
+        btn_layout = QHBoxLayout()
+        btn_layout.addStretch()
+        if not readonly:
+            self.btn_save_and_close = QPushButton(_('Save and Close'))
+            self.btn_save_and_close.setDisabled(True)
+            self.btn_save_and_close.clicked.connect(self.accept)
+            btn_layout.addWidget(self.btn_save_and_close)
+
+        self.btn_close = QPushButton(_('Close'))
+        self.btn_close.setAutoDefault(True)
+        self.btn_close.setDefault(True)
+        self.btn_close.clicked.connect(self.reject)
+        btn_layout.addWidget(self.btn_close)
+
+        self.layout.addLayout(btn_layout)
+
+        # Make the dialog act as a window
+        self.setWindowFlags(Qt.Window)
+
+        self.setWindowIcon(ima.icon('edit'))
+        if title:
+            try:
+                unicode_title = to_text_string(title)
+            except UnicodeEncodeError:
+                unicode_title = u''
+        else:
+            unicode_title = u''
+
+        self.setWindowTitle(_("Text editor") + \
+                            u"%s" % (u" - " + unicode_title
+                                     if unicode_title else u""))
+        self.resize(size[0], size[1])
+
+    @Slot()
+    def text_changed(self):
+        """Text has changed"""
+        # Save text as bytes, if it was initially bytes
+        if self.is_binary:
+            self.text = to_binary_string(self.edit.toPlainText(), 'utf8')
+        else:
+            self.text = to_text_string(self.edit.toPlainText())
+        if self.btn_save_and_close:
+            self.btn_save_and_close.setEnabled(True)
+            self.btn_save_and_close.setAutoDefault(True)
+            self.btn_save_and_close.setDefault(True)
+
+    def get_value(self):
+        """Return modified text"""
+        # It is import to avoid accessing Qt C++ object as it has probably
+        # already been destroyed, due to the Qt.WA_DeleteOnClose attribute
+        return self.text
+
+    def setup_and_check(self, value):
+        """Verify if TextEditor is able to display strings passed to it."""
+        try:
+            to_text_string(value, 'utf8')
+            return True
+        except:
+            return False
+
+
+#==============================================================================
+# Tests
+#==============================================================================
+def test():
+    """Text editor demo"""
+    from spyder.utils.qthelpers import qapplication
+    _app = qapplication()  # analysis:ignore
+
+    text = """01234567890123456789012345678901234567890123456789012345678901234567890123456789
+dedekdh elkd ezd ekjd lekdj elkdfjelfjk e"""
+    dialog = TextEditor(text)
+    dialog.exec_()
+
+    dlg_text = dialog.get_value()
+    assert text == dlg_text
+
+
+if __name__ == "__main__":
+    test()