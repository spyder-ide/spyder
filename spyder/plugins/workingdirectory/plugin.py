# -*- coding: utf-8 -*-
#
# Copyright © Spyder Project Contributors
# Licensed under the terms of the MIT License
# (see spyder/__init__.py for details)

"""
Working Directory Plugin.
"""

# Standard library imports
import os.path as osp

# Third party imports
from qtpy.QtCore import Signal

# Local imports
from spyder.api.plugins import SpyderPluginV2, Plugins
from spyder.api.plugin_registration.decorators import (
    on_plugin_available, on_plugin_teardown)
from spyder.api.translations import _
from spyder.config.base import get_conf_path
from spyder.plugins.workingdirectory.confpage import WorkingDirectoryConfigPage
from spyder.plugins.workingdirectory.container import (
    WorkingDirectoryContainer)
from spyder.plugins.toolbar.api import ApplicationToolbars
from spyder.utils import encoding


class WorkingDirectory(SpyderPluginV2):
    """
    Working directory changer plugin.
    """

    NAME = 'workingdir'
    REQUIRES = [Plugins.Preferences, Plugins.Console, Plugins.Toolbar]
    OPTIONAL = [Plugins.Editor, Plugins.Explorer, Plugins.IPythonConsole,
                Plugins.Find, Plugins.Projects]
    CONTAINER_CLASS = WorkingDirectoryContainer
    CONF_SECTION = NAME
    CONF_WIDGET_CLASS = WorkingDirectoryConfigPage
    CAN_BE_DISABLED = False
    CONF_FILE = False
    LOG_PATH = get_conf_path(CONF_SECTION)

    # --- Signals
    # ------------------------------------------------------------------------
    sig_current_directory_changed = Signal(str)
    """
    This signal is emitted when the current directory has changed.

    Parameters
    ----------
    new_working_directory: str
        The new new working directory path.
    """

    # --- SpyderPluginV2 API
    # ------------------------------------------------------------------------
    @staticmethod
    def get_name():
        return _('Working directory')

    @staticmethod
    def get_description():
        return _("Manage the current working directory used in Spyder.")

    @classmethod
    def get_icon(cls):
        return cls.create_icon('DirOpenIcon')

    def on_initialize(self):
        container = self.get_container()

        container.sig_current_directory_changed.connect(
            self.sig_current_directory_changed)
        self.sig_current_directory_changed.connect(
            lambda path, plugin=None: self.chdir(path, plugin))

        cli_options = self.get_command_line_options()
        container.set_history(
            self.load_history(),
            cli_options.working_directory
        )

    @on_plugin_available(plugin=Plugins.Toolbar)
    def on_toolbar_available(self):
        container = self.get_container()
        toolbar = self.get_plugin(Plugins.Toolbar)
        toolbar.add_application_toolbar(container.toolbar)

    @on_plugin_available(plugin=Plugins.Preferences)
    def on_preferences_available(self):
        preferences = self.get_plugin(Plugins.Preferences)
        preferences.register_plugin_preferences(self)

    @on_plugin_available(plugin=Plugins.Editor)
    def on_editor_available(self):
        editor = self.get_plugin(Plugins.Editor)
        editor.sig_dir_opened.connect(self._editor_change_dir)
        container = self.get_container()
        container.edit_goto.connect(editor.load)

    @on_plugin_available(plugin=Plugins.Explorer)
    def on_explorer_available(self):
        explorer = self.get_plugin(Plugins.Explorer)
        self.sig_current_directory_changed.connect(self._explorer_change_dir)
        explorer.sig_dir_opened.connect(self._explorer_dir_opened)

    @on_plugin_available(plugin=Plugins.IPythonConsole)
    def on_ipyconsole_available(self):
        ipyconsole = self.get_plugin(Plugins.IPythonConsole)

        self.sig_current_directory_changed.connect(
            ipyconsole.set_current_client_working_directory)
        ipyconsole.sig_current_directory_changed.connect(
            self._ipyconsole_change_dir)

    @on_plugin_available(plugin=Plugins.Projects)
    def on_projects_available(self):
        projects = self.get_plugin(Plugins.Projects)
        projects.sig_project_loaded.connect(self._project_loaded)
        projects.sig_project_closed[str].connect(self._project_closed)

    @on_plugin_teardown(plugin=Plugins.Toolbar)
    def on_toolbar_teardown(self):
        toolbar = self.get_plugin(Plugins.Toolbar)
        toolbar.remove_application_toolbar(
            ApplicationToolbars.WorkingDirectory)

    @on_plugin_teardown(plugin=Plugins.Preferences)
    def on_preferences_teardown(self):
        preferences = self.get_plugin(Plugins.Preferences)
        preferences.deregister_plugin_preferences(self)

    @on_plugin_teardown(plugin=Plugins.Editor)
    def on_editor_teardown(self):
        editor = self.get_plugin(Plugins.Editor)
        editor.sig_dir_opened.disconnect(self._editor_change_dir)

    @on_plugin_teardown(plugin=Plugins.Explorer)
    def on_explorer_teardown(self):
        explorer = self.get_plugin(Plugins.Explorer)
        self.sig_current_directory_changed.disconnect(self._explorer_change_dir)
        explorer.sig_dir_opened.disconnect(self._explorer_dir_opened)

    @on_plugin_teardown(plugin=Plugins.IPythonConsole)
    def on_ipyconsole_teardown(self):
        ipyconsole = self.get_plugin(Plugins.IPythonConsole)

        self.sig_current_directory_changed.disconnect(
            ipyconsole.set_current_client_working_directory)
        ipyconsole.sig_current_directory_changed.disconnect(
            self._ipyconsole_change_dir)

    @on_plugin_teardown(plugin=Plugins.Projects)
    def on_projects_teardown(self):
        projects = self.get_plugin(Plugins.Projects)
        projects.sig_project_loaded.disconnect(self._project_loaded)
        projects.sig_project_closed[str].disconnect(self._project_closed)

    # --- Public API
    # ------------------------------------------------------------------------
    def chdir(self, directory, sender_plugin=None):
        """
        Change current working directory.

        Parameters
        ----------
        directory: str
            The new working directory to set.
        sender_plugin: spyder.api.plugins.SpyderPluginsV2
            The plugin that requested this change: Default is None.
        """
        explorer = self.get_plugin(Plugins.Explorer)
        ipyconsole = self.get_plugin(Plugins.IPythonConsole)
        find = self.get_plugin(Plugins.Find)

        if explorer and sender_plugin != explorer:
            explorer.chdir(directory, emit=False)
            explorer.refresh(directory, force_current=True)

        if ipyconsole and sender_plugin != ipyconsole:
            ipyconsole.set_current_client_working_directory(directory)

        if find:
            find.refresh_search_directory()

        if sender_plugin is not None:
            container = self.get_container()
            container.chdir(directory, emit=False)
            if ipyconsole:
                ipyconsole.save_working_directory(directory)

        self.save_history()

    def load_history(self, workdir=None):
        """
        Load history from a text file located in Spyder configuration folder
        or use `workdir` if there are no directories saved yet.

        Parameters
        ----------
        workdir: str
            The working directory to return. Default is None.
        """
        if osp.isfile(self.LOG_PATH):
            history, _ = encoding.readlines(self.LOG_PATH)
            history = [name for name in history if osp.isdir(name)]
        else:
            if workdir is None:
                workdir = self.get_container()._get_init_workdir()

            history = [workdir]

        return history

    def save_history(self):
        """
        Save history to a text file located in Spyder configuration folder.
        """
        history = self.get_container().get_history()
        try:
            encoding.writelines(history, self.LOG_PATH)
        except EnvironmentError:
            pass

    def get_workdir(self):
        """
        Get current working directory.

        Returns
        -------
        str
            Current working directory.
        """
        return self.get_container().get_workdir()

    # -------------------------- Private API ----------------------------------
    def _editor_change_dir(self, path):
        editor = self.get_plugin(Plugins.Editor)
        if editor is not None:
            self.chdir(path, editor)

    def _explorer_change_dir(self, path):
        explorer = self.get_plugin(Plugins.Explorer)
<<<<<<< HEAD
        if explorer is not None:
=======
        if explorer:
>>>>>>> 50fdce98
            explorer.chdir(path, emit=False)

    def _explorer_dir_opened(self, path):
        explorer = self.get_plugin(Plugins.Explorer)
        if explorer is not None:
            self.chdir(path, explorer)

    def _ipyconsole_change_dir(self, path):
        ipyconsole = self.get_plugin(Plugins.IPythonConsole)
        if ipyconsole is not None:
            self.chdir(path, ipyconsole)

    def _project_loaded(self, path):
        projects = self.get_plugin(Plugins.Projects)
        if projects is not None:
            self.chdir(directory=path, sender_plugin=projects)

    def _project_closed(self, path):
        projects = self.get_plugin(Plugins.Projects)
        if projects is not None:
            self.chdir(
                directory=projects.get_last_working_dir(),
                sender_plugin=projects
            )<|MERGE_RESOLUTION|>--- conflicted
+++ resolved
@@ -244,11 +244,7 @@
 
     def _explorer_change_dir(self, path):
         explorer = self.get_plugin(Plugins.Explorer)
-<<<<<<< HEAD
         if explorer is not None:
-=======
-        if explorer:
->>>>>>> 50fdce98
             explorer.chdir(path, emit=False)
 
     def _explorer_dir_opened(self, path):
