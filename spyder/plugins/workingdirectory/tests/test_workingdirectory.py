# -*- coding: utf-8 -*-
#
# Copyright © Spyder Project Contributors
# Licensed under the terms of the MIT License
#
"""Tests for workingdirectory plugin."""

# Standard library imports
import os
import os.path as osp
import sys
from unittest.mock import Mock

# Third-party imports
import pytest
from qtpy.QtWidgets import QMainWindow
from qtpy.QtCore import Qt

# Local imports
from spyder.app.cli_options import get_options
from spyder.config.base import get_home_dir
from spyder.config.manager import CONF
from spyder.plugins.workingdirectory.plugin import WorkingDirectory


NEW_DIR = 'new_workingdir'


class MainWindow(QMainWindow):

    def __init__(self):
        # This avoids using the cli options passed to pytest
        sys_argv = [sys.argv[0]]
        self._cli_options = get_options(sys_argv)[0]
        super().__init__()

    def get_plugin(self, plugin, error=True):
        return Mock()


@pytest.fixture
def setup_workingdirectory(qtbot, request, tmpdir):
    """Setup working directory plugin."""
<<<<<<< HEAD
    # This is causing a `configparser.NoSectionError: No section: 'Editor'` (?)
    # CONF.reset_to_defaults()
=======
>>>>>>> 543dc353
    use_startup_wdir = request.node.get_closest_marker('use_startup_wdir')
    use_cli_wdir = request.node.get_closest_marker('use_cli_wdir')

    # Setting default options
    CONF.set('workingdir', 'startup/use_project_or_home_directory', True)
    CONF.set('workingdir', 'startup/use_fixed_directory', False)

    # Create main window and new directory
    main_window = MainWindow()

    if use_startup_wdir:
        new_wdir = tmpdir.mkdir(NEW_DIR + '_startup')
        CONF.set('workingdir', 'startup/use_project_or_home_directory', False)
        CONF.set('workingdir', 'startup/use_fixed_directory', True)
        CONF.set('workingdir', 'startup/fixed_directory', str(new_wdir))
    elif use_cli_wdir:
        new_wdir = tmpdir.mkdir(NEW_DIR + '_cli')
        main_window._cli_options.working_directory = str(new_wdir)

    workingdirectory = WorkingDirectory(main_window, configuration=CONF)
    workingdirectory.on_initialize()
    workingdirectory.close = lambda: True

    return workingdirectory


def test_basic_initialization(setup_workingdirectory):
    """Test Working Directory plugin initialization."""
    workingdirectory = setup_workingdirectory

    # Assert that workingdirectory exists
    assert workingdirectory is not None


def test_get_workingdir(setup_workingdirectory):
    """Test the method that defines the working directory at home."""
    workingdirectory = setup_workingdirectory
    # Start the working directory on the home directory
    act_wdir = workingdirectory.get_workdir()
    assert act_wdir == get_home_dir()


@pytest.mark.use_startup_wdir
def test_get_workingdir_startup(setup_workingdirectory):
    """
    Test the method that sets the working directory according to the one
    selected in preferences.
    """
    workingdirectory = setup_workingdirectory

    # Get the current working directory
    cwd = workingdirectory.get_workdir()
    folders = osp.split(cwd)

    # Asert working directory is the expected one
    assert folders[-1] == NEW_DIR + '_startup'


@pytest.mark.use_cli_wdir
def test_get_workingdir_cli(setup_workingdirectory):
    """
    Test that the plugin sets the working directory passed by users on the
    command line with the --workdir option.
    """
    workingdirectory = setup_workingdirectory

    # Get the current working directory
    cwd = workingdirectory.get_container().history[-1]
    folders = osp.split(cwd)

    # Asert working directory is the expected one
    assert folders[-1] == NEW_DIR + '_cli'


def test_file_goto(qtbot, setup_workingdirectory):
    """
    Test that putting a file in the workingdirectory emits a edit_goto signal.
    """
    container = setup_workingdirectory.get_container()
    
    signal_res = {}
    
    def test_slot(filename, line, word):
        signal_res["filename"] = filename
        signal_res["line"] = line
    
    container.edit_goto.connect(test_slot)
    
    pathedit = container.pathedit
    wd = setup_workingdirectory.get_workdir()
    filename = osp.join(wd, "myfile_workingdirectory_test.py")
    with open(filename, "w") as f:
        f.write("\n" * 5)
    with qtbot.waitSignal(container.edit_goto):
        pathedit.add_text(filename + ":1")
        qtbot.keyClick(pathedit, Qt.Key_Return)
    
    assert signal_res["filename"] in filename
    assert signal_res["line"] == 1
    
    os.remove(filename)


if __name__ == "__main__":
    pytest.main()<|MERGE_RESOLUTION|>--- conflicted
+++ resolved
@@ -41,11 +41,6 @@
 @pytest.fixture
 def setup_workingdirectory(qtbot, request, tmpdir):
     """Setup working directory plugin."""
-<<<<<<< HEAD
-    # This is causing a `configparser.NoSectionError: No section: 'Editor'` (?)
-    # CONF.reset_to_defaults()
-=======
->>>>>>> 543dc353
     use_startup_wdir = request.node.get_closest_marker('use_startup_wdir')
     use_cli_wdir = request.node.get_closest_marker('use_cli_wdir')
 
