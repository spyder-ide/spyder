--- conflicted
+++ resolved
@@ -22,8 +22,6 @@
 CONDA_ENV_LIST_CACHE = {}
 
 
-<<<<<<< HEAD
-=======
 def _env_for_conda():
     """
     Required environment variables for Conda to work as expected.
@@ -62,7 +60,6 @@
     return os.path.exists(os.path.join(prefix, 'conda-meta'))
 
 
->>>>>>> da7b4241
 def get_conda_root_prefix(pyexec=None, quote=False):
     """
     Return conda prefix from pyexec path
