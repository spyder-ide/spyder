# -*- coding: utf-8 -*-
#
# Copyright © Spyder Project Contributors
# Licensed under the terms of the MIT License
#

"""
Tests for vcs.py
"""

# Standard library imports
import os
import os.path as osp
import sys

# Test library imports
from spyder.utils import programs
import pytest

# Local imports
from spyder.utils.programs import run_program
from spyder.utils.vcs import (ActionToolNotFound, get_git_refs,
<<<<<<< HEAD
                              get_git_revision, get_vcs_root,
                              get_vcs_status, run_vcs_tool)
from spyder.utils import programs
=======
                              get_git_remotes, get_git_revision, get_vcs_root,
                              remote_to_url, run_vcs_tool)


HERE = os.path.abspath(os.path.dirname(__file__))
>>>>>>> 7ca1ca08


@pytest.mark.skipif(os.environ.get('CI', None) is None,
                    reason="Not to be run outside of CIs")
def test_vcs_tool():
    if sys.platform.startswith('linux'):
        with pytest.raises(ActionToolNotFound):
            run_vcs_tool(osp.dirname(__file__), 'browse')
    else:
        assert run_vcs_tool(osp.dirname(__file__), 'browse')
        assert run_vcs_tool(osp.dirname(__file__), 'commit')


def test_vcs_root(tmpdir):
    directory = tmpdir.mkdir('foo')
    assert get_vcs_root(str(directory)) is None
    assert get_vcs_root(osp.dirname(__file__)) is not None


@pytest.mark.skipif(os.name == 'nt' and os.environ.get('AZURE') is not None,
                    reason="Fails on Windows/Azure")
def test_git_revision():
    root = get_vcs_root(osp.dirname(__file__))
    assert get_git_revision(osp.dirname(__file__)) == (None, None)
    assert all([isinstance(x, str) for x in get_git_revision(root)])


def test_no_git(monkeypatch):

    def mockreturn(program_name):
        return None

    monkeypatch.setattr(programs, 'find_program', mockreturn)
    branch_tags, branch, files_modified = get_git_refs(__file__)
    assert len(branch_tags) == 0
    assert branch == ''
    assert len(files_modified) == 0


def test_get_git_refs():
    branch_tags, branch, files_modified = get_git_refs(__file__)
    assert bool(branch)  # This must always return a branch_name
    assert len(files_modified) >= 0

    # It seems when Travis run tests on tags, master doesn't
    # appear among the list of git branches.
    if not os.environ.get('TRAVIS_TAG'):
        assert any(['master' in b for b in branch_tags])


<<<<<<< HEAD
def test_vcs_state(tmpdir):
    """Test the vcs state of a directory and subdirectories."""
    test_dir = os.getcwd()
    tmpdir.chdir()
    subdir = str(tmpdir.mkdir('subdir'))
    print(repr(subdir))
    proc = run_program('git', ['init'], cwd=subdir)
    proc.communicate()
    file = osp.join(subdir, 'test.py')
    open(file, 'w').close()
    assert get_vcs_status(subdir) != []
    assert get_vcs_status(str(tmpdir)) != []
    os.chdir(test_dir)
=======
def test_get_git_remotes():
    remotes = get_git_remotes(HERE)
    assert 'origin' in remotes


@pytest.mark.parametrize(
    'input_text, expected_output',
    [
        ('https://github.com/neophnx/spyder.git',
         'https://github.com/neophnx/spyder'),
        ('http://github.com/neophnx/spyder.git',
         'http://github.com/neophnx/spyder'),
        ('git@github.com:goanpeca/spyder.git',
         'https://github.com/goanpeca/spyder'),
    ]
)
def test_remote_to_url(input_text, expected_output):
    output = remote_to_url(input_text)
    assert expected_output == output
>>>>>>> 7ca1ca08


if __name__ == "__main__":
    pytest.main()<|MERGE_RESOLUTION|>--- conflicted
+++ resolved
@@ -20,17 +20,12 @@
 # Local imports
 from spyder.utils.programs import run_program
 from spyder.utils.vcs import (ActionToolNotFound, get_git_refs,
-<<<<<<< HEAD
-                              get_git_revision, get_vcs_root,
-                              get_vcs_status, run_vcs_tool)
+                              get_git_remotes, get_git_revision, get_vcs_root,
+                              get_vcs_status, remote_to_url, run_vcs_tool)
 from spyder.utils import programs
-=======
-                              get_git_remotes, get_git_revision, get_vcs_root,
-                              remote_to_url, run_vcs_tool)
 
 
 HERE = os.path.abspath(os.path.dirname(__file__))
->>>>>>> 7ca1ca08
 
 
 @pytest.mark.skipif(os.environ.get('CI', None) is None,
@@ -81,7 +76,6 @@
         assert any(['master' in b for b in branch_tags])
 
 
-<<<<<<< HEAD
 def test_vcs_state(tmpdir):
     """Test the vcs state of a directory and subdirectories."""
     test_dir = os.getcwd()
@@ -95,7 +89,8 @@
     assert get_vcs_status(subdir) != []
     assert get_vcs_status(str(tmpdir)) != []
     os.chdir(test_dir)
-=======
+
+
 def test_get_git_remotes():
     remotes = get_git_remotes(HERE)
     assert 'origin' in remotes
@@ -115,7 +110,6 @@
 def test_remote_to_url(input_text, expected_output):
     output = remote_to_url(input_text)
     assert expected_output == output
->>>>>>> 7ca1ca08
 
 
 if __name__ == "__main__":
