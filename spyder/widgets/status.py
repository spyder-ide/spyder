# -*- coding: utf-8 -*-
# ----------------------------------------------------------------------------
# Copyright © Spyder Project Contributors
#
# Licensed under the terms of the MIT License
# (see spyder/__init__.py for details)
# ----------------------------------------------------------------------------

"""Status bar widgets."""

# Standard library imports
import os
import subprocess

# Third party imports
from qtpy.QtCore import Qt, QSize, QTimer, Signal
from qtpy.QtGui import QFont, QIcon
from qtpy.QtWidgets import QHBoxLayout, QLabel, QWidget

# Local imports
from spyder import dependencies
from spyder.config.base import _
from spyder.config.gui import get_font
from spyder.config import utils
from spyder.py3compat import PY3

if not os.name == 'nt':
    PSUTIL_REQVER = '>=0.3'
    dependencies.add(
        "psutil",
        "psutil",
        _("CPU and memory usage info in the status bar"),
        required_version=PSUTIL_REQVER)


class StatusBarWidget(QWidget):
    """Status bar widget base."""
    # Signals
    sig_clicked = Signal()

    def __init__(self, parent, statusbar, icon=None):
        """Status bar widget base."""
        super(StatusBarWidget, self).__init__(parent)

        # Variables
        self.value = None

        # Widget
        self._status_bar = statusbar
        self._icon = None
        self._pixmap = None
        self._icon_size = QSize(16, 16)  # Should this be adjustable?
        self.label_icon = QLabel() if icon is not None else None
        self.label_value = QLabel()

        # Widget setup
<<<<<<< HEAD
        if icon is not None:
            self.label_icon.setPixmap(self._pixmap)
=======
        self.set_icon(icon)
>>>>>>> 1ac763c4

        # See spyder-ide/spyder#9044.
        self.text_font = QFont(get_font(option='font'))
        self.text_font.setPointSize(self.font().pointSize())
        self.text_font.setBold(True)
        self.label_value.setAlignment(Qt.AlignRight)
        self.label_value.setFont(self.text_font)

        # Layout
        layout = QHBoxLayout()
        if icon is not None:
            layout.addWidget(self.label_icon)
        layout.addWidget(self.label_value)
        layout.addSpacing(20)

        # Layout setup
        layout.setContentsMargins(0, 0, 0, 0)
        self.setLayout(layout)

        # Setup
        statusbar.addPermanentWidget(self)
        self.set_value('')
        self.update_tooltip()

    # --- Status bar widget API
    # ------------------------------------------------------------------------
    def set_icon(self, icon):
        """Set the icon for the status bar widget."""
        if icon is not None and isinstance(icon, QIcon):
            self._icon = icon
            self._pixmap = icon.pixmap(self._icon_size)
            self.label_icon.setPixmap(self._pixmap)

    def set_value(self, value):
        """Set formatted text value."""
        self.value = value
        self.label_value.setText(value)

    def update_tooltip(self):
        """Update tooltip for widget."""
        tooltip = self.get_tooltip()
        if tooltip:
            self.label_value.setToolTip(tooltip)
            if self.label_icon:
                self.label_icon.setToolTip(tooltip)
            self.setToolTip(tooltip)

    def mouseReleaseEvent(self, event):
        """Override Qt method to allow for click signal."""
        super(StatusBarWidget, self).mousePressEvent(event)
        self.sig_clicked.emit()

    # --- API to be defined by user
    # ------------------------------------------------------------------------
    def get_tooltip(self):
        """Return the widget tooltip text."""
        return ''

    def get_icon(self):
        """Return the widget tooltip text."""
        return None

    def update_style(self):
        """Update icon style."""
        icon = self._icon
        self._pixmap = icon.pixmap(QSize(16, 16)) if icon is not None else None
        if icon is not None:
            self.label_icon.setPixmap(self._pixmap)


class BaseTimerStatus(StatusBarWidget):
    """Status bar widget base for widgets that update based on timers."""

    def __init__(self, parent, statusbar, icon=None):
        """Status bar widget base for widgets that update based on timers."""
        self.timer = None  # Needs to come before parent call
        super(BaseTimerStatus, self).__init__(parent, statusbar, icon=icon)
        self._interval = 2000

        # Widget setup
        fm = self.label_value.fontMetrics()
        self.label_value.setMinimumWidth(fm.width('000%'))

        # Setup
        if self.is_supported():
            self.timer = QTimer()
            self.timer.timeout.connect(self.update_status)
            self.timer.start(self._interval)
        else:
            self.hide()

    # --- Status bar widget API
    # ------------------------------------------------------------------------
    def setVisible(self, value):
        """Override Qt method to stops timers if widget is not visible."""
        if self.timer is not None:
            if value:
                self.timer.start(self._interval)
            else:
                self.timer.stop()
        super(BaseTimerStatus, self).setVisible(value)

    def is_supported(self):
        """Return True if feature is supported."""
        try:
            self.import_test()
            return True
        except ImportError:
            return False

    def update_status(self):
        """Update status label widget, if widget is visible."""
        if self.isVisible():
            self.label_value.setText(self.get_value())

    def set_interval(self, interval):
        """Set timer interval (ms)."""
        self._interval = interval
        if self.timer is not None:
            self.timer.setInterval(interval)

    # --- API to be defined by user
    # ------------------------------------------------------------------------
    def import_test(self):
        """Raise ImportError if feature is not supported."""
        raise NotImplementedError

    def get_value(self):
        """Return formatted text value."""
        raise NotImplementedError


# =============================================================================
# Main window-related status bar widgets
# =============================================================================
class MemoryStatus(BaseTimerStatus):
    """Status bar widget for system memory usage."""

    def import_test(self):
        """Raise ImportError if feature is not supported."""
        from spyder.utils.system import memory_usage  # analysis:ignore

    def get_value(self):
        """Return memory usage."""
        from spyder.utils.system import memory_usage
        text = '%d%%' % memory_usage()
        return 'Mem ' + text.rjust(3)

    def get_tooltip(self):
        """Return the widget tooltip text."""
        return _('Memory usage')

    def get_icon(self):
        """Return the widget tooltip text."""
        return QIcon()


class CPUStatus(BaseTimerStatus):
    """Status bar widget for system cpu usage."""

    def import_test(self):
        """Raise ImportError if feature is not supported."""
        from spyder.utils import programs
        if not programs.is_module_installed('psutil', '>=0.2.0'):
            # The `interval` argument in `psutil.cpu_percent` function
            # was introduced in v0.2.0
            raise ImportError

    def get_value(self):
        """Return CPU usage."""
        import psutil
        text = '%d%%' % psutil.cpu_percent(interval=0)
        return 'CPU ' + text.rjust(3)

    def get_tooltip(self):
        """Return the widget tooltip text."""
        return _('CPU usage')

    def get_icon(self):
        """Return the widget tooltip text."""
        return QIcon()


class CondaStatus(StatusBarWidget):
    """Status bar widget for displaying the current conda environment."""

    def __init__(self, parent, statusbar, icon=None):
        """Status bar widget for displaying the current conda environment."""
        self._interpreter = None
        super(CondaStatus, self).__init__(parent, statusbar, icon=icon)

    def _get_conda_env_info(self):
        """Get conda environment information."""
        try:
            out, err = subprocess.Popen(
                [self._interpreter, '-V'],
                stdout=subprocess.PIPE,
                stderr=subprocess.PIPE
            ).communicate()

            if PY3:
                out = out.decode()
                err = err.decode()
        except Exception:
            out = ''
            err = ''

        return out, err

    def _process_conda_env_info(self):
        """Process conda environment information."""
        out, err = self._get_conda_env_info()
        out = out or err  # Anaconda base python prints to stderr
        out = out.split('\n')[0]
        parts = out.split()

        if len(parts) >= 2:
            out = ' '.join(parts[:2])

        envs_folder = os.path.sep + 'envs' + os.path.sep
        if envs_folder in self._interpreter:
            env = os.path.dirname(os.path.dirname(self._interpreter))
            env = os.path.basename(env)
        else:
            env = 'base'

        if utils.is_anaconda():
            text = 'conda: {env} ({version})'.format(env=env, version=out)
        else:
            text = ''

        return text

    def get_tooltip(self):
        """Override api method."""
        return self._interpreter if self._interpreter else ''

    def update_interpreter(self, interpreter):
        """Set main interpreter and update information."""
        self._interpreter = interpreter
        if utils.is_anaconda():
            text = self._process_conda_env_info()
        else:
            text = ''

        self.set_value(text)
        self.update_tooltip()


def test():
    from qtpy.QtWidgets import QMainWindow
    from spyder.utils.qthelpers import qapplication

    app = qapplication(test_time=5)
    win = QMainWindow()
    win.setWindowTitle("Status widgets test")
    win.resize(900, 300)
    statusbar = win.statusBar()
    status_widgets = []
    for status_class in (MemoryStatus, CPUStatus):
        status_widget = status_class(win, statusbar)
        status_widgets.append(status_widget)
    win.show()
    app.exec_()


if __name__ == "__main__":
    test()<|MERGE_RESOLUTION|>--- conflicted
+++ resolved
@@ -54,12 +54,8 @@
         self.label_value = QLabel()
 
         # Widget setup
-<<<<<<< HEAD
         if icon is not None:
             self.label_icon.setPixmap(self._pixmap)
-=======
-        self.set_icon(icon)
->>>>>>> 1ac763c4
 
         # See spyder-ide/spyder#9044.
         self.text_font = QFont(get_font(option='font'))
@@ -97,30 +93,6 @@
         """Set formatted text value."""
         self.value = value
         self.label_value.setText(value)
-
-    def update_tooltip(self):
-        """Update tooltip for widget."""
-        tooltip = self.get_tooltip()
-        if tooltip:
-            self.label_value.setToolTip(tooltip)
-            if self.label_icon:
-                self.label_icon.setToolTip(tooltip)
-            self.setToolTip(tooltip)
-
-    def mouseReleaseEvent(self, event):
-        """Override Qt method to allow for click signal."""
-        super(StatusBarWidget, self).mousePressEvent(event)
-        self.sig_clicked.emit()
-
-    # --- API to be defined by user
-    # ------------------------------------------------------------------------
-    def get_tooltip(self):
-        """Return the widget tooltip text."""
-        return ''
-
-    def get_icon(self):
-        """Return the widget tooltip text."""
-        return None
 
     def update_style(self):
         """Update icon style."""
