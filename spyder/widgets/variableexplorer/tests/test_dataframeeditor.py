--- conflicted
+++ resolved
@@ -60,10 +60,11 @@
 def bgcolor(dfm, i, j):
     return dfm.get_bgcolor(dfm.createIndex(i, j))
 
-
 def data_header(dfh, i, j, role=Qt.DisplayRole):
     return dfh.data(dfh.createIndex(i, j), role)
 
+def data_index(dfi, i, j, role=Qt.DisplayRole):
+    return dfi.data(dfi.createIndex(i, j), role)
 
 def generate_pandas_indexes():
     """ Creates a dictionnary of many possible pandas indexes """
@@ -85,7 +86,7 @@
 # Tests
 # =============================================================================
 
-def test_dataframe_simpleindex():
+def test_dataframe_simpleindex(qtbot):
     """Test to validate proper creation and handling of a simpleindex."""
     df = DataFrame(numpy.random.randn(6, 6))
     editor = DataFrameEditor(None)
@@ -163,8 +164,8 @@
     header = editor.table_header.model()
     assert header.headerData(0, Qt.Horizontal,
                              Qt.DisplayRole) == "Unnamed: 0"
-    assert header.headerData(1, Qt.Horizontal,
-                             Qt.DisplayRole) == "Unieke_Idcode"
+    assert "Unieke_Idcode" in header.headerData(1, Qt.Horizontal,
+                                                Qt.DisplayRole)
     assert header.headerData(2, Qt.Horizontal,
                              Qt.DisplayRole) == "a"
     assert header.headerData(3, Qt.Horizontal,
@@ -313,7 +314,6 @@
         editor.change_format()
 
 
-<<<<<<< HEAD
 def test_dataframeeditor_with_various_indexes():
     for rng_name, rng in generate_pandas_indexes().items():
         editor = DataFrameEditor(None)
@@ -355,33 +355,6 @@
             assert data(dfm, 1, 0) == 'b'
             assert data(dfm, 2, 0) == 'c'
             assert data(dfm, 19, 0) == 'b'
-=======
-@pytest.mark.skipif(is_module_installed('pandas', '<0.19'),
-                    reason="It doesn't work for Pandas 0.19-")
-def test_header_encoding():
-    df = read_csv(os.path.join(FILES_PATH, 'issue_3896.csv'))
-    editor = DataFrameEditor(None)
-    editor.setup_and_check(df)
-    model = editor.dataModel
-    assert model.headerData(0, orientation=Qt.Horizontal) == "Index"
-    assert model.headerData(1, orientation=Qt.Horizontal) == "Unnamed: 0"
-    assert "Unieke_Idcode" in model.headerData(2, orientation=Qt.Horizontal)
-    assert model.headerData(3, orientation=Qt.Horizontal) == "a"
-    assert model.headerData(4, orientation=Qt.Horizontal) == "b"
-    assert model.headerData(5, orientation=Qt.Horizontal) == "c"
-    assert model.headerData(6, orientation=Qt.Horizontal) == "d"
-
-def test_dataframeeditor_with_datetimeindex():
-    rng = date_range('20150101', periods=3)
-    editor = DataFrameEditor(None)
-    editor.setup_and_check(rng)
-    dfm = editor.dataModel
-    assert dfm.rowCount() == 3
-    assert dfm.columnCount() == 2
-    assert data(dfm, 0, 1) == '2015-01-01 00:00:00'
-    assert data(dfm, 1, 1) == '2015-01-02 00:00:00'
-    assert data(dfm, 2, 1) == '2015-01-03 00:00:00'
->>>>>>> c3267daf
 
 def test_dataframeeditor_with_OutOfBoundsDatetime():  # Test for #6177
     df = DataFrame([{'DATETIME': datetime.strptime("9999-1-1T00:00",
@@ -637,11 +610,20 @@
 def test_non_ascii_index():
     """
     Test that there are no errors when displaying a dataframe with
-    a non-ascii index.
+    a non-ascii index and header.
     """
     df = read_csv(os.path.join(FILES_PATH, 'issue_5833.csv'), index_col=0)
-    dfm = DataFrameModel(df)
-    assert data(dfm, 0, 0) == 'пример'
+    editor = DataFrameEditor(None)
+    editor.setup_and_check(df)
+
+    index = editor.table_index.model()
+    header = editor.table_header.model()
+    dfm = editor.model()
+
+    assert header.headerData(0, Qt.Horizontal,
+                             Qt.DisplayRole) == "кодирование"
+    assert data_index(index, 0, 0) == 'пример'
+    assert data(dfm, 0, 0) == 'файла'
 
 
 def test_no_convert_strings_to_unicode():
@@ -651,11 +633,17 @@
     """
     df = read_csv(os.path.join(FILES_PATH, 'issue_5833.csv'), index_col=0,
                   encoding='koi8_r')
-    dfm = DataFrameModel(df)
-
-    assert dfm.headerData(1, orientation=Qt.Horizontal) != u"Это"
-    assert data(dfm, 0, 0) != u'пример'
-    assert data(dfm, 0, 1) != u'файла'
+    editor = DataFrameEditor(None)
+    editor.setup_and_check(df)
+
+    index = editor.table_index.model()
+    header = editor.table_header.model()
+    dfm = editor.model()
+
+    assert header.headerData(0, Qt.Horizontal,
+                             Qt.DisplayRole) != u"кодирование"
+    assert data_index(index, 0, 0) != u'пример'
+    assert data(dfm, 0, 0) != u'файла'
 
 
 if __name__ == "__main__":
