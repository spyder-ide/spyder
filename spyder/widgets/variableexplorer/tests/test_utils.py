# -*- coding: utf-8 -*-
#
# Copyright © Spyder Project Contributors
# Licensed under the terms of the MIT License

"""
Tests for utils.py
"""

from collections import defaultdict
import datetime

# Third party imports
import numpy as np
import pandas as pd
import pytest

# Local imports
from spyder.config.base import get_supported_types
from spyder.py3compat import PY2
from spyder.widgets.variableexplorer.utils import (sort_against,
                                                   is_supported,
                                                   value_to_display)

def generate_complex_object():
    """Taken from issue #4221."""
    bug = defaultdict(list)
    for i in range(50000):
        a = {j:np.random.rand(10) for j in range(10)}
        bug[i] = a
    return bug


COMPLEX_OBJECT = generate_complex_object()
DF = pd.DataFrame([1,2,3])
PANEL = pd.Panel({0: pd.DataFrame([1,2]), 1:pd.DataFrame([3,4])})


# --- Tests
# -----------------------------------------------------------------------------
def test_sort_against():
    lista = [5, 6, 7]
    listb = [2, 3, 1]
    res = sort_against(lista, listb)
    assert res == [7, 5, 6]


def test_sort_against_is_stable():
    lista = [3, 0, 1]
    listb = [1, 1, 1]
    res = sort_against(lista, listb)
    assert res == lista


def test_none_values_are_supported():
    """Tests that None values are displayed by default"""
    supported_types = get_supported_types()
    mode = 'editable'
    none_var = None
    none_list = [2, None, 3, None]
    none_dict = {'a': None, 'b': 4}
    none_tuple = (None, [3, None, 4], 'eggs')
    assert is_supported(none_var, filters=tuple(supported_types[mode]))
    assert is_supported(none_list, filters=tuple(supported_types[mode]))
    assert is_supported(none_dict, filters=tuple(supported_types[mode]))
    assert is_supported(none_tuple, filters=tuple(supported_types[mode]))


def test_str_subclass_display():
    """Test for value_to_display of subclasses of str/basestring."""
    class Test(str):
        def __repr__(self):
            return 'test'
    value = Test()
    value_display = value_to_display(value)
    assert 'Test object' in value_display


def test_default_display():
    """Tests for default_display."""
    # Display of defaultdict
    assert (value_to_display(COMPLEX_OBJECT) ==
            'defaultdict object of collections module')

    # Display of array of COMPLEX_OBJECT
    assert (value_to_display(np.array(COMPLEX_OBJECT)) ==
            'ndarray object of numpy module')

    # Display of Panel
    assert (value_to_display(PANEL) ==
            'Panel object of pandas.core.panel module')


def test_list_display():
    """Tests for display of lists."""
    long_list = list(range(100))

    # Simple list
    assert value_to_display([1, 2, 3]) == '[1, 2, 3]'

    # Long list
    assert (value_to_display(long_list) ==
            '[0, 1, 2, 3, 4, 5, 6, 7, 8, 9, ...]')

    # Short list of lists
    assert (value_to_display([long_list] * 3) ==
            '[[0, 1, 2, 3, 4, ...], [0, 1, 2, 3, 4, ...], [0, 1, 2, 3, 4, ...]]')

    # Long list of lists
    result = '[' + ''.join('[0, 1, 2, 3, 4, ...], '*10)[:-2] + ']'
    assert value_to_display([long_list] * 10) == result[:70] + ' ...'

    # Multiple level lists
    assert (value_to_display([[1, 2, 3, [4], 5]] + long_list) ==
            '[[1, 2, 3, [...], 5], 0, 1, 2, 3, 4, 5, 6, 7, 8, ...]')
    assert value_to_display([1, 2, [DF]]) == '[1, 2, [Dataframe]]'
    assert value_to_display([1, 2, [[DF], PANEL]]) == '[1, 2, [[...], Panel]]'

    # List of complex object
    assert value_to_display([COMPLEX_OBJECT]) == '[defaultdict]'

    # List of composed objects
    li = [COMPLEX_OBJECT, PANEL, 1, {1:2, 3:4}, DF]
    result = '[defaultdict, Panel, 1, {1:2, 3:4}, Dataframe]'
    assert value_to_display(li) == result

    # List starting with a non-supported object (#5313)
    supported_types = tuple(get_supported_types()['editable'])
    li = [len, 1]
    assert value_to_display(li) == '[builtin_function_or_method, 1]'
    assert is_supported(li, filters=supported_types)


def test_dict_display():
    """Tests for display of dicts."""
    long_list = list(range(100))
    long_dict = dict(zip(list(range(100)), list(range(100))))

    # Simple dict
    assert value_to_display({0:0, 'a':'b'}) == "{0:0, 'a':'b'}"

    # Long dict
    assert (value_to_display(long_dict) ==
            '{0:0, 1:1, 2:2, 3:3, 4:4, 5:5, 6:6, 7:7, 8:8, 9:9, ...}')

    # Short list of lists
    assert (value_to_display({1:long_dict, 2:long_dict}) ==
            '{1:{0:0, 1:1, 2:2, 3:3, 4:4, ...}, 2:{0:0, 1:1, 2:2, 3:3, 4:4, ...}}')

    # Long dict of dicts
    result = ('{(0, 0, 0, 0, 0, ...):[0, 1, 2, 3, 4, ...], '
               '(1, 1, 1, 1, 1, ...):[0, 1, 2, 3, 4, ...]}')
    assert value_to_display({(0,)*100:long_list, (1,)*100:long_list}) == result[:70] + ' ...'

    # Multiple level dicts
    assert (value_to_display({0: {1:1, 2:2, 3:3, 4:{0:0}, 5:5}, 1:1}) ==
            '{0:{1:1, 2:2, 3:3, 4:{...}, 5:5}, 1:1}')
    assert value_to_display({0:0, 1:1, 2:2, 3:DF}) == '{0:0, 1:1, 2:2, 3:Dataframe}'
    assert value_to_display({0:0, 1:1, 2:[[DF], PANEL]}) == '{0:0, 1:1, 2:[[...], Panel]}'

    # Dict of complex object
    assert value_to_display({0:COMPLEX_OBJECT}) == '{0:defaultdict}'

    # Dict of composed objects
    li = {0:COMPLEX_OBJECT, 1:PANEL, 2:2, 3:{0:0, 1:1}, 4:DF}
    result = '{0:defaultdict, 1:Panel, 2:2, 3:{0:0, 1:1}, 4:Dataframe}'
    assert value_to_display(li) == result

    # Dict starting with a non-supported object (#5313)
    supported_types = tuple(get_supported_types()['editable'])
    di = {max: len, 1: 1}
    assert value_to_display(di) in (
            '{builtin_function_or_method:builtin_function_or_method, 1:1}',
            '{1:1, builtin_function_or_method:builtin_function_or_method}')
    assert is_supported(di, filters=supported_types)


def test_datetime_display():
    """Simple tests that dates, datetimes and timedeltas display correctly."""
    test_date = datetime.date(2017, 12, 18)
    test_date_2 = datetime.date(2017, 2, 2)

    test_datetime = datetime.datetime(2017, 12, 18, 13, 43, 2)
    test_datetime_2 = datetime.datetime(2017, 8, 18, 0, 41, 27)

    test_timedelta = datetime.timedelta(-1, 2000)
    test_timedelta_2 = datetime.timedelta(0, 3600)

    # Simple dates/datetimes/timedeltas
    assert value_to_display(test_date) == '2017-12-18'
    assert value_to_display(test_datetime) == '2017-12-18 13:43:02'
    assert value_to_display(test_timedelta) == '-1 day, 0:33:20'

    # Lists of dates/datetimes/timedeltas
    assert (value_to_display([test_date, test_date_2]) ==
            '[2017-12-18, 2017-02-02]')
    assert (value_to_display([test_datetime, test_datetime_2]) ==
            '[2017-12-18 13:43:02, 2017-08-18 00:41:27]')
    assert (value_to_display([test_timedelta, test_timedelta_2]) ==
            '[-1 day, 0:33:20, 1:00:00]')

    # Tuple of dates/datetimes/timedeltas
    assert (value_to_display((test_date, test_datetime, test_timedelta)) ==
            '(2017-12-18, 2017-12-18 13:43:02, -1 day, 0:33:20)')

    # Dict of dates/datetimes/timedeltas
    assert (value_to_display({0: test_date,
                              1: test_datetime,
                              2: test_timedelta_2}) ==
            ("{0:2017-12-18, 1:2017-12-18 13:43:02, 2:1:00:00}"))


<<<<<<< HEAD
def test_set_display():
    """Tests for display of sets."""
    long_set = {i for i in range(100)}

    # Simple set
    assert value_to_display({1, 2, 3}) == '{1, 2, 3}'

    # Long set
    disp = '{0, 1, 2, 3, 4, 5, 6, 7, 8, 9, ...}'
    assert value_to_display(long_set) == disp

    # Short list of sets
    disp = '[{0, 1, 2, 3, 4, ...}, {0, 1, 2, 3, 4, ...}, {0, 1, 2, 3, 4, ...}]'
    assert value_to_display([long_set] * 3) == disp

    # Long list of sets
    disp = '[' + ''.join('{0, 1, 2, 3, 4, ...}, '*10)[:-2] + ']'
    assert value_to_display([long_set] * 10) == disp[:70] + ' ...'
=======
def test_str_in_container_display():
    """Test that strings are displayed correctly inside lists or dicts."""
    # Assert that both bytes and unicode return the right display
    assert value_to_display([b'a', u'b']) == "['a', 'b']"

    # Encoded unicode gives bytes and it can't be transformed to
    # unicode again. So this test the except part of
    # is_binary_string(value) in value_to_display
    if PY2:
        assert value_to_display([u'Э'.encode('cp1251')]) == "['\xdd']"

>>>>>>> 13a7cc2c

if __name__ == "__main__":
    pytest.main()<|MERGE_RESOLUTION|>--- conflicted
+++ resolved
@@ -210,26 +210,6 @@
             ("{0:2017-12-18, 1:2017-12-18 13:43:02, 2:1:00:00}"))
 
 
-<<<<<<< HEAD
-def test_set_display():
-    """Tests for display of sets."""
-    long_set = {i for i in range(100)}
-
-    # Simple set
-    assert value_to_display({1, 2, 3}) == '{1, 2, 3}'
-
-    # Long set
-    disp = '{0, 1, 2, 3, 4, 5, 6, 7, 8, 9, ...}'
-    assert value_to_display(long_set) == disp
-
-    # Short list of sets
-    disp = '[{0, 1, 2, 3, 4, ...}, {0, 1, 2, 3, 4, ...}, {0, 1, 2, 3, 4, ...}]'
-    assert value_to_display([long_set] * 3) == disp
-
-    # Long list of sets
-    disp = '[' + ''.join('{0, 1, 2, 3, 4, ...}, '*10)[:-2] + ']'
-    assert value_to_display([long_set] * 10) == disp[:70] + ' ...'
-=======
 def test_str_in_container_display():
     """Test that strings are displayed correctly inside lists or dicts."""
     # Assert that both bytes and unicode return the right display
@@ -241,7 +221,25 @@
     if PY2:
         assert value_to_display([u'Э'.encode('cp1251')]) == "['\xdd']"
 
->>>>>>> 13a7cc2c
+
+def test_set_display():
+    """Tests for display of sets."""
+    long_set = {i for i in range(100)}
+
+    # Simple set
+    assert value_to_display({1, 2, 3}) == '{1, 2, 3}'
+
+    # Long set
+    disp = '{0, 1, 2, 3, 4, 5, 6, 7, 8, 9, ...}'
+    assert value_to_display(long_set) == disp
+
+    # Short list of sets
+    disp = '[{0, 1, 2, 3, 4, ...}, {0, 1, 2, 3, 4, ...}, {0, 1, 2, 3, 4, ...}]'
+    assert value_to_display([long_set] * 3) == disp
+
+    # Long list of sets
+    disp = '[' + ''.join('{0, 1, 2, 3, 4, ...}, '*10)[:-2] + ']'
+    assert value_to_display([long_set] * 10) == disp[:70] + ' ...'
 
 if __name__ == "__main__":
     pytest.main()