# -*- coding: utf-8 -*-
#
# Copyright © 2010 Pierre Raybaut
# Licensed under the terms of the MIT License
# (see spyderlib/__init__.py for details)

"""Run configurations related dialogs and widgets and data models"""

from spyderlib.qt.QtGui import (QVBoxLayout, QDialog, QWidget, QGroupBox,
                                QLabel, QPushButton, QCheckBox, QLineEdit,
                                QComboBox, QHBoxLayout, QDialogButtonBox,
                                QStackedWidget, QGridLayout, QSizePolicy,
                                QRadioButton, QMessageBox, QFrame,
                                QButtonGroup)
from spyderlib.qt.QtCore import SIGNAL, SLOT, Qt
from spyderlib.qt.compat import getexistingdirectory

import os.path as osp

# Local imports
from spyderlib.baseconfig import _
from spyderlib.config import CONF
from spyderlib.utils.qthelpers import get_icon, get_std_icon
<<<<<<< HEAD
from spyderlib.plugins.configdialog import SizeMixin, GeneralConfigPage
from spyderlib.py3compat import to_text_string, getcwd
=======
from spyderlib.plugins.configdialog import GeneralConfigPage
>>>>>>> d44c51d3


CURRENT_INTERPRETER = _("Execute in current Python or IPython interpreter")
DEDICATED_INTERPRETER = _("Execute in a new dedicated Python interpreter")
SYSTERM_INTERPRETER = _("Execute in an external System terminal")

CURRENT_INTERPRETER_OPTION = 'default/interpreter/current'
DEDICATED_INTERPRETER_OPTION = 'default/interpreter/dedicated'
SYSTERM_INTERPRETER_OPTION = 'default/interpreter/systerm'

WDIR_USE_SCRIPT_DIR_OPTION = 'default/wdir/use_script_directory'
WDIR_USE_FIXED_DIR_OPTION = 'default/wdir/use_fixed_directory'
WDIR_FIXED_DIR_OPTION = 'default/wdir/fixed_directory'

ALWAYS_OPEN_FIRST_RUN = _("Always show %s on a first file run")
ALWAYS_OPEN_FIRST_RUN_OPTION = 'open_on_firstrun'


class RunConfiguration(object):
    """Run configuration"""
    def __init__(self, fname=None):
        self.args = None
        self.args_enabled = None
        self.wdir = None
        self.wdir_enabled = None
        self.current = None
        self.systerm = None
        self.interact = None
        self.python_args = None
        self.python_args_enabled = None
        self.set(CONF.get('run', 'defaultconfiguration', default={}))
        if fname is not None and\
           CONF.get('run', WDIR_USE_SCRIPT_DIR_OPTION, True):
            self.wdir = osp.dirname(fname)
            self.wdir_enabled = True
        
    def set(self, options):
        self.args = options.get('args', '')
        self.args_enabled = options.get('args/enabled', False)
        if CONF.get('run', WDIR_USE_FIXED_DIR_OPTION, False):
            default_wdir = CONF.get('run', WDIR_FIXED_DIR_OPTION, getcwd())
            self.wdir = options.get('workdir', default_wdir)
            self.wdir_enabled = True
        else:
            self.wdir = options.get('workdir', getcwd())
            self.wdir_enabled = options.get('workdir/enabled', False)
        self.current = options.get('current',
                           CONF.get('run', CURRENT_INTERPRETER_OPTION, True))
        self.systerm = options.get('systerm',
                           CONF.get('run', SYSTERM_INTERPRETER_OPTION, False))
        self.interact = options.get('interact', False)
        self.python_args = options.get('python_args', '')
        self.python_args_enabled = options.get('python_args/enabled', False)
        
    def get(self):
        return {
                'args/enabled': self.args_enabled,
                'args': self.args,
                'workdir/enabled': self.wdir_enabled,
                'workdir': self.wdir,
                'current': self.current,
                'systerm': self.systerm,
                'interact': self.interact,
                'python_args/enabled': self.python_args_enabled,
                'python_args': self.python_args,
                }
        
    def get_working_directory(self):
        if self.wdir_enabled:
            return self.wdir
        else:
            return ''
        
    def get_arguments(self):
        if self.args_enabled:
            return self.args
        else:
            return ''
        
    def get_python_arguments(self):
        if self.python_args_enabled:
            return self.python_args
        else:
            return ''
        
        
def _get_run_configurations():
    history_count = CONF.get('run', 'history', 20)
    try:
        return [(filename, options)
                for filename, options in CONF.get('run', 'configurations', [])
                if osp.isfile(filename)][:history_count]
    except ValueError:
        CONF.set('run', 'configurations', [])
        return []

def _set_run_configurations(configurations):
    history_count = CONF.get('run', 'history', 20)
    CONF.set('run', 'configurations', configurations[:history_count])
        
def get_run_configuration(fname):
    """Return script *fname* run configuration"""
    configurations = _get_run_configurations()
    for filename, options in configurations:
        if fname == filename:
            runconf = RunConfiguration()
            runconf.set(options)
            return runconf


class RunConfigOptions(QWidget):
    """Run configuration options"""
    def __init__(self, parent=None):
        QWidget.__init__(self, parent)

        self.current_radio = None
        self.dedicated_radio = None
        self.systerm_radio = None

        self.runconf = RunConfiguration()
        
        firstrun_o = CONF.get('run', ALWAYS_OPEN_FIRST_RUN_OPTION, False)

        # --- General settings ----
        common_group = QGroupBox(_("General settings"))
        common_layout = QGridLayout()
        common_group.setLayout(common_layout)
        self.clo_cb = QCheckBox(_("Command line options:"))
        common_layout.addWidget(self.clo_cb, 0, 0)
        self.clo_edit = QLineEdit()
        self.connect(self.clo_cb, SIGNAL("toggled(bool)"),
                     self.clo_edit.setEnabled)
        self.clo_edit.setEnabled(False)
        common_layout.addWidget(self.clo_edit, 0, 1)
        self.wd_cb = QCheckBox(_("Working directory:"))
        common_layout.addWidget(self.wd_cb, 1, 0)
        wd_layout = QHBoxLayout()
        self.wd_edit = QLineEdit()
        self.connect(self.wd_cb, SIGNAL("toggled(bool)"),
                     self.wd_edit.setEnabled)
        self.wd_edit.setEnabled(False)
        wd_layout.addWidget(self.wd_edit)
        browse_btn = QPushButton(get_std_icon('DirOpenIcon'), "", self)
        browse_btn.setToolTip(_("Select directory"))
        self.connect(browse_btn, SIGNAL("clicked()"), self.select_directory)
        wd_layout.addWidget(browse_btn)
        common_layout.addLayout(wd_layout, 1, 1)
        
        # --- Interpreter ---
        interpreter_group = QGroupBox(_("Interpreter"))
        interpreter_layout = QVBoxLayout()
        interpreter_group.setLayout(interpreter_layout)
        self.current_radio = QRadioButton(CURRENT_INTERPRETER)
        interpreter_layout.addWidget(self.current_radio)
        self.dedicated_radio = QRadioButton(DEDICATED_INTERPRETER)
        interpreter_layout.addWidget(self.dedicated_radio)
        self.systerm_radio = QRadioButton(SYSTERM_INTERPRETER)
        interpreter_layout.addWidget(self.systerm_radio)
        
        # --- Dedicated interpreter ---
        new_group = QGroupBox(_("Dedicated Python interpreter"))
        self.connect(self.current_radio, SIGNAL("toggled(bool)"),
                     new_group.setDisabled)
        new_layout = QGridLayout()
        new_group.setLayout(new_layout)
        self.interact_cb = QCheckBox(_("Interact with the Python "
                                       "interpreter after execution"))
        new_layout.addWidget(self.interact_cb, 1, 0, 1, -1)
        self.pclo_cb = QCheckBox(_("Command line options:"))
        new_layout.addWidget(self.pclo_cb, 2, 0)
        self.pclo_edit = QLineEdit()
        self.connect(self.pclo_cb, SIGNAL("toggled(bool)"),
                     self.pclo_edit.setEnabled)
        self.pclo_edit.setEnabled(False)
        self.pclo_edit.setToolTip(_("<b>-u</b> is added to the "
                                    "other options you set here"))
        new_layout.addWidget(self.pclo_edit, 2, 1)
        
        #TODO: Add option for "Post-mortem debugging"

        # Checkbox to preserve the old behavior, i.e. always open the dialog
        # on first run
        hline = QFrame()
        hline.setFrameShape(QFrame.HLine)
        hline.setFrameShadow(QFrame.Sunken)
        self.firstrun_cb = QCheckBox(ALWAYS_OPEN_FIRST_RUN % _("this dialog"))
        self.connect(self.firstrun_cb, SIGNAL("clicked(bool)"),
                     self.set_firstrun_o)
        self.firstrun_cb.setChecked(firstrun_o)
        
        layout = QVBoxLayout()
        layout.addWidget(interpreter_group)
        layout.addWidget(common_group)
        layout.addWidget(new_group)
        layout.addWidget(hline)
        layout.addWidget(self.firstrun_cb)
        self.setLayout(layout)

    def select_directory(self):
        """Select directory"""
        basedir = to_text_string(self.wd_edit.text())
        if not osp.isdir(basedir):
            basedir = getcwd()
        directory = getexistingdirectory(self, _("Select directory"), basedir)
        if directory:
            self.wd_edit.setText(directory)
            self.wd_cb.setChecked(True)
        
    def set(self, options):
        self.runconf.set(options)
        self.clo_cb.setChecked(self.runconf.args_enabled)
        self.clo_edit.setText(self.runconf.args)
        self.wd_cb.setChecked(self.runconf.wdir_enabled)
        self.wd_edit.setText(self.runconf.wdir)
        if self.runconf.current:
            self.current_radio.setChecked(True)
        elif self.runconf.systerm:
            self.systerm_radio.setChecked(True)
        else:
            self.dedicated_radio.setChecked(True)
        self.interact_cb.setChecked(self.runconf.interact)
        self.pclo_cb.setChecked(self.runconf.python_args_enabled)
        self.pclo_edit.setText(self.runconf.python_args)
    
    def get(self):
        self.runconf.args_enabled = self.clo_cb.isChecked()
        self.runconf.args = to_text_string(self.clo_edit.text())
        self.runconf.wdir_enabled = self.wd_cb.isChecked()
        self.runconf.wdir = to_text_string(self.wd_edit.text())
        self.runconf.current = self.current_radio.isChecked()
        self.runconf.systerm = self.systerm_radio.isChecked()
        self.runconf.interact = self.interact_cb.isChecked()
        self.runconf.python_args_enabled = self.pclo_cb.isChecked()
        self.runconf.python_args = to_text_string(self.pclo_edit.text())
        return self.runconf.get()
    
    def is_valid(self):
        wdir = to_text_string(self.wd_edit.text())
        if not self.wd_cb.isChecked() or osp.isdir(wdir):
            return True
        else:
            QMessageBox.critical(self, _("Run configuration"),
                                 _("The following working directory is "
                                   "not valid:<br><b>%s</b>") % wdir)
            return False
    
    def set_firstrun_o(self):
        CONF.set('run', ALWAYS_OPEN_FIRST_RUN_OPTION,
                 self.firstrun_cb.isChecked())


class BaseRunConfigDialog(QDialog):
    """Run configuration dialog box, base widget"""
    def __init__(self, parent=None):
        QDialog.__init__(self, parent)
        
        # Destroying the C++ object right after closing the dialog box,
        # otherwise it may be garbage-collected in another QThread
        # (e.g. the editor's analysis thread in Spyder), thus leading to
        # a segmentation fault on UNIX or an application crash on Windows
        self.setAttribute(Qt.WA_DeleteOnClose)

        self.setWindowIcon(get_icon("run_settings.png"))
        layout = QVBoxLayout()
        self.setLayout(layout)
    
    def add_widgets(self, *widgets_or_spacings):
        """Add widgets/spacing to dialog vertical layout"""
        layout = self.layout()
        for widget_or_spacing in widgets_or_spacings:
            if isinstance(widget_or_spacing, int):
                layout.addSpacing(widget_or_spacing)
            else:
                layout.addWidget(widget_or_spacing)
    
    def add_button_box(self, stdbtns):
        """Create dialog button box and add it to the dialog layout"""
        bbox = QDialogButtonBox(stdbtns)
        run_btn = bbox.addButton(_("Run"), QDialogButtonBox.AcceptRole)
        self.connect(run_btn, SIGNAL('clicked()'), self.run_btn_clicked)
        self.connect(bbox, SIGNAL("accepted()"), SLOT("accept()"))
        self.connect(bbox, SIGNAL("rejected()"), SLOT("reject()"))
        btnlayout = QHBoxLayout()
        btnlayout.addStretch(1)
        btnlayout.addWidget(bbox)
        self.layout().addLayout(btnlayout)
    
    def resizeEvent(self, event):
        """
        Reimplement Qt method to be able to save the widget's size from the
        main application
        """
        QDialog.resizeEvent(self, event)
        self.emit(SIGNAL("size_change(QSize)"), self.size())
    
    def run_btn_clicked(self):
        """Run button was just clicked"""
        pass
        
    def setup(self, fname):
        """Setup Run Configuration dialog with filename *fname*"""
        raise NotImplementedError


class RunConfigOneDialog(BaseRunConfigDialog):
    """Run configuration dialog box: single file version"""
    def __init__(self, parent=None):
        BaseRunConfigDialog.__init__(self, parent)
        self.filename = None
        self.runconfigoptions = None
        
    def setup(self, fname):
        """Setup Run Configuration dialog with filename *fname*"""
        self.filename = fname
        self.runconfigoptions = RunConfigOptions(self)
        self.runconfigoptions.set(RunConfiguration(fname).get())
        self.add_widgets(self.runconfigoptions)
        self.add_button_box(QDialogButtonBox.Cancel)
        self.setWindowTitle(_("Run settings for %s") % osp.basename(fname))
            
    def accept(self):
        """Reimplement Qt method"""
        if not self.runconfigoptions.is_valid():
            return
        configurations = _get_run_configurations()
        configurations.insert(0, (self.filename, self.runconfigoptions.get()))
        _set_run_configurations(configurations)
        QDialog.accept(self)
    
    def get_configuration(self):
        # It is import to avoid accessing Qt C++ object as it has probably
        # already been destroyed, due to the Qt.WA_DeleteOnClose attribute
        return self.runconfigoptions.runconf


class RunConfigDialog(BaseRunConfigDialog):
    """Run configuration dialog box: multiple file version"""
    def __init__(self, parent=None):
        BaseRunConfigDialog.__init__(self, parent)
        self.file_to_run = None
        self.combo = None
        self.stack = None
        
    def run_btn_clicked(self):
        """Run button was just clicked"""
        self.file_to_run = to_text_string(self.combo.currentText())
        
    def setup(self, fname):
        """Setup Run Configuration dialog with filename *fname*"""
        combo_label = QLabel(_("Select a run configuration:"))
        self.combo = QComboBox()
        self.combo.setMaxVisibleItems(20)
        self.combo.setSizeAdjustPolicy(QComboBox.AdjustToMinimumContentsLength)
        self.combo.setSizePolicy(QSizePolicy.Expanding, QSizePolicy.Fixed)
        
        self.stack = QStackedWidget()

        configurations = _get_run_configurations()
        for index, (filename, options) in enumerate(configurations):
            if fname == filename:
                break
        else:
            # There is no run configuration for script *fname*:
            # creating a temporary configuration that will be kept only if
            # dialog changes are accepted by the user
            configurations.insert(0, (fname, RunConfiguration(fname).get()))
            index = 0
        for filename, options in configurations:
            widget = RunConfigOptions(self)
            widget.set(options)
            self.combo.addItem(filename)
            self.stack.addWidget(widget)
        self.connect(self.combo, SIGNAL("currentIndexChanged(int)"),
                     self.stack.setCurrentIndex)
        self.combo.setCurrentIndex(index)

        self.add_widgets(combo_label, self.combo, 10, self.stack)
        self.add_button_box(QDialogButtonBox.Ok|QDialogButtonBox.Cancel)

        self.setWindowTitle(_("Run Settings"))
        
    def accept(self):
        """Reimplement Qt method"""
        configurations = []
        for index in range(self.stack.count()):
            filename = to_text_string(self.combo.itemText(index))
            runconfigoptions = self.stack.widget(index)
            if index == self.stack.currentIndex() and\
               not runconfigoptions.is_valid():
                return
            options = runconfigoptions.get()
            configurations.append( (filename, options) )
        _set_run_configurations(configurations)
        QDialog.accept(self)


class RunConfigPage(GeneralConfigPage):
    """Default Run Settings configuration page"""
    CONF_SECTION = "run"

    NAME = _("Run")
    ICON = "run.png"
    
    def setup_page(self):
        run_dlg = _("Run Settings")
        run_menu = _("Run")
        about_label = QLabel(_("The following are the default <i>%s</i>. "\
                               "These options may be overriden using the "\
                               "<b>%s</b> dialog box (see the <b>%s</b> menu)"\
                               ) % (run_dlg, run_dlg, run_menu))
        about_label.setWordWrap(True)

        interpreter_group = QGroupBox(_("Interpreter"))
        interpreter_bg = QButtonGroup(interpreter_group)
        self.current_radio = self.create_radiobutton(CURRENT_INTERPRETER,
                                CURRENT_INTERPRETER_OPTION, True,
                                button_group=interpreter_bg)
        self.dedicated_radio = self.create_radiobutton(DEDICATED_INTERPRETER,
                                DEDICATED_INTERPRETER_OPTION, False,
                                button_group=interpreter_bg)
        self.systerm_radio = self.create_radiobutton(SYSTERM_INTERPRETER,
                                SYSTERM_INTERPRETER_OPTION, False,
                                button_group=interpreter_bg)

        interpreter_layout = QVBoxLayout()
        interpreter_group.setLayout(interpreter_layout)
        interpreter_layout.addWidget(self.current_radio)
        interpreter_layout.addWidget(self.dedicated_radio)
        interpreter_layout.addWidget(self.systerm_radio)
        
        wdir_group = QGroupBox(_("Working directory"))
        wdir_bg = QButtonGroup(wdir_group)
        wdir_label = QLabel(_("Default working directory is:"))
        wdir_label.setWordWrap(True)
        dirname_radio = self.create_radiobutton(_("the script directory"),
                                WDIR_USE_SCRIPT_DIR_OPTION, True,
                                button_group=wdir_bg)
        thisdir_radio = self.create_radiobutton(_("the following directory:"),
                                WDIR_USE_FIXED_DIR_OPTION, False,
                                button_group=wdir_bg)
        thisdir_bd = self.create_browsedir("", WDIR_FIXED_DIR_OPTION, getcwd())
        self.connect(thisdir_radio, SIGNAL("toggled(bool)"),
                     thisdir_bd.setEnabled)
        self.connect(dirname_radio, SIGNAL("toggled(bool)"),
                     thisdir_bd.setDisabled)
        thisdir_layout = QHBoxLayout()
        thisdir_layout.addWidget(thisdir_radio)
        thisdir_layout.addWidget(thisdir_bd)

        wdir_layout = QVBoxLayout()
        wdir_layout.addWidget(wdir_label)
        wdir_layout.addWidget(dirname_radio)
        wdir_layout.addLayout(thisdir_layout)
        wdir_group.setLayout(wdir_layout)

        firstrun_cb = self.create_checkbox(
                            ALWAYS_OPEN_FIRST_RUN % _("Run Settings dialog"),
                            ALWAYS_OPEN_FIRST_RUN_OPTION, False)
        
        vlayout = QVBoxLayout()
        vlayout.addWidget(about_label)
        vlayout.addSpacing(10)
        vlayout.addWidget(interpreter_group)
        vlayout.addWidget(wdir_group)
        vlayout.addWidget(firstrun_cb)
        vlayout.addStretch(1)
        self.setLayout(vlayout)

    def apply_settings(self, options):
        pass
<|MERGE_RESOLUTION|>--- conflicted
+++ resolved
@@ -1,499 +1,495 @@
-# -*- coding: utf-8 -*-
-#
-# Copyright © 2010 Pierre Raybaut
-# Licensed under the terms of the MIT License
-# (see spyderlib/__init__.py for details)
-
-"""Run configurations related dialogs and widgets and data models"""
-
-from spyderlib.qt.QtGui import (QVBoxLayout, QDialog, QWidget, QGroupBox,
-                                QLabel, QPushButton, QCheckBox, QLineEdit,
-                                QComboBox, QHBoxLayout, QDialogButtonBox,
-                                QStackedWidget, QGridLayout, QSizePolicy,
-                                QRadioButton, QMessageBox, QFrame,
-                                QButtonGroup)
-from spyderlib.qt.QtCore import SIGNAL, SLOT, Qt
-from spyderlib.qt.compat import getexistingdirectory
-
-import os.path as osp
-
-# Local imports
-from spyderlib.baseconfig import _
-from spyderlib.config import CONF
-from spyderlib.utils.qthelpers import get_icon, get_std_icon
-<<<<<<< HEAD
-from spyderlib.plugins.configdialog import SizeMixin, GeneralConfigPage
-from spyderlib.py3compat import to_text_string, getcwd
-=======
-from spyderlib.plugins.configdialog import GeneralConfigPage
->>>>>>> d44c51d3
-
-
-CURRENT_INTERPRETER = _("Execute in current Python or IPython interpreter")
-DEDICATED_INTERPRETER = _("Execute in a new dedicated Python interpreter")
-SYSTERM_INTERPRETER = _("Execute in an external System terminal")
-
-CURRENT_INTERPRETER_OPTION = 'default/interpreter/current'
-DEDICATED_INTERPRETER_OPTION = 'default/interpreter/dedicated'
-SYSTERM_INTERPRETER_OPTION = 'default/interpreter/systerm'
-
-WDIR_USE_SCRIPT_DIR_OPTION = 'default/wdir/use_script_directory'
-WDIR_USE_FIXED_DIR_OPTION = 'default/wdir/use_fixed_directory'
-WDIR_FIXED_DIR_OPTION = 'default/wdir/fixed_directory'
-
-ALWAYS_OPEN_FIRST_RUN = _("Always show %s on a first file run")
-ALWAYS_OPEN_FIRST_RUN_OPTION = 'open_on_firstrun'
-
-
-class RunConfiguration(object):
-    """Run configuration"""
-    def __init__(self, fname=None):
-        self.args = None
-        self.args_enabled = None
-        self.wdir = None
-        self.wdir_enabled = None
-        self.current = None
-        self.systerm = None
-        self.interact = None
-        self.python_args = None
-        self.python_args_enabled = None
-        self.set(CONF.get('run', 'defaultconfiguration', default={}))
-        if fname is not None and\
-           CONF.get('run', WDIR_USE_SCRIPT_DIR_OPTION, True):
-            self.wdir = osp.dirname(fname)
-            self.wdir_enabled = True
-        
-    def set(self, options):
-        self.args = options.get('args', '')
-        self.args_enabled = options.get('args/enabled', False)
-        if CONF.get('run', WDIR_USE_FIXED_DIR_OPTION, False):
-            default_wdir = CONF.get('run', WDIR_FIXED_DIR_OPTION, getcwd())
-            self.wdir = options.get('workdir', default_wdir)
-            self.wdir_enabled = True
-        else:
-            self.wdir = options.get('workdir', getcwd())
-            self.wdir_enabled = options.get('workdir/enabled', False)
-        self.current = options.get('current',
-                           CONF.get('run', CURRENT_INTERPRETER_OPTION, True))
-        self.systerm = options.get('systerm',
-                           CONF.get('run', SYSTERM_INTERPRETER_OPTION, False))
-        self.interact = options.get('interact', False)
-        self.python_args = options.get('python_args', '')
-        self.python_args_enabled = options.get('python_args/enabled', False)
-        
-    def get(self):
-        return {
-                'args/enabled': self.args_enabled,
-                'args': self.args,
-                'workdir/enabled': self.wdir_enabled,
-                'workdir': self.wdir,
-                'current': self.current,
-                'systerm': self.systerm,
-                'interact': self.interact,
-                'python_args/enabled': self.python_args_enabled,
-                'python_args': self.python_args,
-                }
-        
-    def get_working_directory(self):
-        if self.wdir_enabled:
-            return self.wdir
-        else:
-            return ''
-        
-    def get_arguments(self):
-        if self.args_enabled:
-            return self.args
-        else:
-            return ''
-        
-    def get_python_arguments(self):
-        if self.python_args_enabled:
-            return self.python_args
-        else:
-            return ''
-        
-        
-def _get_run_configurations():
-    history_count = CONF.get('run', 'history', 20)
-    try:
-        return [(filename, options)
-                for filename, options in CONF.get('run', 'configurations', [])
-                if osp.isfile(filename)][:history_count]
-    except ValueError:
-        CONF.set('run', 'configurations', [])
-        return []
-
-def _set_run_configurations(configurations):
-    history_count = CONF.get('run', 'history', 20)
-    CONF.set('run', 'configurations', configurations[:history_count])
-        
-def get_run_configuration(fname):
-    """Return script *fname* run configuration"""
-    configurations = _get_run_configurations()
-    for filename, options in configurations:
-        if fname == filename:
-            runconf = RunConfiguration()
-            runconf.set(options)
-            return runconf
-
-
-class RunConfigOptions(QWidget):
-    """Run configuration options"""
-    def __init__(self, parent=None):
-        QWidget.__init__(self, parent)
-
-        self.current_radio = None
-        self.dedicated_radio = None
-        self.systerm_radio = None
-
-        self.runconf = RunConfiguration()
-        
-        firstrun_o = CONF.get('run', ALWAYS_OPEN_FIRST_RUN_OPTION, False)
-
-        # --- General settings ----
-        common_group = QGroupBox(_("General settings"))
-        common_layout = QGridLayout()
-        common_group.setLayout(common_layout)
-        self.clo_cb = QCheckBox(_("Command line options:"))
-        common_layout.addWidget(self.clo_cb, 0, 0)
-        self.clo_edit = QLineEdit()
-        self.connect(self.clo_cb, SIGNAL("toggled(bool)"),
-                     self.clo_edit.setEnabled)
-        self.clo_edit.setEnabled(False)
-        common_layout.addWidget(self.clo_edit, 0, 1)
-        self.wd_cb = QCheckBox(_("Working directory:"))
-        common_layout.addWidget(self.wd_cb, 1, 0)
-        wd_layout = QHBoxLayout()
-        self.wd_edit = QLineEdit()
-        self.connect(self.wd_cb, SIGNAL("toggled(bool)"),
-                     self.wd_edit.setEnabled)
-        self.wd_edit.setEnabled(False)
-        wd_layout.addWidget(self.wd_edit)
-        browse_btn = QPushButton(get_std_icon('DirOpenIcon'), "", self)
-        browse_btn.setToolTip(_("Select directory"))
-        self.connect(browse_btn, SIGNAL("clicked()"), self.select_directory)
-        wd_layout.addWidget(browse_btn)
-        common_layout.addLayout(wd_layout, 1, 1)
-        
-        # --- Interpreter ---
-        interpreter_group = QGroupBox(_("Interpreter"))
-        interpreter_layout = QVBoxLayout()
-        interpreter_group.setLayout(interpreter_layout)
-        self.current_radio = QRadioButton(CURRENT_INTERPRETER)
-        interpreter_layout.addWidget(self.current_radio)
-        self.dedicated_radio = QRadioButton(DEDICATED_INTERPRETER)
-        interpreter_layout.addWidget(self.dedicated_radio)
-        self.systerm_radio = QRadioButton(SYSTERM_INTERPRETER)
-        interpreter_layout.addWidget(self.systerm_radio)
-        
-        # --- Dedicated interpreter ---
-        new_group = QGroupBox(_("Dedicated Python interpreter"))
-        self.connect(self.current_radio, SIGNAL("toggled(bool)"),
-                     new_group.setDisabled)
-        new_layout = QGridLayout()
-        new_group.setLayout(new_layout)
-        self.interact_cb = QCheckBox(_("Interact with the Python "
-                                       "interpreter after execution"))
-        new_layout.addWidget(self.interact_cb, 1, 0, 1, -1)
-        self.pclo_cb = QCheckBox(_("Command line options:"))
-        new_layout.addWidget(self.pclo_cb, 2, 0)
-        self.pclo_edit = QLineEdit()
-        self.connect(self.pclo_cb, SIGNAL("toggled(bool)"),
-                     self.pclo_edit.setEnabled)
-        self.pclo_edit.setEnabled(False)
-        self.pclo_edit.setToolTip(_("<b>-u</b> is added to the "
-                                    "other options you set here"))
-        new_layout.addWidget(self.pclo_edit, 2, 1)
-        
-        #TODO: Add option for "Post-mortem debugging"
-
-        # Checkbox to preserve the old behavior, i.e. always open the dialog
-        # on first run
-        hline = QFrame()
-        hline.setFrameShape(QFrame.HLine)
-        hline.setFrameShadow(QFrame.Sunken)
-        self.firstrun_cb = QCheckBox(ALWAYS_OPEN_FIRST_RUN % _("this dialog"))
-        self.connect(self.firstrun_cb, SIGNAL("clicked(bool)"),
-                     self.set_firstrun_o)
-        self.firstrun_cb.setChecked(firstrun_o)
-        
-        layout = QVBoxLayout()
-        layout.addWidget(interpreter_group)
-        layout.addWidget(common_group)
-        layout.addWidget(new_group)
-        layout.addWidget(hline)
-        layout.addWidget(self.firstrun_cb)
-        self.setLayout(layout)
-
-    def select_directory(self):
-        """Select directory"""
-        basedir = to_text_string(self.wd_edit.text())
-        if not osp.isdir(basedir):
-            basedir = getcwd()
-        directory = getexistingdirectory(self, _("Select directory"), basedir)
-        if directory:
-            self.wd_edit.setText(directory)
-            self.wd_cb.setChecked(True)
-        
-    def set(self, options):
-        self.runconf.set(options)
-        self.clo_cb.setChecked(self.runconf.args_enabled)
-        self.clo_edit.setText(self.runconf.args)
-        self.wd_cb.setChecked(self.runconf.wdir_enabled)
-        self.wd_edit.setText(self.runconf.wdir)
-        if self.runconf.current:
-            self.current_radio.setChecked(True)
-        elif self.runconf.systerm:
-            self.systerm_radio.setChecked(True)
-        else:
-            self.dedicated_radio.setChecked(True)
-        self.interact_cb.setChecked(self.runconf.interact)
-        self.pclo_cb.setChecked(self.runconf.python_args_enabled)
-        self.pclo_edit.setText(self.runconf.python_args)
-    
-    def get(self):
-        self.runconf.args_enabled = self.clo_cb.isChecked()
-        self.runconf.args = to_text_string(self.clo_edit.text())
-        self.runconf.wdir_enabled = self.wd_cb.isChecked()
-        self.runconf.wdir = to_text_string(self.wd_edit.text())
-        self.runconf.current = self.current_radio.isChecked()
-        self.runconf.systerm = self.systerm_radio.isChecked()
-        self.runconf.interact = self.interact_cb.isChecked()
-        self.runconf.python_args_enabled = self.pclo_cb.isChecked()
-        self.runconf.python_args = to_text_string(self.pclo_edit.text())
-        return self.runconf.get()
-    
-    def is_valid(self):
-        wdir = to_text_string(self.wd_edit.text())
-        if not self.wd_cb.isChecked() or osp.isdir(wdir):
-            return True
-        else:
-            QMessageBox.critical(self, _("Run configuration"),
-                                 _("The following working directory is "
-                                   "not valid:<br><b>%s</b>") % wdir)
-            return False
-    
-    def set_firstrun_o(self):
-        CONF.set('run', ALWAYS_OPEN_FIRST_RUN_OPTION,
-                 self.firstrun_cb.isChecked())
-
-
-class BaseRunConfigDialog(QDialog):
-    """Run configuration dialog box, base widget"""
-    def __init__(self, parent=None):
-        QDialog.__init__(self, parent)
-        
-        # Destroying the C++ object right after closing the dialog box,
-        # otherwise it may be garbage-collected in another QThread
-        # (e.g. the editor's analysis thread in Spyder), thus leading to
-        # a segmentation fault on UNIX or an application crash on Windows
-        self.setAttribute(Qt.WA_DeleteOnClose)
-
-        self.setWindowIcon(get_icon("run_settings.png"))
-        layout = QVBoxLayout()
-        self.setLayout(layout)
-    
-    def add_widgets(self, *widgets_or_spacings):
-        """Add widgets/spacing to dialog vertical layout"""
-        layout = self.layout()
-        for widget_or_spacing in widgets_or_spacings:
-            if isinstance(widget_or_spacing, int):
-                layout.addSpacing(widget_or_spacing)
-            else:
-                layout.addWidget(widget_or_spacing)
-    
-    def add_button_box(self, stdbtns):
-        """Create dialog button box and add it to the dialog layout"""
-        bbox = QDialogButtonBox(stdbtns)
-        run_btn = bbox.addButton(_("Run"), QDialogButtonBox.AcceptRole)
-        self.connect(run_btn, SIGNAL('clicked()'), self.run_btn_clicked)
-        self.connect(bbox, SIGNAL("accepted()"), SLOT("accept()"))
-        self.connect(bbox, SIGNAL("rejected()"), SLOT("reject()"))
-        btnlayout = QHBoxLayout()
-        btnlayout.addStretch(1)
-        btnlayout.addWidget(bbox)
-        self.layout().addLayout(btnlayout)
-    
-    def resizeEvent(self, event):
-        """
-        Reimplement Qt method to be able to save the widget's size from the
-        main application
-        """
-        QDialog.resizeEvent(self, event)
-        self.emit(SIGNAL("size_change(QSize)"), self.size())
-    
-    def run_btn_clicked(self):
-        """Run button was just clicked"""
-        pass
-        
-    def setup(self, fname):
-        """Setup Run Configuration dialog with filename *fname*"""
-        raise NotImplementedError
-
-
-class RunConfigOneDialog(BaseRunConfigDialog):
-    """Run configuration dialog box: single file version"""
-    def __init__(self, parent=None):
-        BaseRunConfigDialog.__init__(self, parent)
-        self.filename = None
-        self.runconfigoptions = None
-        
-    def setup(self, fname):
-        """Setup Run Configuration dialog with filename *fname*"""
-        self.filename = fname
-        self.runconfigoptions = RunConfigOptions(self)
-        self.runconfigoptions.set(RunConfiguration(fname).get())
-        self.add_widgets(self.runconfigoptions)
-        self.add_button_box(QDialogButtonBox.Cancel)
-        self.setWindowTitle(_("Run settings for %s") % osp.basename(fname))
-            
-    def accept(self):
-        """Reimplement Qt method"""
-        if not self.runconfigoptions.is_valid():
-            return
-        configurations = _get_run_configurations()
-        configurations.insert(0, (self.filename, self.runconfigoptions.get()))
-        _set_run_configurations(configurations)
-        QDialog.accept(self)
-    
-    def get_configuration(self):
-        # It is import to avoid accessing Qt C++ object as it has probably
-        # already been destroyed, due to the Qt.WA_DeleteOnClose attribute
-        return self.runconfigoptions.runconf
-
-
-class RunConfigDialog(BaseRunConfigDialog):
-    """Run configuration dialog box: multiple file version"""
-    def __init__(self, parent=None):
-        BaseRunConfigDialog.__init__(self, parent)
-        self.file_to_run = None
-        self.combo = None
-        self.stack = None
-        
-    def run_btn_clicked(self):
-        """Run button was just clicked"""
-        self.file_to_run = to_text_string(self.combo.currentText())
-        
-    def setup(self, fname):
-        """Setup Run Configuration dialog with filename *fname*"""
-        combo_label = QLabel(_("Select a run configuration:"))
-        self.combo = QComboBox()
-        self.combo.setMaxVisibleItems(20)
-        self.combo.setSizeAdjustPolicy(QComboBox.AdjustToMinimumContentsLength)
-        self.combo.setSizePolicy(QSizePolicy.Expanding, QSizePolicy.Fixed)
-        
-        self.stack = QStackedWidget()
-
-        configurations = _get_run_configurations()
-        for index, (filename, options) in enumerate(configurations):
-            if fname == filename:
-                break
-        else:
-            # There is no run configuration for script *fname*:
-            # creating a temporary configuration that will be kept only if
-            # dialog changes are accepted by the user
-            configurations.insert(0, (fname, RunConfiguration(fname).get()))
-            index = 0
-        for filename, options in configurations:
-            widget = RunConfigOptions(self)
-            widget.set(options)
-            self.combo.addItem(filename)
-            self.stack.addWidget(widget)
-        self.connect(self.combo, SIGNAL("currentIndexChanged(int)"),
-                     self.stack.setCurrentIndex)
-        self.combo.setCurrentIndex(index)
-
-        self.add_widgets(combo_label, self.combo, 10, self.stack)
-        self.add_button_box(QDialogButtonBox.Ok|QDialogButtonBox.Cancel)
-
-        self.setWindowTitle(_("Run Settings"))
-        
-    def accept(self):
-        """Reimplement Qt method"""
-        configurations = []
-        for index in range(self.stack.count()):
-            filename = to_text_string(self.combo.itemText(index))
-            runconfigoptions = self.stack.widget(index)
-            if index == self.stack.currentIndex() and\
-               not runconfigoptions.is_valid():
-                return
-            options = runconfigoptions.get()
-            configurations.append( (filename, options) )
-        _set_run_configurations(configurations)
-        QDialog.accept(self)
-
-
-class RunConfigPage(GeneralConfigPage):
-    """Default Run Settings configuration page"""
-    CONF_SECTION = "run"
-
-    NAME = _("Run")
-    ICON = "run.png"
-    
-    def setup_page(self):
-        run_dlg = _("Run Settings")
-        run_menu = _("Run")
-        about_label = QLabel(_("The following are the default <i>%s</i>. "\
-                               "These options may be overriden using the "\
-                               "<b>%s</b> dialog box (see the <b>%s</b> menu)"\
-                               ) % (run_dlg, run_dlg, run_menu))
-        about_label.setWordWrap(True)
-
-        interpreter_group = QGroupBox(_("Interpreter"))
-        interpreter_bg = QButtonGroup(interpreter_group)
-        self.current_radio = self.create_radiobutton(CURRENT_INTERPRETER,
-                                CURRENT_INTERPRETER_OPTION, True,
-                                button_group=interpreter_bg)
-        self.dedicated_radio = self.create_radiobutton(DEDICATED_INTERPRETER,
-                                DEDICATED_INTERPRETER_OPTION, False,
-                                button_group=interpreter_bg)
-        self.systerm_radio = self.create_radiobutton(SYSTERM_INTERPRETER,
-                                SYSTERM_INTERPRETER_OPTION, False,
-                                button_group=interpreter_bg)
-
-        interpreter_layout = QVBoxLayout()
-        interpreter_group.setLayout(interpreter_layout)
-        interpreter_layout.addWidget(self.current_radio)
-        interpreter_layout.addWidget(self.dedicated_radio)
-        interpreter_layout.addWidget(self.systerm_radio)
-        
-        wdir_group = QGroupBox(_("Working directory"))
-        wdir_bg = QButtonGroup(wdir_group)
-        wdir_label = QLabel(_("Default working directory is:"))
-        wdir_label.setWordWrap(True)
-        dirname_radio = self.create_radiobutton(_("the script directory"),
-                                WDIR_USE_SCRIPT_DIR_OPTION, True,
-                                button_group=wdir_bg)
-        thisdir_radio = self.create_radiobutton(_("the following directory:"),
-                                WDIR_USE_FIXED_DIR_OPTION, False,
-                                button_group=wdir_bg)
-        thisdir_bd = self.create_browsedir("", WDIR_FIXED_DIR_OPTION, getcwd())
-        self.connect(thisdir_radio, SIGNAL("toggled(bool)"),
-                     thisdir_bd.setEnabled)
-        self.connect(dirname_radio, SIGNAL("toggled(bool)"),
-                     thisdir_bd.setDisabled)
-        thisdir_layout = QHBoxLayout()
-        thisdir_layout.addWidget(thisdir_radio)
-        thisdir_layout.addWidget(thisdir_bd)
-
-        wdir_layout = QVBoxLayout()
-        wdir_layout.addWidget(wdir_label)
-        wdir_layout.addWidget(dirname_radio)
-        wdir_layout.addLayout(thisdir_layout)
-        wdir_group.setLayout(wdir_layout)
-
-        firstrun_cb = self.create_checkbox(
-                            ALWAYS_OPEN_FIRST_RUN % _("Run Settings dialog"),
-                            ALWAYS_OPEN_FIRST_RUN_OPTION, False)
-        
-        vlayout = QVBoxLayout()
-        vlayout.addWidget(about_label)
-        vlayout.addSpacing(10)
-        vlayout.addWidget(interpreter_group)
-        vlayout.addWidget(wdir_group)
-        vlayout.addWidget(firstrun_cb)
-        vlayout.addStretch(1)
-        self.setLayout(vlayout)
-
-    def apply_settings(self, options):
-        pass
+# -*- coding: utf-8 -*-
+#
+# Copyright © 2010 Pierre Raybaut
+# Licensed under the terms of the MIT License
+# (see spyderlib/__init__.py for details)
+
+"""Run configurations related dialogs and widgets and data models"""
+
+from spyderlib.qt.QtGui import (QVBoxLayout, QDialog, QWidget, QGroupBox,
+                                QLabel, QPushButton, QCheckBox, QLineEdit,
+                                QComboBox, QHBoxLayout, QDialogButtonBox,
+                                QStackedWidget, QGridLayout, QSizePolicy,
+                                QRadioButton, QMessageBox, QFrame,
+                                QButtonGroup)
+from spyderlib.qt.QtCore import SIGNAL, SLOT, Qt
+from spyderlib.qt.compat import getexistingdirectory
+
+import os.path as osp
+
+# Local imports
+from spyderlib.baseconfig import _
+from spyderlib.config import CONF
+from spyderlib.utils.qthelpers import get_icon, get_std_icon
+from spyderlib.plugins.configdialog import GeneralConfigPage
+from spyderlib.py3compat import to_text_string, getcwd
+
+
+CURRENT_INTERPRETER = _("Execute in current Python or IPython interpreter")
+DEDICATED_INTERPRETER = _("Execute in a new dedicated Python interpreter")
+SYSTERM_INTERPRETER = _("Execute in an external System terminal")
+
+CURRENT_INTERPRETER_OPTION = 'default/interpreter/current'
+DEDICATED_INTERPRETER_OPTION = 'default/interpreter/dedicated'
+SYSTERM_INTERPRETER_OPTION = 'default/interpreter/systerm'
+
+WDIR_USE_SCRIPT_DIR_OPTION = 'default/wdir/use_script_directory'
+WDIR_USE_FIXED_DIR_OPTION = 'default/wdir/use_fixed_directory'
+WDIR_FIXED_DIR_OPTION = 'default/wdir/fixed_directory'
+
+ALWAYS_OPEN_FIRST_RUN = _("Always show %s on a first file run")
+ALWAYS_OPEN_FIRST_RUN_OPTION = 'open_on_firstrun'
+
+
+class RunConfiguration(object):
+    """Run configuration"""
+    def __init__(self, fname=None):
+        self.args = None
+        self.args_enabled = None
+        self.wdir = None
+        self.wdir_enabled = None
+        self.current = None
+        self.systerm = None
+        self.interact = None
+        self.python_args = None
+        self.python_args_enabled = None
+        self.set(CONF.get('run', 'defaultconfiguration', default={}))
+        if fname is not None and\
+           CONF.get('run', WDIR_USE_SCRIPT_DIR_OPTION, True):
+            self.wdir = osp.dirname(fname)
+            self.wdir_enabled = True
+        
+    def set(self, options):
+        self.args = options.get('args', '')
+        self.args_enabled = options.get('args/enabled', False)
+        if CONF.get('run', WDIR_USE_FIXED_DIR_OPTION, False):
+            default_wdir = CONF.get('run', WDIR_FIXED_DIR_OPTION, getcwd())
+            self.wdir = options.get('workdir', default_wdir)
+            self.wdir_enabled = True
+        else:
+            self.wdir = options.get('workdir', getcwd())
+            self.wdir_enabled = options.get('workdir/enabled', False)
+        self.current = options.get('current',
+                           CONF.get('run', CURRENT_INTERPRETER_OPTION, True))
+        self.systerm = options.get('systerm',
+                           CONF.get('run', SYSTERM_INTERPRETER_OPTION, False))
+        self.interact = options.get('interact', False)
+        self.python_args = options.get('python_args', '')
+        self.python_args_enabled = options.get('python_args/enabled', False)
+        
+    def get(self):
+        return {
+                'args/enabled': self.args_enabled,
+                'args': self.args,
+                'workdir/enabled': self.wdir_enabled,
+                'workdir': self.wdir,
+                'current': self.current,
+                'systerm': self.systerm,
+                'interact': self.interact,
+                'python_args/enabled': self.python_args_enabled,
+                'python_args': self.python_args,
+                }
+        
+    def get_working_directory(self):
+        if self.wdir_enabled:
+            return self.wdir
+        else:
+            return ''
+        
+    def get_arguments(self):
+        if self.args_enabled:
+            return self.args
+        else:
+            return ''
+        
+    def get_python_arguments(self):
+        if self.python_args_enabled:
+            return self.python_args
+        else:
+            return ''
+        
+        
+def _get_run_configurations():
+    history_count = CONF.get('run', 'history', 20)
+    try:
+        return [(filename, options)
+                for filename, options in CONF.get('run', 'configurations', [])
+                if osp.isfile(filename)][:history_count]
+    except ValueError:
+        CONF.set('run', 'configurations', [])
+        return []
+
+def _set_run_configurations(configurations):
+    history_count = CONF.get('run', 'history', 20)
+    CONF.set('run', 'configurations', configurations[:history_count])
+        
+def get_run_configuration(fname):
+    """Return script *fname* run configuration"""
+    configurations = _get_run_configurations()
+    for filename, options in configurations:
+        if fname == filename:
+            runconf = RunConfiguration()
+            runconf.set(options)
+            return runconf
+
+
+class RunConfigOptions(QWidget):
+    """Run configuration options"""
+    def __init__(self, parent=None):
+        QWidget.__init__(self, parent)
+
+        self.current_radio = None
+        self.dedicated_radio = None
+        self.systerm_radio = None
+
+        self.runconf = RunConfiguration()
+        
+        firstrun_o = CONF.get('run', ALWAYS_OPEN_FIRST_RUN_OPTION, False)
+
+        # --- General settings ----
+        common_group = QGroupBox(_("General settings"))
+        common_layout = QGridLayout()
+        common_group.setLayout(common_layout)
+        self.clo_cb = QCheckBox(_("Command line options:"))
+        common_layout.addWidget(self.clo_cb, 0, 0)
+        self.clo_edit = QLineEdit()
+        self.connect(self.clo_cb, SIGNAL("toggled(bool)"),
+                     self.clo_edit.setEnabled)
+        self.clo_edit.setEnabled(False)
+        common_layout.addWidget(self.clo_edit, 0, 1)
+        self.wd_cb = QCheckBox(_("Working directory:"))
+        common_layout.addWidget(self.wd_cb, 1, 0)
+        wd_layout = QHBoxLayout()
+        self.wd_edit = QLineEdit()
+        self.connect(self.wd_cb, SIGNAL("toggled(bool)"),
+                     self.wd_edit.setEnabled)
+        self.wd_edit.setEnabled(False)
+        wd_layout.addWidget(self.wd_edit)
+        browse_btn = QPushButton(get_std_icon('DirOpenIcon'), "", self)
+        browse_btn.setToolTip(_("Select directory"))
+        self.connect(browse_btn, SIGNAL("clicked()"), self.select_directory)
+        wd_layout.addWidget(browse_btn)
+        common_layout.addLayout(wd_layout, 1, 1)
+        
+        # --- Interpreter ---
+        interpreter_group = QGroupBox(_("Interpreter"))
+        interpreter_layout = QVBoxLayout()
+        interpreter_group.setLayout(interpreter_layout)
+        self.current_radio = QRadioButton(CURRENT_INTERPRETER)
+        interpreter_layout.addWidget(self.current_radio)
+        self.dedicated_radio = QRadioButton(DEDICATED_INTERPRETER)
+        interpreter_layout.addWidget(self.dedicated_radio)
+        self.systerm_radio = QRadioButton(SYSTERM_INTERPRETER)
+        interpreter_layout.addWidget(self.systerm_radio)
+        
+        # --- Dedicated interpreter ---
+        new_group = QGroupBox(_("Dedicated Python interpreter"))
+        self.connect(self.current_radio, SIGNAL("toggled(bool)"),
+                     new_group.setDisabled)
+        new_layout = QGridLayout()
+        new_group.setLayout(new_layout)
+        self.interact_cb = QCheckBox(_("Interact with the Python "
+                                       "interpreter after execution"))
+        new_layout.addWidget(self.interact_cb, 1, 0, 1, -1)
+        self.pclo_cb = QCheckBox(_("Command line options:"))
+        new_layout.addWidget(self.pclo_cb, 2, 0)
+        self.pclo_edit = QLineEdit()
+        self.connect(self.pclo_cb, SIGNAL("toggled(bool)"),
+                     self.pclo_edit.setEnabled)
+        self.pclo_edit.setEnabled(False)
+        self.pclo_edit.setToolTip(_("<b>-u</b> is added to the "
+                                    "other options you set here"))
+        new_layout.addWidget(self.pclo_edit, 2, 1)
+        
+        #TODO: Add option for "Post-mortem debugging"
+
+        # Checkbox to preserve the old behavior, i.e. always open the dialog
+        # on first run
+        hline = QFrame()
+        hline.setFrameShape(QFrame.HLine)
+        hline.setFrameShadow(QFrame.Sunken)
+        self.firstrun_cb = QCheckBox(ALWAYS_OPEN_FIRST_RUN % _("this dialog"))
+        self.connect(self.firstrun_cb, SIGNAL("clicked(bool)"),
+                     self.set_firstrun_o)
+        self.firstrun_cb.setChecked(firstrun_o)
+        
+        layout = QVBoxLayout()
+        layout.addWidget(interpreter_group)
+        layout.addWidget(common_group)
+        layout.addWidget(new_group)
+        layout.addWidget(hline)
+        layout.addWidget(self.firstrun_cb)
+        self.setLayout(layout)
+
+    def select_directory(self):
+        """Select directory"""
+        basedir = to_text_string(self.wd_edit.text())
+        if not osp.isdir(basedir):
+            basedir = getcwd()
+        directory = getexistingdirectory(self, _("Select directory"), basedir)
+        if directory:
+            self.wd_edit.setText(directory)
+            self.wd_cb.setChecked(True)
+        
+    def set(self, options):
+        self.runconf.set(options)
+        self.clo_cb.setChecked(self.runconf.args_enabled)
+        self.clo_edit.setText(self.runconf.args)
+        self.wd_cb.setChecked(self.runconf.wdir_enabled)
+        self.wd_edit.setText(self.runconf.wdir)
+        if self.runconf.current:
+            self.current_radio.setChecked(True)
+        elif self.runconf.systerm:
+            self.systerm_radio.setChecked(True)
+        else:
+            self.dedicated_radio.setChecked(True)
+        self.interact_cb.setChecked(self.runconf.interact)
+        self.pclo_cb.setChecked(self.runconf.python_args_enabled)
+        self.pclo_edit.setText(self.runconf.python_args)
+    
+    def get(self):
+        self.runconf.args_enabled = self.clo_cb.isChecked()
+        self.runconf.args = to_text_string(self.clo_edit.text())
+        self.runconf.wdir_enabled = self.wd_cb.isChecked()
+        self.runconf.wdir = to_text_string(self.wd_edit.text())
+        self.runconf.current = self.current_radio.isChecked()
+        self.runconf.systerm = self.systerm_radio.isChecked()
+        self.runconf.interact = self.interact_cb.isChecked()
+        self.runconf.python_args_enabled = self.pclo_cb.isChecked()
+        self.runconf.python_args = to_text_string(self.pclo_edit.text())
+        return self.runconf.get()
+    
+    def is_valid(self):
+        wdir = to_text_string(self.wd_edit.text())
+        if not self.wd_cb.isChecked() or osp.isdir(wdir):
+            return True
+        else:
+            QMessageBox.critical(self, _("Run configuration"),
+                                 _("The following working directory is "
+                                   "not valid:<br><b>%s</b>") % wdir)
+            return False
+    
+    def set_firstrun_o(self):
+        CONF.set('run', ALWAYS_OPEN_FIRST_RUN_OPTION,
+                 self.firstrun_cb.isChecked())
+
+
+class BaseRunConfigDialog(QDialog):
+    """Run configuration dialog box, base widget"""
+    def __init__(self, parent=None):
+        QDialog.__init__(self, parent)
+        
+        # Destroying the C++ object right after closing the dialog box,
+        # otherwise it may be garbage-collected in another QThread
+        # (e.g. the editor's analysis thread in Spyder), thus leading to
+        # a segmentation fault on UNIX or an application crash on Windows
+        self.setAttribute(Qt.WA_DeleteOnClose)
+
+        self.setWindowIcon(get_icon("run_settings.png"))
+        layout = QVBoxLayout()
+        self.setLayout(layout)
+    
+    def add_widgets(self, *widgets_or_spacings):
+        """Add widgets/spacing to dialog vertical layout"""
+        layout = self.layout()
+        for widget_or_spacing in widgets_or_spacings:
+            if isinstance(widget_or_spacing, int):
+                layout.addSpacing(widget_or_spacing)
+            else:
+                layout.addWidget(widget_or_spacing)
+    
+    def add_button_box(self, stdbtns):
+        """Create dialog button box and add it to the dialog layout"""
+        bbox = QDialogButtonBox(stdbtns)
+        run_btn = bbox.addButton(_("Run"), QDialogButtonBox.AcceptRole)
+        self.connect(run_btn, SIGNAL('clicked()'), self.run_btn_clicked)
+        self.connect(bbox, SIGNAL("accepted()"), SLOT("accept()"))
+        self.connect(bbox, SIGNAL("rejected()"), SLOT("reject()"))
+        btnlayout = QHBoxLayout()
+        btnlayout.addStretch(1)
+        btnlayout.addWidget(bbox)
+        self.layout().addLayout(btnlayout)
+    
+    def resizeEvent(self, event):
+        """
+        Reimplement Qt method to be able to save the widget's size from the
+        main application
+        """
+        QDialog.resizeEvent(self, event)
+        self.emit(SIGNAL("size_change(QSize)"), self.size())
+    
+    def run_btn_clicked(self):
+        """Run button was just clicked"""
+        pass
+        
+    def setup(self, fname):
+        """Setup Run Configuration dialog with filename *fname*"""
+        raise NotImplementedError
+
+
+class RunConfigOneDialog(BaseRunConfigDialog):
+    """Run configuration dialog box: single file version"""
+    def __init__(self, parent=None):
+        BaseRunConfigDialog.__init__(self, parent)
+        self.filename = None
+        self.runconfigoptions = None
+        
+    def setup(self, fname):
+        """Setup Run Configuration dialog with filename *fname*"""
+        self.filename = fname
+        self.runconfigoptions = RunConfigOptions(self)
+        self.runconfigoptions.set(RunConfiguration(fname).get())
+        self.add_widgets(self.runconfigoptions)
+        self.add_button_box(QDialogButtonBox.Cancel)
+        self.setWindowTitle(_("Run settings for %s") % osp.basename(fname))
+            
+    def accept(self):
+        """Reimplement Qt method"""
+        if not self.runconfigoptions.is_valid():
+            return
+        configurations = _get_run_configurations()
+        configurations.insert(0, (self.filename, self.runconfigoptions.get()))
+        _set_run_configurations(configurations)
+        QDialog.accept(self)
+    
+    def get_configuration(self):
+        # It is import to avoid accessing Qt C++ object as it has probably
+        # already been destroyed, due to the Qt.WA_DeleteOnClose attribute
+        return self.runconfigoptions.runconf
+
+
+class RunConfigDialog(BaseRunConfigDialog):
+    """Run configuration dialog box: multiple file version"""
+    def __init__(self, parent=None):
+        BaseRunConfigDialog.__init__(self, parent)
+        self.file_to_run = None
+        self.combo = None
+        self.stack = None
+        
+    def run_btn_clicked(self):
+        """Run button was just clicked"""
+        self.file_to_run = to_text_string(self.combo.currentText())
+        
+    def setup(self, fname):
+        """Setup Run Configuration dialog with filename *fname*"""
+        combo_label = QLabel(_("Select a run configuration:"))
+        self.combo = QComboBox()
+        self.combo.setMaxVisibleItems(20)
+        self.combo.setSizeAdjustPolicy(QComboBox.AdjustToMinimumContentsLength)
+        self.combo.setSizePolicy(QSizePolicy.Expanding, QSizePolicy.Fixed)
+        
+        self.stack = QStackedWidget()
+
+        configurations = _get_run_configurations()
+        for index, (filename, options) in enumerate(configurations):
+            if fname == filename:
+                break
+        else:
+            # There is no run configuration for script *fname*:
+            # creating a temporary configuration that will be kept only if
+            # dialog changes are accepted by the user
+            configurations.insert(0, (fname, RunConfiguration(fname).get()))
+            index = 0
+        for filename, options in configurations:
+            widget = RunConfigOptions(self)
+            widget.set(options)
+            self.combo.addItem(filename)
+            self.stack.addWidget(widget)
+        self.connect(self.combo, SIGNAL("currentIndexChanged(int)"),
+                     self.stack.setCurrentIndex)
+        self.combo.setCurrentIndex(index)
+
+        self.add_widgets(combo_label, self.combo, 10, self.stack)
+        self.add_button_box(QDialogButtonBox.Ok|QDialogButtonBox.Cancel)
+
+        self.setWindowTitle(_("Run Settings"))
+        
+    def accept(self):
+        """Reimplement Qt method"""
+        configurations = []
+        for index in range(self.stack.count()):
+            filename = to_text_string(self.combo.itemText(index))
+            runconfigoptions = self.stack.widget(index)
+            if index == self.stack.currentIndex() and\
+               not runconfigoptions.is_valid():
+                return
+            options = runconfigoptions.get()
+            configurations.append( (filename, options) )
+        _set_run_configurations(configurations)
+        QDialog.accept(self)
+
+
+class RunConfigPage(GeneralConfigPage):
+    """Default Run Settings configuration page"""
+    CONF_SECTION = "run"
+
+    NAME = _("Run")
+    ICON = "run.png"
+    
+    def setup_page(self):
+        run_dlg = _("Run Settings")
+        run_menu = _("Run")
+        about_label = QLabel(_("The following are the default <i>%s</i>. "\
+                               "These options may be overriden using the "\
+                               "<b>%s</b> dialog box (see the <b>%s</b> menu)"\
+                               ) % (run_dlg, run_dlg, run_menu))
+        about_label.setWordWrap(True)
+
+        interpreter_group = QGroupBox(_("Interpreter"))
+        interpreter_bg = QButtonGroup(interpreter_group)
+        self.current_radio = self.create_radiobutton(CURRENT_INTERPRETER,
+                                CURRENT_INTERPRETER_OPTION, True,
+                                button_group=interpreter_bg)
+        self.dedicated_radio = self.create_radiobutton(DEDICATED_INTERPRETER,
+                                DEDICATED_INTERPRETER_OPTION, False,
+                                button_group=interpreter_bg)
+        self.systerm_radio = self.create_radiobutton(SYSTERM_INTERPRETER,
+                                SYSTERM_INTERPRETER_OPTION, False,
+                                button_group=interpreter_bg)
+
+        interpreter_layout = QVBoxLayout()
+        interpreter_group.setLayout(interpreter_layout)
+        interpreter_layout.addWidget(self.current_radio)
+        interpreter_layout.addWidget(self.dedicated_radio)
+        interpreter_layout.addWidget(self.systerm_radio)
+        
+        wdir_group = QGroupBox(_("Working directory"))
+        wdir_bg = QButtonGroup(wdir_group)
+        wdir_label = QLabel(_("Default working directory is:"))
+        wdir_label.setWordWrap(True)
+        dirname_radio = self.create_radiobutton(_("the script directory"),
+                                WDIR_USE_SCRIPT_DIR_OPTION, True,
+                                button_group=wdir_bg)
+        thisdir_radio = self.create_radiobutton(_("the following directory:"),
+                                WDIR_USE_FIXED_DIR_OPTION, False,
+                                button_group=wdir_bg)
+        thisdir_bd = self.create_browsedir("", WDIR_FIXED_DIR_OPTION, getcwd())
+        self.connect(thisdir_radio, SIGNAL("toggled(bool)"),
+                     thisdir_bd.setEnabled)
+        self.connect(dirname_radio, SIGNAL("toggled(bool)"),
+                     thisdir_bd.setDisabled)
+        thisdir_layout = QHBoxLayout()
+        thisdir_layout.addWidget(thisdir_radio)
+        thisdir_layout.addWidget(thisdir_bd)
+
+        wdir_layout = QVBoxLayout()
+        wdir_layout.addWidget(wdir_label)
+        wdir_layout.addWidget(dirname_radio)
+        wdir_layout.addLayout(thisdir_layout)
+        wdir_group.setLayout(wdir_layout)
+
+        firstrun_cb = self.create_checkbox(
+                            ALWAYS_OPEN_FIRST_RUN % _("Run Settings dialog"),
+                            ALWAYS_OPEN_FIRST_RUN_OPTION, False)
+        
+        vlayout = QVBoxLayout()
+        vlayout.addWidget(about_label)
+        vlayout.addSpacing(10)
+        vlayout.addWidget(interpreter_group)
+        vlayout.addWidget(wdir_group)
+        vlayout.addWidget(firstrun_cb)
+        vlayout.addStretch(1)
+        self.setLayout(vlayout)
+
+    def apply_settings(self, options):
+        pass