<<<<<<< HEAD
# -*- coding: utf-8 -*-
#
# Copyright © 2009-2010 Pierre Raybaut
# Licensed under the terms of the MIT License
# (see spyderlib/__init__.py for details)

"""
Editor widget syntax highlighters based on QtGui.QSyntaxHighlighter
(Python syntax highlighting rules are inspired from idlelib)
"""

from __future__ import print_function

import re
import keyword

from spyderlib.qt.QtGui import (QColor, QApplication, QFont,
                                QSyntaxHighlighter, QCursor, QTextCharFormat)
from spyderlib.qt.QtCore import Qt

# Local imports
from spyderlib.py3compat import builtins, is_text_string, to_text_string


#==============================================================================
# Syntax highlighting color schemes
#==============================================================================
COLOR_SCHEME_KEYS = ("background", "currentline", "occurence",
                     "ctrlclick", "sideareas", "matched_p", "unmatched_p",
                     "normal", "keyword", "builtin", "definition",
                     "comment", "string", "number", "instance")
COLORS = {
          'IDLE':
          {#  Name          Color    Bold   Italic
           "background":  "#ffffff",
           "currentline": "#eeffdd",
           "occurence":   "#e8f2fe",
           "ctrlclick":   "#0000ff",
           "sideareas":   "#efefef",
           "matched_p":   "#99ff99",
           "unmatched_p": "#ff9999",
           "normal":     ("#000000", False, False),
           "keyword":    ("#ff7700", True,  False),
           "builtin":    ("#900090", False, False),
           "definition": ("#0000ff", False, False),
           "comment":    ("#dd0000", False, True),
           "string":     ("#00aa00", False, False),
           "number":     ("#924900", False, False),
           "instance":   ("#777777", True,  True),
           },
          'Pydev':
          {#  Name          Color    Bold   Italic
           "background":  "#ffffff",
           "currentline": "#e8f2fe",
           "occurence":   "#ffff99",
           "ctrlclick":   "#0000ff",
           "sideareas":   "#efefef",
           "matched_p":   "#99ff99",
           "unmatched_p": "#ff9999",
           "normal":     ("#000000", False, False),
           "keyword":    ("#0000ff", False, False),
           "builtin":    ("#900090", False, False),
           "definition": ("#000000", True,  False),
           "comment":    ("#c0c0c0", False, False),
           "string":     ("#00aa00", False, True),
           "number":     ("#800000", False, False),
           "instance":   ("#000000", False, True),
           },
          'Emacs':
          {#  Name          Color    Bold   Italic
           "background":  "#000000",
           "currentline": "#2b2b43",
           "occurence":   "#abab67",
           "ctrlclick":   "#0000ff",
           "sideareas":   "#555555",
           "matched_p":   "#009800",
           "unmatched_p": "#c80000",
           "normal":     ("#ffffff", False, False),
           "keyword":    ("#3c51e8", False, False),
           "builtin":    ("#900090", False, False),
           "definition": ("#ff8040", True,  False),
           "comment":    ("#005100", False, False),
           "string":     ("#00aa00", False, True),
           "number":     ("#800000", False, False),
           "instance":   ("#ffffff", False, True),
           },
          'Scintilla':
          {#  Name          Color    Bold   Italic
           "background":  "#ffffff",
           "currentline": "#eeffdd",
           "occurence":   "#ffff99",
           "ctrlclick":   "#0000ff",
           "sideareas":   "#efefef",
           "matched_p":   "#99ff99",
           "unmatched_p": "#ff9999",
           "normal":     ("#000000", False, False),
           "keyword":    ("#00007f", True,  False),
           "builtin":    ("#000000", False, False),
           "definition": ("#007f7f", True,  False),
           "comment":    ("#007f00", False, False),
           "string":     ("#7f007f", False, False),
           "number":     ("#007f7f", False, False),
           "instance":   ("#000000", False, True),
           },
          'Spyder':
          {#  Name          Color    Bold   Italic
           "background":  "#ffffff",
           "currentline": "#feefff",
           "occurence":   "#ffff99",
           "ctrlclick":   "#0000ff",
           "sideareas":   "#efefef",
           "matched_p":   "#99ff99",
           "unmatched_p": "#ff9999",
           "normal":     ("#000000", False, False),
           "keyword":    ("#0000ff", False, False),
           "builtin":    ("#900090", False, False),
           "definition": ("#000000", True,  False),
           "comment":    ("#adadad", False, True),
           "string":     ("#00aa00", False, False),
           "number":     ("#800000", False, False),
           "instance":   ("#924900", False, True),
           },
          'Spyder/Dark':
          {#  Name          Color    Bold   Italic
           "background":  "#131926",
           "currentline": "#2b2b43",
           "occurence":   "#abab67",
           "ctrlclick":   "#0000ff",
           "sideareas":   "#282828",
           "matched_p":   "#009800",
           "unmatched_p": "#c80000",
           "normal":     ("#ffffff", False, False),
           "keyword":    ("#558eff", False, False),
           "builtin":    ("#aa00aa", False, False),
           "definition": ("#ffffff", True,  False),
           "comment":    ("#7f7f7f", False, False),
           "string":     ("#11a642", False, True),
           "number":     ("#c80000", False, False),
           "instance":   ("#be5f00", False, True),
           },
          }
COLOR_SCHEME_NAMES = list(COLORS.keys())

class BaseSH(QSyntaxHighlighter):
    """Base Syntax Highlighter Class"""
    # Syntax highlighting rules:
    PROG = None
    # Syntax highlighting states (from one text block to another):
    NORMAL = 0
    def __init__(self, parent, font=None, color_scheme='Spyder'):
        QSyntaxHighlighter.__init__(self, parent)
        
        self.outlineexplorer_data = {}
        
        self.font = font
        self._check_color_scheme(color_scheme)
        if is_text_string(color_scheme):
            self.color_scheme = COLORS[color_scheme]
        else:
            self.color_scheme = color_scheme
        
        self.background_color = None
        self.currentline_color = None
        self.occurence_color = None
        self.ctrlclick_color = None
        self.sideareas_color = None
        self.matched_p_color = None
        self.unmatched_p_color = None

        self.formats = None
        self.setup_formats(font)
        
    def get_background_color(self):
        return QColor(self.background_color)
        
    def get_foreground_color(self):
        """Return foreground ('normal' text) color"""
        return self.formats["normal"].foreground().color()
        
    def get_currentline_color(self):
        return QColor(self.currentline_color)
        
    def get_occurence_color(self):
        return QColor(self.occurence_color)
    
    def get_ctrlclick_color(self):
        return QColor(self.ctrlclick_color)
    
    def get_sideareas_color(self):
        return QColor(self.sideareas_color)
    
    def get_matched_p_color(self):
        return QColor(self.matched_p_color)
    
    def get_unmatched_p_color(self):
        return QColor(self.unmatched_p_color)
    
    def get_color_name(self, fmt):
        """Return color name assigned to a given format"""
        return self.formats[fmt].foreground().color().name()

    def setup_formats(self, font=None):
        base_format = QTextCharFormat()
        if font is not None:
            self.font = font
        if self.font is not None:
            base_format.setFont(self.font)
        self.formats = {}
        colors = self.color_scheme.copy()
        self.background_color = colors.pop("background")
        self.currentline_color = colors.pop("currentline")
        self.occurence_color = colors.pop("occurence")
        self.ctrlclick_color = colors.pop("ctrlclick")
        self.sideareas_color = colors.pop("sideareas")
        self.matched_p_color = colors.pop("matched_p")
        self.unmatched_p_color = colors.pop("unmatched_p")
        for name, (color, bold, italic) in list(colors.items()):
            format = QTextCharFormat(base_format)
            format.setForeground(QColor(color))
            format.setBackground(QColor(self.background_color))
            if bold:
                format.setFontWeight(QFont.Bold)
            format.setFontItalic(italic)
            self.formats[name] = format

    def _check_color_scheme(self, color_scheme):
        if is_text_string(color_scheme):
            assert color_scheme in COLOR_SCHEME_NAMES
        else:
            assert all([key in color_scheme for key in COLOR_SCHEME_KEYS])

    def set_color_scheme(self, color_scheme):
        self._check_color_scheme(color_scheme)
        if is_text_string(color_scheme):
            self.color_scheme = COLORS[color_scheme]
        else:
            self.color_scheme = color_scheme
        self.setup_formats()
        self.rehighlight()

    def highlightBlock(self, text):
        raise NotImplementedError
            
    def get_outlineexplorer_data(self):
        return self.outlineexplorer_data

    def rehighlight(self):
        self.outlineexplorer_data = {}
        QApplication.setOverrideCursor(QCursor(Qt.WaitCursor))
        QSyntaxHighlighter.rehighlight(self)
        QApplication.restoreOverrideCursor()


class TextSH(BaseSH):
    """Simple Text Syntax Highlighter Class (do nothing)"""
    def highlightBlock(self, text):
        pass


class GenericSH(BaseSH):
    """Generic Syntax Highlighter"""
    # Syntax highlighting rules:
    PROG = None  # to be redefined in child classes
    def highlightBlock(self, text):
        text = to_text_string(text)
        self.setFormat(0, len(text), self.formats["normal"])
        
        match = self.PROG.search(text)
        index = 0
        while match:
            for key, value in list(match.groupdict().items()):
                if value:
                    start, end = match.span(key)
                    index += end-start
                    self.setFormat(start, end-start, self.formats[key])
                    
            match = self.PROG.search(text, match.end())


#==============================================================================
# Python syntax highlighter
#==============================================================================
def any(name, alternates):
    "Return a named group pattern matching list of alternates."
    return "(?P<%s>" % name + "|".join(alternates) + ")"

def make_python_patterns(additional_keywords=[], additional_builtins=[]):
    "Strongly inspired from idlelib.ColorDelegator.make_pat"
    kw = r"\b" + any("keyword", keyword.kwlist+additional_keywords) + r"\b"
    builtinlist = [str(name) for name in dir(builtins)
                   if not name.startswith('_')]+additional_builtins
    builtin = r"([^.'\"\\#]\b|^)" + any("builtin", builtinlist) + r"\b"
    comment = any("comment", [r"#[^\n]*"])
    instance = any("instance", [r"\bself\b"])
    number = any("number",
                 [r"\b[+-]?[0-9]+[lLjJ]?\b",
                  r"\b[+-]?0[xX][0-9A-Fa-f]+[lL]?\b",
                  r"\b[+-]?0[oO][0-7]+[lL]?\b",
                  r"\b[+-]?0[bB][01]+[lL]?\b",
                  r"\b[+-]?[0-9]+(?:\.[0-9]+)?(?:[eE][+-]?[0-9]+)?[jJ]?\b"])
    sqstring =     r"(\b[rRuU])?'[^'\\\n]*(\\.[^'\\\n]*)*'?"
    dqstring =     r'(\b[rRuU])?"[^"\\\n]*(\\.[^"\\\n]*)*"?'
    uf_sqstring =  r"(\b[rRuU])?'[^'\\\n]*(\\.[^'\\\n]*)*(\\)$(?!')$"
    uf_dqstring =  r'(\b[rRuU])?"[^"\\\n]*(\\.[^"\\\n]*)*(\\)$(?!")$'
    sq3string =    r"(\b[rRuU])?'''[^'\\]*((\\.|'(?!''))[^'\\]*)*(''')?"
    dq3string =    r'(\b[rRuU])?"""[^"\\]*((\\.|"(?!""))[^"\\]*)*(""")?'
    uf_sq3string = r"(\b[rRuU])?'''[^'\\]*((\\.|'(?!''))[^'\\]*)*(\\)?(?!''')$"
    uf_dq3string = r'(\b[rRuU])?"""[^"\\]*((\\.|"(?!""))[^"\\]*)*(\\)?(?!""")$'
    string = any("string", [sq3string, dq3string, sqstring, dqstring])
    ufstring1 = any("uf_sqstring", [uf_sqstring])
    ufstring2 = any("uf_dqstring", [uf_dqstring])
    ufstring3 = any("uf_sq3string", [uf_sq3string])
    ufstring4 = any("uf_dq3string", [uf_dq3string])
    return "|".join([instance, kw, builtin, comment,
                     ufstring1, ufstring2, ufstring3, ufstring4, string,
                     number, any("SYNC", [r"\n"])])

class OutlineExplorerData(object):
    CLASS, FUNCTION, STATEMENT, COMMENT = list(range(4))
    def __init__(self):
        self.text = None
        self.fold_level = None
        self.def_type = None
        self.def_name = None
        
    def is_not_class_nor_function(self):
        return self.def_type not in (self.CLASS, self.FUNCTION)
    
    def is_comment(self):
        return self.def_type == self.COMMENT
        
    def get_class_name(self):
        if self.def_type == self.CLASS:
            return self.def_name
        
    def get_function_name(self):
        if self.def_type == self.FUNCTION:
            return self.def_name
    
class PythonSH(BaseSH):
    """Python Syntax Highlighter"""
    # Syntax highlighting rules:
    PROG = re.compile(make_python_patterns(), re.S)
    IDPROG = re.compile(r"\s+(\w+)", re.S)
    ASPROG = re.compile(r".*?\b(as)\b")
    # Syntax highlighting states (from one text block to another):
    (NORMAL, INSIDE_SQ3STRING, INSIDE_DQ3STRING,
     INSIDE_SQSTRING, INSIDE_DQSTRING) = list(range(5))
    DEF_TYPES = {"def": OutlineExplorerData.FUNCTION,
                 "class": OutlineExplorerData.CLASS}
    # Comments suitable for Outline Explorer
    OECOMMENT = re.compile('^(# ?--[-]+|##[#]+ )[ -]*[^- ]+')
    
    def __init__(self, parent, font=None, color_scheme='Spyder'):
        BaseSH.__init__(self, parent, font, color_scheme)
        self.import_statements = {}

    def highlightBlock(self, text):
        text = to_text_string(text)
        prev_state = self.previousBlockState()
        if prev_state == self.INSIDE_DQ3STRING:
            offset = -4
            text = r'""" '+text
        elif prev_state == self.INSIDE_SQ3STRING:
            offset = -4
            text = r"''' "+text
        elif prev_state == self.INSIDE_DQSTRING:
            offset = -2
            text = r'" '+text
        elif prev_state == self.INSIDE_SQSTRING:
            offset = -2
            text = r"' "+text
        else:
            offset = 0
            prev_state = self.NORMAL
        
        oedata = None
        import_stmt = None

        self.setFormat(0, len(text), self.formats["normal"])
        
        state = self.NORMAL
        match = self.PROG.search(text)
        while match:
            for key, value in list(match.groupdict().items()):
                if value:
                    start, end = match.span(key)
                    start = max([0, start+offset])
                    end = max([0, end+offset])
                    if key == "uf_sq3string":
                        self.setFormat(start, end-start,
                                       self.formats["string"])
                        state = self.INSIDE_SQ3STRING
                    elif key == "uf_dq3string":
                        self.setFormat(start, end-start,
                                       self.formats["string"])
                        state = self.INSIDE_DQ3STRING
                    elif key == "uf_sqstring":
                        self.setFormat(start, end-start,
                                       self.formats["string"])
                        state = self.INSIDE_SQSTRING
                    elif key == "uf_dqstring":
                        self.setFormat(start, end-start,
                                       self.formats["string"])
                        state = self.INSIDE_DQSTRING
                    else:
                        self.setFormat(start, end-start, self.formats[key])
                        if key == "comment":
                            if self.OECOMMENT.match(text.lstrip()):
                                oedata = OutlineExplorerData()
                                oedata.text = to_text_string(text).strip()
                                oedata.fold_level = start
                                oedata.def_type = OutlineExplorerData.COMMENT
                                oedata.def_name = text.strip()
                        elif key == "keyword":
                            if value in ("def", "class"):
                                match1 = self.IDPROG.match(text, end)
                                if match1:
                                    start1, end1 = match1.span(1)
                                    self.setFormat(start1, end1-start1,
                                                   self.formats["definition"])
                                    oedata = OutlineExplorerData()
                                    oedata.text = to_text_string(text)
                                    oedata.fold_level = start
                                    oedata.def_type = self.DEF_TYPES[
                                                        to_text_string(value)]
                                    oedata.def_name = text[start1:end1]
                            elif value in ("elif", "else", "except", "finally",
                                           "for", "if", "try", "while",
                                           "with"):
                                if text.lstrip().startswith(value):
                                    oedata = OutlineExplorerData()
                                    oedata.text = to_text_string(text).strip()
                                    oedata.fold_level = start
                                    oedata.def_type = \
                                        OutlineExplorerData.STATEMENT
                                    oedata.def_name = text.strip()
                            elif value == "import":
                                import_stmt = text.strip()
                                # color all the "as" words on same line, except
                                # if in a comment; cheap approximation to the
                                # truth
                                if '#' in text:
                                    endpos = text.index('#')
                                else:
                                    endpos = len(text)
                                while True:
                                    match1 = self.ASPROG.match(text, end,
                                                               endpos)
                                    if not match1:
                                        break
                                    start, end = match1.span(1)
                                    self.setFormat(start, end-start,
                                                   self.formats["keyword"])
                    
            match = self.PROG.search(text, match.end())

        self.setCurrentBlockState(state)
        
        if oedata is not None:
            block_nb = self.currentBlock().blockNumber()
            self.outlineexplorer_data[block_nb] = oedata
        if import_stmt is not None:
            block_nb = self.currentBlock().blockNumber()
            self.import_statements[block_nb] = import_stmt
            
    def get_import_statements(self):
        return list(self.import_statements.values())
            
    def rehighlight(self):
        self.import_statements = {}
        BaseSH.rehighlight(self)


#==============================================================================
# Cython syntax highlighter
#==============================================================================
C_TYPES = 'bool char double enum float int long mutable short signed struct unsigned void'

class CythonSH(PythonSH):
    """Cython Syntax Highlighter"""
    ADDITIONAL_KEYWORDS = ["cdef", "ctypedef", "cpdef", "inline", "cimport",
                           "DEF"]
    ADDITIONAL_BUILTINS = C_TYPES.split()
    PROG = re.compile(make_python_patterns(ADDITIONAL_KEYWORDS,
                                           ADDITIONAL_BUILTINS), re.S)
    IDPROG = re.compile(r"\s+([\w\.]+)", re.S)


#==============================================================================
# C/C++ syntax highlighter
#==============================================================================
C_KEYWORDS1 = 'and and_eq bitand bitor break case catch const const_cast continue default delete do dynamic_cast else explicit export extern for friend goto if inline namespace new not not_eq operator or or_eq private protected public register reinterpret_cast return sizeof static static_cast switch template throw try typedef typeid typename union using virtual while xor xor_eq'
C_KEYWORDS2 = 'a addindex addtogroup anchor arg attention author b brief bug c class code date def defgroup deprecated dontinclude e em endcode endhtmlonly ifdef endif endlatexonly endlink endverbatim enum example exception f$ file fn hideinitializer htmlinclude htmlonly if image include ingroup internal invariant interface latexonly li line link mainpage name namespace nosubgrouping note overload p page par param post pre ref relates remarks return retval sa section see showinitializer since skip skipline subsection test throw todo typedef union until var verbatim verbinclude version warning weakgroup'
C_KEYWORDS3 = 'asm auto class compl false true volatile wchar_t'

def make_generic_c_patterns(keywords, builtins,
                            instance=None, define=None, comment=None):
    "Strongly inspired from idlelib.ColorDelegator.make_pat"
    kw = r"\b" + any("keyword", keywords.split()) + r"\b"
    builtin = r"\b" + any("builtin", builtins.split()+C_TYPES.split()) + r"\b"
    if comment is None:
        comment = any("comment", [r"//[^\n]*", r"\/\*(.*?)\*\/"])
    comment_start = any("comment_start", [r"\/\*"])
    comment_end = any("comment_end", [r"\*\/"])
    if instance is None:
        instance = any("instance", [r"\bthis\b"])
    number = any("number",
                 [r"\b[+-]?[0-9]+[lL]?\b",
                  r"\b[+-]?0[xX][0-9A-Fa-f]+[lL]?\b",
                  r"\b[+-]?[0-9]+(?:\.[0-9]+)?(?:[eE][+-]?[0-9]+)?\b"])
    sqstring = r"(\b[rRuU])?'[^'\\\n]*(\\.[^'\\\n]*)*'?"
    dqstring = r'(\b[rRuU])?"[^"\\\n]*(\\.[^"\\\n]*)*"?'
    string = any("string", [sqstring, dqstring])
    if define is None:
        define = any("define", [r"#[^\n]*"])
    return "|".join([instance, kw, comment, string, number,
                     comment_start, comment_end, builtin,
                     define, any("SYNC", [r"\n"])])

def make_cpp_patterns():
    return make_generic_c_patterns(C_KEYWORDS1+' '+C_KEYWORDS2, C_KEYWORDS3)

class CppSH(BaseSH):
    """C/C++ Syntax Highlighter"""
    # Syntax highlighting rules:
    PROG = re.compile(make_cpp_patterns(), re.S)
    # Syntax highlighting states (from one text block to another):
    NORMAL = 0
    INSIDE_COMMENT = 1
    def __init__(self, parent, font=None, color_scheme=None):
        BaseSH.__init__(self, parent, font, color_scheme)

    def highlightBlock(self, text):
        text = to_text_string(text)
        inside_comment = self.previousBlockState() == self.INSIDE_COMMENT
        self.setFormat(0, len(text),
                       self.formats["comment" if inside_comment else "normal"])
        
        match = self.PROG.search(text)
        index = 0
        while match:
            for key, value in list(match.groupdict().items()):
                if value:
                    start, end = match.span(key)
                    index += end-start
                    if key == "comment_start":
                        inside_comment = True
                        self.setFormat(start, len(text)-start,
                                       self.formats["comment"])
                    elif key == "comment_end":
                        inside_comment = False
                        self.setFormat(start, end-start,
                                       self.formats["comment"])
                    elif inside_comment:
                        self.setFormat(start, end-start,
                                       self.formats["comment"])
                    elif key == "define":
                        self.setFormat(start, end-start,
                                       self.formats["number"])
                    else:
                        self.setFormat(start, end-start, self.formats[key])
                    
            match = self.PROG.search(text, match.end())

        last_state = self.INSIDE_COMMENT if inside_comment else self.NORMAL
        self.setCurrentBlockState(last_state)


def make_opencl_patterns():
    # Keywords:
    kwstr1 = 'cl_char cl_uchar cl_short cl_ushort cl_int cl_uint cl_long cl_ulong cl_half cl_float cl_double cl_platform_id cl_device_id cl_context cl_command_queue cl_mem cl_program cl_kernel cl_event cl_sampler cl_bool cl_bitfield cl_device_type cl_platform_info cl_device_info cl_device_address_info cl_device_fp_config cl_device_mem_cache_type cl_device_local_mem_type cl_device_exec_capabilities cl_command_queue_properties cl_context_properties cl_context_info cl_command_queue_info cl_channel_order cl_channel_type cl_mem_flags cl_mem_object_type cl_mem_info cl_image_info cl_addressing_mode cl_filter_mode cl_sampler_info cl_map_flags cl_program_info cl_program_build_info cl_build_status cl_kernel_info cl_kernel_work_group_info cl_event_info cl_command_type cl_profiling_info cl_image_format'
    # Constants:
    kwstr2 = 'CL_FALSE, CL_TRUE, CL_PLATFORM_PROFILE, CL_PLATFORM_VERSION, CL_PLATFORM_NAME, CL_PLATFORM_VENDOR, CL_PLATFORM_EXTENSIONS, CL_DEVICE_TYPE_DEFAULT , CL_DEVICE_TYPE_CPU, CL_DEVICE_TYPE_GPU, CL_DEVICE_TYPE_ACCELERATOR, CL_DEVICE_TYPE_ALL, CL_DEVICE_TYPE, CL_DEVICE_VENDOR_ID, CL_DEVICE_MAX_COMPUTE_UNITS, CL_DEVICE_MAX_WORK_ITEM_DIMENSIONS, CL_DEVICE_MAX_WORK_GROUP_SIZE, CL_DEVICE_MAX_WORK_ITEM_SIZES, CL_DEVICE_PREFERRED_VECTOR_WIDTH_CHAR, CL_DEVICE_PREFERRED_VECTOR_WIDTH_SHORT, CL_DEVICE_PREFERRED_VECTOR_WIDTH_INT, CL_DEVICE_PREFERRED_VECTOR_WIDTH_LONG, CL_DEVICE_PREFERRED_VECTOR_WIDTH_FLOAT, CL_DEVICE_PREFERRED_VECTOR_WIDTH_DOUBLE, CL_DEVICE_MAX_CLOCK_FREQUENCY, CL_DEVICE_ADDRESS_BITS, CL_DEVICE_MAX_READ_IMAGE_ARGS, CL_DEVICE_MAX_WRITE_IMAGE_ARGS, CL_DEVICE_MAX_MEM_ALLOC_SIZE, CL_DEVICE_IMAGE2D_MAX_WIDTH, CL_DEVICE_IMAGE2D_MAX_HEIGHT, CL_DEVICE_IMAGE3D_MAX_WIDTH, CL_DEVICE_IMAGE3D_MAX_HEIGHT, CL_DEVICE_IMAGE3D_MAX_DEPTH, CL_DEVICE_IMAGE_SUPPORT, CL_DEVICE_MAX_PARAMETER_SIZE, CL_DEVICE_MAX_SAMPLERS, CL_DEVICE_MEM_BASE_ADDR_ALIGN, CL_DEVICE_MIN_DATA_TYPE_ALIGN_SIZE, CL_DEVICE_SINGLE_FP_CONFIG, CL_DEVICE_GLOBAL_MEM_CACHE_TYPE, CL_DEVICE_GLOBAL_MEM_CACHELINE_SIZE, CL_DEVICE_GLOBAL_MEM_CACHE_SIZE, CL_DEVICE_GLOBAL_MEM_SIZE, CL_DEVICE_MAX_CONSTANT_BUFFER_SIZE, CL_DEVICE_MAX_CONSTANT_ARGS, CL_DEVICE_LOCAL_MEM_TYPE, CL_DEVICE_LOCAL_MEM_SIZE, CL_DEVICE_ERROR_CORRECTION_SUPPORT, CL_DEVICE_PROFILING_TIMER_RESOLUTION, CL_DEVICE_ENDIAN_LITTLE, CL_DEVICE_AVAILABLE, CL_DEVICE_COMPILER_AVAILABLE, CL_DEVICE_EXECUTION_CAPABILITIES, CL_DEVICE_QUEUE_PROPERTIES, CL_DEVICE_NAME, CL_DEVICE_VENDOR, CL_DRIVER_VERSION, CL_DEVICE_PROFILE, CL_DEVICE_VERSION, CL_DEVICE_EXTENSIONS, CL_DEVICE_PLATFORM, CL_FP_DENORM, CL_FP_INF_NAN, CL_FP_ROUND_TO_NEAREST, CL_FP_ROUND_TO_ZERO, CL_FP_ROUND_TO_INF, CL_FP_FMA, CL_NONE, CL_READ_ONLY_CACHE, CL_READ_WRITE_CACHE, CL_LOCAL, CL_GLOBAL, CL_EXEC_KERNEL, CL_EXEC_NATIVE_KERNEL, CL_QUEUE_OUT_OF_ORDER_EXEC_MODE_ENABLE, CL_QUEUE_PROFILING_ENABLE, CL_CONTEXT_REFERENCE_COUNT, CL_CONTEXT_DEVICES, CL_CONTEXT_PROPERTIES, CL_CONTEXT_PLATFORM, CL_QUEUE_CONTEXT, CL_QUEUE_DEVICE, CL_QUEUE_REFERENCE_COUNT, CL_QUEUE_PROPERTIES, CL_MEM_READ_WRITE, CL_MEM_WRITE_ONLY, CL_MEM_READ_ONLY, CL_MEM_USE_HOST_PTR, CL_MEM_ALLOC_HOST_PTR, CL_MEM_COPY_HOST_PTR, CL_R, CL_A, CL_RG, CL_RA, CL_RGB, CL_RGBA, CL_BGRA, CL_ARGB, CL_INTENSITY, CL_LUMINANCE, CL_SNORM_INT8, CL_SNORM_INT16, CL_UNORM_INT8, CL_UNORM_INT16, CL_UNORM_SHORT_565, CL_UNORM_SHORT_555, CL_UNORM_INT_101010, CL_SIGNED_INT8, CL_SIGNED_INT16, CL_SIGNED_INT32, CL_UNSIGNED_INT8, CL_UNSIGNED_INT16, CL_UNSIGNED_INT32, CL_HALF_FLOAT, CL_FLOAT, CL_MEM_OBJECT_BUFFER, CL_MEM_OBJECT_IMAGE2D, CL_MEM_OBJECT_IMAGE3D, CL_MEM_TYPE, CL_MEM_FLAGS, CL_MEM_SIZECL_MEM_HOST_PTR, CL_MEM_HOST_PTR, CL_MEM_MAP_COUNT, CL_MEM_REFERENCE_COUNT, CL_MEM_CONTEXT, CL_IMAGE_FORMAT, CL_IMAGE_ELEMENT_SIZE, CL_IMAGE_ROW_PITCH, CL_IMAGE_SLICE_PITCH, CL_IMAGE_WIDTH, CL_IMAGE_HEIGHT, CL_IMAGE_DEPTH, CL_ADDRESS_NONE, CL_ADDRESS_CLAMP_TO_EDGE, CL_ADDRESS_CLAMP, CL_ADDRESS_REPEAT, CL_FILTER_NEAREST, CL_FILTER_LINEAR, CL_SAMPLER_REFERENCE_COUNT, CL_SAMPLER_CONTEXT, CL_SAMPLER_NORMALIZED_COORDS, CL_SAMPLER_ADDRESSING_MODE, CL_SAMPLER_FILTER_MODE, CL_MAP_READ, CL_MAP_WRITE, CL_PROGRAM_REFERENCE_COUNT, CL_PROGRAM_CONTEXT, CL_PROGRAM_NUM_DEVICES, CL_PROGRAM_DEVICES, CL_PROGRAM_SOURCE, CL_PROGRAM_BINARY_SIZES, CL_PROGRAM_BINARIES, CL_PROGRAM_BUILD_STATUS, CL_PROGRAM_BUILD_OPTIONS, CL_PROGRAM_BUILD_LOG, CL_BUILD_SUCCESS, CL_BUILD_NONE, CL_BUILD_ERROR, CL_BUILD_IN_PROGRESS, CL_KERNEL_FUNCTION_NAME, CL_KERNEL_NUM_ARGS, CL_KERNEL_REFERENCE_COUNT, CL_KERNEL_CONTEXT, CL_KERNEL_PROGRAM, CL_KERNEL_WORK_GROUP_SIZE, CL_KERNEL_COMPILE_WORK_GROUP_SIZE, CL_KERNEL_LOCAL_MEM_SIZE, CL_EVENT_COMMAND_QUEUE, CL_EVENT_COMMAND_TYPE, CL_EVENT_REFERENCE_COUNT, CL_EVENT_COMMAND_EXECUTION_STATUS, CL_COMMAND_NDRANGE_KERNEL, CL_COMMAND_TASK, CL_COMMAND_NATIVE_KERNEL, CL_COMMAND_READ_BUFFER, CL_COMMAND_WRITE_BUFFER, CL_COMMAND_COPY_BUFFER, CL_COMMAND_READ_IMAGE, CL_COMMAND_WRITE_IMAGE, CL_COMMAND_COPY_IMAGE, CL_COMMAND_COPY_IMAGE_TO_BUFFER, CL_COMMAND_COPY_BUFFER_TO_IMAGE, CL_COMMAND_MAP_BUFFER, CL_COMMAND_MAP_IMAGE, CL_COMMAND_UNMAP_MEM_OBJECT, CL_COMMAND_MARKER, CL_COMMAND_ACQUIRE_GL_OBJECTS, CL_COMMAND_RELEASE_GL_OBJECTS, command execution status, CL_COMPLETE, CL_RUNNING, CL_SUBMITTED, CL_QUEUED, CL_PROFILING_COMMAND_QUEUED, CL_PROFILING_COMMAND_SUBMIT, CL_PROFILING_COMMAND_START, CL_PROFILING_COMMAND_END, CL_CHAR_BIT, CL_SCHAR_MAX, CL_SCHAR_MIN, CL_CHAR_MAX, CL_CHAR_MIN, CL_UCHAR_MAX, CL_SHRT_MAX, CL_SHRT_MIN, CL_USHRT_MAX, CL_INT_MAX, CL_INT_MIN, CL_UINT_MAX, CL_LONG_MAX, CL_LONG_MIN, CL_ULONG_MAX, CL_FLT_DIG, CL_FLT_MANT_DIG, CL_FLT_MAX_10_EXP, CL_FLT_MAX_EXP, CL_FLT_MIN_10_EXP, CL_FLT_MIN_EXP, CL_FLT_RADIX, CL_FLT_MAX, CL_FLT_MIN, CL_FLT_EPSILON, CL_DBL_DIG, CL_DBL_MANT_DIG, CL_DBL_MAX_10_EXP, CL_DBL_MAX_EXP, CL_DBL_MIN_10_EXP, CL_DBL_MIN_EXP, CL_DBL_RADIX, CL_DBL_MAX, CL_DBL_MIN, CL_DBL_EPSILON, CL_SUCCESS, CL_DEVICE_NOT_FOUND, CL_DEVICE_NOT_AVAILABLE, CL_COMPILER_NOT_AVAILABLE, CL_MEM_OBJECT_ALLOCATION_FAILURE, CL_OUT_OF_RESOURCES, CL_OUT_OF_HOST_MEMORY, CL_PROFILING_INFO_NOT_AVAILABLE, CL_MEM_COPY_OVERLAP, CL_IMAGE_FORMAT_MISMATCH, CL_IMAGE_FORMAT_NOT_SUPPORTED, CL_BUILD_PROGRAM_FAILURE, CL_MAP_FAILURE, CL_INVALID_VALUE, CL_INVALID_DEVICE_TYPE, CL_INVALID_PLATFORM, CL_INVALID_DEVICE, CL_INVALID_CONTEXT, CL_INVALID_QUEUE_PROPERTIES, CL_INVALID_COMMAND_QUEUE, CL_INVALID_HOST_PTR, CL_INVALID_MEM_OBJECT, CL_INVALID_IMAGE_FORMAT_DESCRIPTOR, CL_INVALID_IMAGE_SIZE, CL_INVALID_SAMPLER, CL_INVALID_BINARY, CL_INVALID_BUILD_OPTIONS, CL_INVALID_PROGRAM, CL_INVALID_PROGRAM_EXECUTABLE, CL_INVALID_KERNEL_NAME, CL_INVALID_KERNEL_DEFINITION, CL_INVALID_KERNEL, CL_INVALID_ARG_INDEX, CL_INVALID_ARG_VALUE, CL_INVALID_ARG_SIZE, CL_INVALID_KERNEL_ARGS, CL_INVALID_WORK_DIMENSION, CL_INVALID_WORK_GROUP_SIZE, CL_INVALID_WORK_ITEM_SIZE, CL_INVALID_GLOBAL_OFFSET, CL_INVALID_EVENT_WAIT_LIST, CL_INVALID_EVENT, CL_INVALID_OPERATION, CL_INVALID_GL_OBJECT, CL_INVALID_BUFFER_SIZE, CL_INVALID_MIP_LEVEL, CL_INVALID_GLOBAL_WORK_SIZE'
    # Functions:
    builtins = 'clGetPlatformIDs, clGetPlatformInfo, clGetDeviceIDs, clGetDeviceInfo, clCreateContext, clCreateContextFromType, clReleaseContext, clGetContextInfo, clCreateCommandQueue, clRetainCommandQueue, clReleaseCommandQueue, clGetCommandQueueInfo, clSetCommandQueueProperty, clCreateBuffer, clCreateImage2D, clCreateImage3D, clRetainMemObject, clReleaseMemObject, clGetSupportedImageFormats, clGetMemObjectInfo, clGetImageInfo, clCreateSampler, clRetainSampler, clReleaseSampler, clGetSamplerInfo, clCreateProgramWithSource, clCreateProgramWithBinary, clRetainProgram, clReleaseProgram, clBuildProgram, clUnloadCompiler, clGetProgramInfo, clGetProgramBuildInfo, clCreateKernel, clCreateKernelsInProgram, clRetainKernel, clReleaseKernel, clSetKernelArg, clGetKernelInfo, clGetKernelWorkGroupInfo, clWaitForEvents, clGetEventInfo, clRetainEvent, clReleaseEvent, clGetEventProfilingInfo, clFlush, clFinish, clEnqueueReadBuffer, clEnqueueWriteBuffer, clEnqueueCopyBuffer, clEnqueueReadImage, clEnqueueWriteImage, clEnqueueCopyImage, clEnqueueCopyImageToBuffer, clEnqueueCopyBufferToImage, clEnqueueMapBuffer, clEnqueueMapImage, clEnqueueUnmapMemObject, clEnqueueNDRangeKernel, clEnqueueTask, clEnqueueNativeKernel, clEnqueueMarker, clEnqueueWaitForEvents, clEnqueueBarrier'
    # Qualifiers:
    qualifiers = '__global __local __constant __private __kernel'
    keyword_list = C_KEYWORDS1+' '+C_KEYWORDS2+' '+kwstr1+' '+kwstr2
    builtin_list = C_KEYWORDS3+' '+builtins+' '+qualifiers
    return make_generic_c_patterns(keyword_list, builtin_list)

class OpenCLSH(CppSH):
    """OpenCL Syntax Highlighter"""
    PROG = re.compile(make_opencl_patterns(), re.S)


#==============================================================================
# Fortran Syntax Highlighter
#==============================================================================

def make_fortran_patterns():
    "Strongly inspired from idlelib.ColorDelegator.make_pat"
    kwstr = 'access action advance allocatable allocate apostrophe assign assignment associate asynchronous backspace bind blank blockdata call case character class close common complex contains continue cycle data deallocate decimal delim default dimension direct do dowhile double doubleprecision else elseif elsewhere encoding end endassociate endblockdata enddo endfile endforall endfunction endif endinterface endmodule endprogram endselect endsubroutine endtype endwhere entry eor equivalence err errmsg exist exit external file flush fmt forall form format formatted function go goto id if implicit in include inout integer inquire intent interface intrinsic iomsg iolength iostat kind len logical module name named namelist nextrec nml none nullify number only open opened operator optional out pad parameter pass pause pending pointer pos position precision print private program protected public quote read readwrite real rec recl recursive result return rewind save select selectcase selecttype sequential sign size stat status stop stream subroutine target then to type unformatted unit use value volatile wait where while write'
    bistr1 = 'abs achar acos acosd adjustl adjustr aimag aimax0 aimin0 aint ajmax0 ajmin0 akmax0 akmin0 all allocated alog alog10 amax0 amax1 amin0 amin1 amod anint any asin asind associated atan atan2 atan2d atand bitest bitl bitlr bitrl bjtest bit_size bktest break btest cabs ccos cdabs cdcos cdexp cdlog cdsin cdsqrt ceiling cexp char clog cmplx conjg cos cosd cosh count cpu_time cshift csin csqrt dabs dacos dacosd dasin dasind datan datan2 datan2d datand date date_and_time dble dcmplx dconjg dcos dcosd dcosh dcotan ddim dexp dfloat dflotk dfloti dflotj digits dim dimag dint dlog dlog10 dmax1 dmin1 dmod dnint dot_product dprod dreal dsign dsin dsind dsinh dsqrt dtan dtand dtanh eoshift epsilon errsns exp exponent float floati floatj floatk floor fraction free huge iabs iachar iand ibclr ibits ibset ichar idate idim idint idnint ieor ifix iiabs iiand iibclr iibits iibset iidim iidint iidnnt iieor iifix iint iior iiqint iiqnnt iishft iishftc iisign ilen imax0 imax1 imin0 imin1 imod index inint inot int int1 int2 int4 int8 iqint iqnint ior ishft ishftc isign isnan izext jiand jibclr jibits jibset jidim jidint jidnnt jieor jifix jint jior jiqint jiqnnt jishft jishftc jisign jmax0 jmax1 jmin0 jmin1 jmod jnint jnot jzext kiabs kiand kibclr kibits kibset kidim kidint kidnnt kieor kifix kind kint kior kishft kishftc kisign kmax0 kmax1 kmin0 kmin1 kmod knint knot kzext lbound leadz len len_trim lenlge lge lgt lle llt log log10 logical lshift malloc matmul max max0 max1 maxexponent maxloc maxval merge min min0 min1 minexponent minloc minval mod modulo mvbits nearest nint not nworkers number_of_processors pack popcnt poppar precision present product radix random random_number random_seed range real repeat reshape rrspacing rshift scale scan secnds selected_int_kind selected_real_kind set_exponent shape sign sin sind sinh size sizeof sngl snglq spacing spread sqrt sum system_clock tan tand tanh tiny transfer transpose trim ubound unpack verify'
    bistr2 = 'cdabs cdcos cdexp cdlog cdsin cdsqrt cotan cotand dcmplx dconjg dcotan dcotand decode dimag dll_export dll_import doublecomplex dreal dvchk encode find flen flush getarg getcharqq getcl getdat getenv gettim hfix ibchng identifier imag int1 int2 int4 intc intrup invalop iostat_msg isha ishc ishl jfix lacfar locking locnear map nargs nbreak ndperr ndpexc offset ovefl peekcharqq precfill prompt qabs qacos qacosd qasin qasind qatan qatand qatan2 qcmplx qconjg qcos qcosd qcosh qdim qexp qext qextd qfloat qimag qlog qlog10 qmax1 qmin1 qmod qreal qsign qsin qsind qsinh qsqrt qtan qtand qtanh ran rand randu rewrite segment setdat settim system timer undfl unlock union val virtual volatile zabs zcos zexp zlog zsin zsqrt'
    kw = r"\b" + any("keyword", kwstr.split()) + r"\b"
    builtin = r"\b" + any("builtin", bistr1.split()+bistr2.split()) + r"\b"
    comment = any("comment", [r"\![^\n]*"])
    number = any("number",
                 [r"\b[+-]?[0-9]+[lL]?\b",
                  r"\b[+-]?0[xX][0-9A-Fa-f]+[lL]?\b",
                  r"\b[+-]?[0-9]+(?:\.[0-9]+)?(?:[eE][+-]?[0-9]+)?\b"])
    sqstring = r"(\b[rRuU])?'[^'\\\n]*(\\.[^'\\\n]*)*'?"
    dqstring = r'(\b[rRuU])?"[^"\\\n]*(\\.[^"\\\n]*)*"?'
    string = any("string", [sqstring, dqstring])
    return "|".join([kw, comment, string, number, builtin,
                     any("SYNC", [r"\n"])])

class FortranSH(BaseSH):
    """Fortran Syntax Highlighter"""
    # Syntax highlighting rules:
    PROG = re.compile(make_fortran_patterns(), re.S|re.I)
    IDPROG = re.compile(r"\s+(\w+)", re.S)
    # Syntax highlighting states (from one text block to another):
    NORMAL = 0
    def __init__(self, parent, font=None, color_scheme=None):
        BaseSH.__init__(self, parent, font, color_scheme)

    def highlightBlock(self, text):
        text = to_text_string(text)
        self.setFormat(0, len(text), self.formats["normal"])
        
        match = self.PROG.search(text)
        index = 0
        while match:
            for key, value in list(match.groupdict().items()):
                if value:
                    start, end = match.span(key)
                    index += end-start
                    self.setFormat(start, end-start, self.formats[key])
                    if value.lower() in ("subroutine", "module", "function"):
                        match1 = self.IDPROG.match(text, end)
                        if match1:
                            start1, end1 = match1.span(1)
                            self.setFormat(start1, end1-start1,
                                           self.formats["definition"])
                    
            match = self.PROG.search(text, match.end())

class Fortran77SH(FortranSH):
    """Fortran 77 Syntax Highlighter"""
    def highlightBlock(self, text):
        text = to_text_string(text)
        if text.startswith(("c", "C")):
            self.setFormat(0, len(text), self.formats["comment"])
        else:
            FortranSH.highlightBlock(self, text)
            self.setFormat(0, 5, self.formats["comment"])
            self.setFormat(73, max([73, len(text)]),
                           self.formats["comment"])


#==============================================================================
# IDL highlighter
#
# Contribution from Stuart Mumford (Littlemumford) - 02/02/2012
# See Issue #850: http://code.google.com/p/spyderlib/issues/detail?id=850
#==============================================================================
def make_idl_patterns():
    "Strongly inspired from idlelib.ColorDelegator.make_pat"
    kwstr = 'begin of pro function endfor endif endwhile endrep endcase endswitch end if then else for do while repeat until break case switch common continue exit return goto help message print read retall stop'
    bistr1 = 'a_correlate abs acos adapt_hist_equal alog alog10 amoeba arg_present arra_equal array_indices ascii_template asin assoc atan beseli beselj besel k besely beta bilinear bin_date binary_template dinfgen dinomial blk_con broyden bytarr byte bytscl c_correlate call_external call_function ceil chebyshev check_math chisqr_cvf chisqr_pdf choldc cholsol cindgen clust_wts cluster color_quan colormap_applicable comfit complex complexarr complexround compute_mesh_normals cond congrid conj convert_coord convol coord2to3 correlate cos cosh cramer create_struct crossp crvlength ct_luminance cti_test curvefit cv_coord cvttobm cw_animate cw_arcball cw_bgroup cw_clr_index cw_colorsel cw_defroi cw_field cw_filesel cw_form cw_fslider cw_light_editor cw_orient cw_palette_editor cw_pdmenu cw_rgbslider cw_tmpl cw_zoom dblarr dcindgen dcomplexarr defroi deriv derivsig determ diag_matrix dialog_message dialog_pickfile pialog_printersetup dialog_printjob dialog_read_image dialog_write_image digital_filter dilate dindgen dist double eigenql eigenvec elmhes eof erode erf erfc erfcx execute exp expand_path expint extrac extract_slice f_cvf f_pdf factorial fft file_basename file_dirname file_expand_path file_info file_same file_search file_test file_which filepath findfile findgen finite fix float floor fltarr format_axis_values fstat fulstr fv_test fx_root fz_roots gamma gauss_cvf gauss_pdf gauss2dfit gaussfit gaussint get_drive_list get_kbrd get_screen_size getenv grid_tps grid3 griddata gs_iter hanning hdf_browser hdf_read hilbert hist_2d hist_equal histogram hough hqr ibeta identity idl_validname idlitsys_createtool igamma imaginary indgen int_2d int_3d int_tabulated intarr interpol interpolate invert ioctl ishft julday keword_set krig2d kurtosis kw_test l64indgen label_date label_region ladfit laguerre la_cholmprove la_cholsol la_Determ la_eigenproblem la_eigenql la_eigenvec la_elmhes la_gm_linear_model la_hqr la_invert la_least_square_equality la_least_squares la_linear_equation la_lumprove la_lusol la_trimprove la_trisol leefit legendre linbcg lindgen linfit ll_arc_distance lmfit lmgr lngamma lnp_test locale_get logical_and logical_or logical_true lon64arr lonarr long long64 lsode lu_complex lumprove lusol m_correlate machar make_array map_2points map_image map_patch map_proj_forward map_proj_init map_proj_inverse matrix_multiply matrix_power max md_test mean meanabsdev median memory mesh_clip mesh_decimate mesh_issolid mesh_merge mesh_numtriangles mesh_smooth mesh_surfacearea mesh_validate mesh_volume min min_curve_surf moment morph_close morph_distance morph_gradient morph_histormiss morph_open morph_thin morph_tophat mpeg_open msg_cat_open n_elements n_params n_tags newton norm obj_class obj_isa obj_new obj_valid objarr p_correlate path_sep pcomp pnt_line polar_surface poly poly_2d poly_area poly_fit polyfillv ployshade primes product profile profiles project_vol ptr_new ptr_valid ptrarr qgrid3 qromb qromo qsimp query_bmp query_dicom query_image query_jpeg query_mrsid query_pict query_png query_ppm query_srf query_tiff query_wav r_correlate r_test radon randomn randomu ranks read_ascii read_binary read_bmp read_dicom read_image read_mrsid read_png read_spr read_sylk read_tiff read_wav read_xwd real_part rebin recall_commands recon3 reform region_grow regress replicate reverse rk4 roberts rot rotate round routine_info rs_test s_test savgol search2d search3d sfit shift shmdebug shmvar simplex sin sindgen sinh size skewness smooth sobel sort sph_scat spher_harm spl_init spl_interp spline spline_p sprsab sprsax sprsin sprstp sqrt standardize stddev strarr strcmp strcompress stregex string strjoin strlen strlowcase strmatch strmessage strmid strpos strsplit strtrim strupcase svdfit svsol swap_endian systime t_cvf t_pdf tag_names tan tanh temporary tetra_clip tetra_surface tetra_volume thin timegen tm_test total trace transpose tri_surf trigrid trisol ts_coef ts_diff ts_fcast ts_smooth tvrd uindgen unit uintarr ul64indgen ulindgen ulon64arr ulonarr ulong ulong64 uniq value_locate variance vert_t3d voigt voxel_proj warp_tri watershed where widget_actevix widget_base widget_button widget_combobox widget_draw widget_droplist widget_event widget_info widget_label widget_list widget_propertsheet widget_slider widget_tab widget_table widget_text widget_tree write_sylk wtn xfont xregistered xsq_test'
    bistr2 = 'annotate arrow axis bar_plot blas_axpy box_cursor breakpoint byteorder caldata calendar call_method call_procedure catch cd cir_3pnt close color_convert compile_opt constrained_min contour copy_lun cpu create_view cursor cw_animate_getp cw_animate_load cw_animate_run cw_light_editor_get cw_light_editor_set cw_palette_editor_get cw_palette_editor_set define_key define_msgblk define_msgblk_from_file defsysv delvar device dfpmin dissolve dlm_load doc_librar draw_roi efont empty enable_sysrtn erase errplot expand file_chmod file_copy file_delete file_lines file_link file_mkdir file_move file_readlink flick flow3 flush forward_function free_lun funct gamma_ct get_lun grid_input h_eq_ct h_eq_int heap_free heap_gc hls hsv icontour iimage image_cont image_statistics internal_volume iplot isocontour isosurface isurface itcurrent itdelete itgetcurrent itregister itreset ivolume journal la_choldc la_ludc la_svd la_tridc la_triql la_trired linkimage loadct ludc make_dll map_continents map_grid map_proj_info map_set mesh_obj mk_html_help modifyct mpeg_close mpeg_put mpeg_save msg_cat_close msg_cat_compile multi obj_destroy on_error on_ioerror online_help openr openw openu oplot oploterr particle_trace path_cache plot plot_3dbox plot_field ploterr plots point_lun polar_contour polyfill polywarp popd powell printf printd ps_show_fonts psafm pseudo ptr_free pushd qhull rdpix readf read_interfile read_jpeg read_pict read_ppm read_srf read_wave read_x11_bitmap reads readu reduce_colors register_cursor replicate_inplace resolve_all resolve_routine restore save scale3 scale3d set_plot set_shading setenv setup_keys shade_surf shade_surf_irr shade_volume shmmap show3 showfont skip_lun slicer3 slide_image socket spawn sph_4pnt streamline stretch strput struct_assign struct_hide surface surfr svdc swap_enian_inplace t3d tek_color threed time_test2 triangulate triql trired truncate_lun tv tvcrs tvlct tvscl usersym vector_field vel velovect voronoi wait wdelete wf_draw widget_control widget_displaycontextmenu window write_bmp write_image write_jpeg write_nrif write_pict write_png write_ppm write_spr write_srf write_tiff write_wav write_wave writeu wset wshow xbm_edit xdisplayfile xdxf xinteranimate xloadct xmanager xmng_tmpl xmtool xobjview xobjview_rotate xobjview_write_image xpalette xpcolo xplot3d xroi xsurface xvaredit xvolume xyouts zoom zoom_24'
    kw = r"\b" + any("keyword", kwstr.split()) + r"\b"
    builtin = r"\b" + any("builtin", bistr1.split()+bistr2.split()) + r"\b"
    comment = any("comment", [r"\;[^\n]*"])
    number = any("number",
                 [r"\b[+-]?[0-9]+[lL]?\b",
                  r"\b[+-]?0[xX][0-9A-Fa-f]+[lL]?\b",
		  r"\b\.[0-9]d0|\.d0+[lL]?\b",
                  r"\b[+-]?[0-9]+(?:\.[0-9]+)?(?:[eE][+-]?[0-9]+)?\b"])
    sqstring = r"(\b[rRuU])?'[^'\\\n]*(\\.[^'\\\n]*)*'?"
    dqstring = r'(\b[rRuU])?"[^"\\\n]*(\\.[^"\\\n]*)*"?'
    string = any("string", [sqstring, dqstring])
    return "|".join([kw, comment, string, number, builtin,
                     any("SYNC", [r"\n"])])

class IdlSH(GenericSH):
    """IDL Syntax Highlighter"""
    PROG = re.compile(make_idl_patterns(), re.S|re.I)


#==============================================================================
# Diff/Patch highlighter
#==============================================================================

class DiffSH(BaseSH):
    """Simple Diff/Patch Syntax Highlighter Class"""
    def highlightBlock(self, text):
        text = to_text_string(text)
        if text.startswith("+++"):
            self.setFormat(0, len(text), self.formats["keyword"])
        elif text.startswith("---"):
            self.setFormat(0, len(text), self.formats["keyword"])
        elif text.startswith("+"):
            self.setFormat(0, len(text), self.formats["string"])
        elif text.startswith("-"):
            self.setFormat(0, len(text), self.formats["number"])
        elif text.startswith("@"):
            self.setFormat(0, len(text), self.formats["builtin"])


#==============================================================================
# NSIS highlighter
#==============================================================================

def make_nsis_patterns():
    "Strongly inspired from idlelib.ColorDelegator.make_pat"
    kwstr1 = 'Abort AddBrandingImage AddSize AllowRootDirInstall AllowSkipFiles AutoCloseWindow BGFont BGGradient BrandingText BringToFront Call CallInstDLL Caption ClearErrors CompletedText ComponentText CopyFiles CRCCheck CreateDirectory CreateFont CreateShortCut Delete DeleteINISec DeleteINIStr DeleteRegKey DeleteRegValue DetailPrint DetailsButtonText DirText DirVar DirVerify EnableWindow EnumRegKey EnumRegValue Exec ExecShell ExecWait Exch ExpandEnvStrings File FileBufSize FileClose FileErrorText FileOpen FileRead FileReadByte FileSeek FileWrite FileWriteByte FindClose FindFirst FindNext FindWindow FlushINI Function FunctionEnd GetCurInstType GetCurrentAddress GetDlgItem GetDLLVersion GetDLLVersionLocal GetErrorLevel GetFileTime GetFileTimeLocal GetFullPathName GetFunctionAddress GetInstDirError GetLabelAddress GetTempFileName Goto HideWindow ChangeUI CheckBitmap Icon IfAbort IfErrors IfFileExists IfRebootFlag IfSilent InitPluginsDir InstallButtonText InstallColors InstallDir InstallDirRegKey InstProgressFlags InstType InstTypeGetText InstTypeSetText IntCmp IntCmpU IntFmt IntOp IsWindow LangString LicenseBkColor LicenseData LicenseForceSelection LicenseLangString LicenseText LoadLanguageFile LogSet LogText MessageBox MiscButtonText Name OutFile Page PageCallbacks PageEx PageExEnd Pop Push Quit ReadEnvStr ReadINIStr ReadRegDWORD ReadRegStr Reboot RegDLL Rename ReserveFile Return RMDir SearchPath Section SectionEnd SectionGetFlags SectionGetInstTypes SectionGetSize SectionGetText SectionIn SectionSetFlags SectionSetInstTypes SectionSetSize SectionSetText SendMessage SetAutoClose SetBrandingImage SetCompress SetCompressor SetCompressorDictSize SetCtlColors SetCurInstType SetDatablockOptimize SetDateSave SetDetailsPrint SetDetailsView SetErrorLevel SetErrors SetFileAttributes SetFont SetOutPath SetOverwrite SetPluginUnload SetRebootFlag SetShellVarContext SetSilent ShowInstDetails ShowUninstDetails ShowWindow SilentInstall SilentUnInstall Sleep SpaceTexts StrCmp StrCpy StrLen SubCaption SubSection SubSectionEnd UninstallButtonText UninstallCaption UninstallIcon UninstallSubCaption UninstallText UninstPage UnRegDLL Var VIAddVersionKey VIProductVersion WindowIcon WriteINIStr WriteRegBin WriteRegDWORD WriteRegExpandStr WriteRegStr WriteUninstaller XPStyle'
    kwstr2 = 'all alwaysoff ARCHIVE auto both bzip2 components current custom details directory false FILE_ATTRIBUTE_ARCHIVE FILE_ATTRIBUTE_HIDDEN FILE_ATTRIBUTE_NORMAL FILE_ATTRIBUTE_OFFLINE FILE_ATTRIBUTE_READONLY FILE_ATTRIBUTE_SYSTEM FILE_ATTRIBUTE_TEMPORARY force grey HIDDEN hide IDABORT IDCANCEL IDIGNORE IDNO IDOK IDRETRY IDYES ifdiff ifnewer instfiles instfiles lastused leave left level license listonly lzma manual MB_ABORTRETRYIGNORE MB_DEFBUTTON1 MB_DEFBUTTON2 MB_DEFBUTTON3 MB_DEFBUTTON4 MB_ICONEXCLAMATION MB_ICONINFORMATION MB_ICONQUESTION MB_ICONSTOP MB_OK MB_OKCANCEL MB_RETRYCANCEL MB_RIGHT MB_SETFOREGROUND MB_TOPMOST MB_YESNO MB_YESNOCANCEL nevershow none NORMAL off OFFLINE on READONLY right RO show silent silentlog SYSTEM TEMPORARY text textonly true try uninstConfirm windows zlib'
    kwstr3 = 'MUI_ABORTWARNING MUI_ABORTWARNING_CANCEL_DEFAULT MUI_ABORTWARNING_TEXT MUI_BGCOLOR MUI_COMPONENTSPAGE_CHECKBITMAP MUI_COMPONENTSPAGE_NODESC MUI_COMPONENTSPAGE_SMALLDESC MUI_COMPONENTSPAGE_TEXT_COMPLIST MUI_COMPONENTSPAGE_TEXT_DESCRIPTION_INFO MUI_COMPONENTSPAGE_TEXT_DESCRIPTION_TITLE MUI_COMPONENTSPAGE_TEXT_INSTTYPE MUI_COMPONENTSPAGE_TEXT_TOP MUI_CUSTOMFUNCTION_ABORT MUI_CUSTOMFUNCTION_GUIINIT MUI_CUSTOMFUNCTION_UNABORT MUI_CUSTOMFUNCTION_UNGUIINIT MUI_DESCRIPTION_TEXT MUI_DIRECTORYPAGE_BGCOLOR MUI_DIRECTORYPAGE_TEXT_DESTINATION MUI_DIRECTORYPAGE_TEXT_TOP MUI_DIRECTORYPAGE_VARIABLE MUI_DIRECTORYPAGE_VERIFYONLEAVE MUI_FINISHPAGE_BUTTON MUI_FINISHPAGE_CANCEL_ENABLED MUI_FINISHPAGE_LINK MUI_FINISHPAGE_LINK_COLOR MUI_FINISHPAGE_LINK_LOCATION MUI_FINISHPAGE_NOAUTOCLOSE MUI_FINISHPAGE_NOREBOOTSUPPORT MUI_FINISHPAGE_REBOOTLATER_DEFAULT MUI_FINISHPAGE_RUN MUI_FINISHPAGE_RUN_FUNCTION MUI_FINISHPAGE_RUN_NOTCHECKED MUI_FINISHPAGE_RUN_PARAMETERS MUI_FINISHPAGE_RUN_TEXT MUI_FINISHPAGE_SHOWREADME MUI_FINISHPAGE_SHOWREADME_FUNCTION MUI_FINISHPAGE_SHOWREADME_NOTCHECKED MUI_FINISHPAGE_SHOWREADME_TEXT MUI_FINISHPAGE_TEXT MUI_FINISHPAGE_TEXT_LARGE MUI_FINISHPAGE_TEXT_REBOOT MUI_FINISHPAGE_TEXT_REBOOTLATER MUI_FINISHPAGE_TEXT_REBOOTNOW MUI_FINISHPAGE_TITLE MUI_FINISHPAGE_TITLE_3LINES MUI_FUNCTION_DESCRIPTION_BEGIN MUI_FUNCTION_DESCRIPTION_END MUI_HEADER_TEXT MUI_HEADER_TRANSPARENT_TEXT MUI_HEADERIMAGE MUI_HEADERIMAGE_BITMAP MUI_HEADERIMAGE_BITMAP_NOSTRETCH MUI_HEADERIMAGE_BITMAP_RTL MUI_HEADERIMAGE_BITMAP_RTL_NOSTRETCH MUI_HEADERIMAGE_RIGHT MUI_HEADERIMAGE_UNBITMAP MUI_HEADERIMAGE_UNBITMAP_NOSTRETCH MUI_HEADERIMAGE_UNBITMAP_RTL MUI_HEADERIMAGE_UNBITMAP_RTL_NOSTRETCH MUI_HWND MUI_ICON MUI_INSTALLCOLORS MUI_INSTALLOPTIONS_DISPLAY MUI_INSTALLOPTIONS_DISPLAY_RETURN MUI_INSTALLOPTIONS_EXTRACT MUI_INSTALLOPTIONS_EXTRACT_AS MUI_INSTALLOPTIONS_INITDIALOG MUI_INSTALLOPTIONS_READ MUI_INSTALLOPTIONS_SHOW MUI_INSTALLOPTIONS_SHOW_RETURN MUI_INSTALLOPTIONS_WRITE MUI_INSTFILESPAGE_ABORTHEADER_SUBTEXT MUI_INSTFILESPAGE_ABORTHEADER_TEXT MUI_INSTFILESPAGE_COLORS MUI_INSTFILESPAGE_FINISHHEADER_SUBTEXT MUI_INSTFILESPAGE_FINISHHEADER_TEXT MUI_INSTFILESPAGE_PROGRESSBAR MUI_LANGDLL_ALLLANGUAGES MUI_LANGDLL_ALWAYSSHOW MUI_LANGDLL_DISPLAY MUI_LANGDLL_INFO MUI_LANGDLL_REGISTRY_KEY MUI_LANGDLL_REGISTRY_ROOT MUI_LANGDLL_REGISTRY_VALUENAME MUI_LANGDLL_WINDOWTITLE MUI_LANGUAGE MUI_LICENSEPAGE_BGCOLOR MUI_LICENSEPAGE_BUTTON MUI_LICENSEPAGE_CHECKBOX MUI_LICENSEPAGE_CHECKBOX_TEXT MUI_LICENSEPAGE_RADIOBUTTONS MUI_LICENSEPAGE_RADIOBUTTONS_TEXT_ACCEPT MUI_LICENSEPAGE_RADIOBUTTONS_TEXT_DECLINE MUI_LICENSEPAGE_TEXT_BOTTOM MUI_LICENSEPAGE_TEXT_TOP MUI_PAGE_COMPONENTS MUI_PAGE_CUSTOMFUNCTION_LEAVE MUI_PAGE_CUSTOMFUNCTION_PRE MUI_PAGE_CUSTOMFUNCTION_SHOW MUI_PAGE_DIRECTORY MUI_PAGE_FINISH MUI_PAGE_HEADER_SUBTEXT MUI_PAGE_HEADER_TEXT MUI_PAGE_INSTFILES MUI_PAGE_LICENSE MUI_PAGE_STARTMENU MUI_PAGE_WELCOME MUI_RESERVEFILE_INSTALLOPTIONS MUI_RESERVEFILE_LANGDLL MUI_SPECIALINI MUI_STARTMENU_GETFOLDER MUI_STARTMENU_WRITE_BEGIN MUI_STARTMENU_WRITE_END MUI_STARTMENUPAGE_BGCOLOR MUI_STARTMENUPAGE_DEFAULTFOLDER MUI_STARTMENUPAGE_NODISABLE MUI_STARTMENUPAGE_REGISTRY_KEY MUI_STARTMENUPAGE_REGISTRY_ROOT MUI_STARTMENUPAGE_REGISTRY_VALUENAME MUI_STARTMENUPAGE_TEXT_CHECKBOX MUI_STARTMENUPAGE_TEXT_TOP MUI_UI MUI_UI_COMPONENTSPAGE_NODESC MUI_UI_COMPONENTSPAGE_SMALLDESC MUI_UI_HEADERIMAGE MUI_UI_HEADERIMAGE_RIGHT MUI_UNABORTWARNING MUI_UNABORTWARNING_CANCEL_DEFAULT MUI_UNABORTWARNING_TEXT MUI_UNCONFIRMPAGE_TEXT_LOCATION MUI_UNCONFIRMPAGE_TEXT_TOP MUI_UNFINISHPAGE_NOAUTOCLOSE MUI_UNFUNCTION_DESCRIPTION_BEGIN MUI_UNFUNCTION_DESCRIPTION_END MUI_UNGETLANGUAGE MUI_UNICON MUI_UNPAGE_COMPONENTS MUI_UNPAGE_CONFIRM MUI_UNPAGE_DIRECTORY MUI_UNPAGE_FINISH MUI_UNPAGE_INSTFILES MUI_UNPAGE_LICENSE MUI_UNPAGE_WELCOME MUI_UNWELCOMEFINISHPAGE_BITMAP MUI_UNWELCOMEFINISHPAGE_BITMAP_NOSTRETCH MUI_UNWELCOMEFINISHPAGE_INI MUI_WELCOMEFINISHPAGE_BITMAP MUI_WELCOMEFINISHPAGE_BITMAP_NOSTRETCH MUI_WELCOMEFINISHPAGE_CUSTOMFUNCTION_INIT MUI_WELCOMEFINISHPAGE_INI MUI_WELCOMEPAGE_TEXT MUI_WELCOMEPAGE_TITLE MUI_WELCOMEPAGE_TITLE_3LINES'
    bistr = 'addincludedir addplugindir AndIf cd define echo else endif error execute If ifdef ifmacrodef ifmacrondef ifndef include insertmacro macro macroend onGUIEnd onGUIInit onInit onInstFailed onInstSuccess onMouseOverSection onRebootFailed onSelChange onUserAbort onVerifyInstDir OrIf packhdr system undef verbose warning'
    instance = any("instance", [r'\$\{.*?\}', r'\$[A-Za-z0-9\_]*'])
    define = any("define", [r"\![^\n]*"])
    comment = any("comment", [r"\;[^\n]*", r"\#[^\n]*", r"\/\*(.*?)\*\/"])
    return make_generic_c_patterns(kwstr1+' '+kwstr2+' '+kwstr3, bistr,
                                   instance=instance, define=define,
                                   comment=comment)

class NsisSH(CppSH):
    """NSIS Syntax Highlighter"""
    # Syntax highlighting rules:
    PROG = re.compile(make_nsis_patterns(), re.S)


#==============================================================================
# gettext highlighter
#==============================================================================

def make_gettext_patterns():
    "Strongly inspired from idlelib.ColorDelegator.make_pat"
    kwstr = 'msgid msgstr'
    kw = r"\b" + any("keyword", kwstr.split()) + r"\b"
    fuzzy = any("builtin", [r"#,[^\n]*"])
    links = any("normal", [r"#:[^\n]*"])
    comment = any("comment", [r"#[^\n]*"])
    number = any("number",
                 [r"\b[+-]?[0-9]+[lL]?\b",
                  r"\b[+-]?0[xX][0-9A-Fa-f]+[lL]?\b",
                  r"\b[+-]?[0-9]+(?:\.[0-9]+)?(?:[eE][+-]?[0-9]+)?\b"])
    sqstring = r"(\b[rRuU])?'[^'\\\n]*(\\.[^'\\\n]*)*'?"
    dqstring = r'(\b[rRuU])?"[^"\\\n]*(\\.[^"\\\n]*)*"?'
    string = any("string", [sqstring, dqstring])
    return "|".join([kw, string, number, fuzzy, links, comment,
                     any("SYNC", [r"\n"])])

class GetTextSH(GenericSH):
    """gettext Syntax Highlighter"""
    # Syntax highlighting rules:
    PROG = re.compile(make_gettext_patterns(), re.S)


#==============================================================================
# HTML highlighter
#==============================================================================

class BaseWebSH(BaseSH):
    """Base class for CSS and HTML syntax highlighters"""
    NORMAL  = 0
    COMMENT = 1
    
    def __init__(self, parent, font=None, color_scheme=None):
        BaseSH.__init__(self, parent, font, color_scheme)
    
    def highlightBlock(self, text):
        text = to_text_string(text)
        previous_state = self.previousBlockState()
        
        if previous_state == self.COMMENT:
            self.setFormat(0, len(text), self.formats["comment"])
        else:
            previous_state = self.NORMAL
            self.setFormat(0, len(text), self.formats["normal"])
        
        self.setCurrentBlockState(previous_state)
        match = self.PROG.search(text)        

        match_count = 0
        n_characters = len(text)
        # There should never be more matches than characters in the text.
        while match and match_count < n_characters:
            match_dict = match.groupdict()
            for key, value in list(match_dict.items()):
                if value:
                    start, end = match.span(key)
                    if previous_state == self.COMMENT:
                        if key == "multiline_comment_end":
                            self.setCurrentBlockState(self.NORMAL)
                            self.setFormat(end, len(text),
                                           self.formats["normal"])
                        else:
                            self.setCurrentBlockState(self.COMMENT)
                            self.setFormat(0, len(text),
                                           self.formats["comment"])
                    else:
                        if key == "multiline_comment_start":
                            self.setCurrentBlockState(self.COMMENT)
                            self.setFormat(start, len(text),
                                           self.formats["comment"])
                        else:
                            self.setCurrentBlockState(self.NORMAL)
                            self.setFormat(start, end-start,
                                           self.formats[key])
            
            match = self.PROG.search(text, match.end())
            match_count += 1

def make_html_patterns():
    """Strongly inspired from idlelib.ColorDelegator.make_pat """
    tags = any("builtin", [r"<", r"[\?/]?>", r"(?<=<).*?(?=[ >])"])
    keywords = any("keyword", [r" [\w:-]*?(?==)"])
    string = any("string", [r'".*?"'])
    comment = any("comment", [r"<!--.*?-->"])
    multiline_comment_start = any("multiline_comment_start", [r"<!--"])
    multiline_comment_end = any("multiline_comment_end", [r"-->"])
    return "|".join([comment, multiline_comment_start,
                     multiline_comment_end, tags, keywords, string]) 
    
class HtmlSH(BaseWebSH):
    """HTML Syntax Highlighter"""
    PROG = re.compile(make_html_patterns(), re.S)


#==============================================================================
# Pygments based omni-parser
#==============================================================================

# IMPORTANT NOTE:
# --------------
# Do not be tempted to generalize the use of PygmentsSH (that is tempting 
# because it would lead to more generic and compact code, and not only in 
# this very module) because this generic syntax highlighter is far slower
# than the native ones (all classes above). For example, a Python syntax
# highlighter based on PygmentsSH would be 2 to 3 times slower than the 
# current native PythonSH syntax highlighter.

class PygmentsSH(BaseSH):
    """ Generic Pygments syntax highlighter """
    # Store the language name and a ref to the lexer
    _lang_name = None
    _lexer = None
    # Syntax highlighting states (from one text block to another):
    NORMAL = 0
    def __init__(self, parent, font=None, color_scheme=None):
        # Warning: do not move out those import statements
        # (pygments is an optional dependency)
        from pygments.lexers import get_lexer_by_name
        from pygments.token import (Text, Other, Keyword, Name, String, Number,
                                    Comment, Generic, Token)
        # Map Pygments tokens to Spyder tokens
        self._tokmap = {Text: "normal", 
                        Generic: "normal", 
                        Other: "normal",
                        Keyword: "keyword",
                        Token.Operator: "normal",
                        Name.Builtin: "builtin",
                        Name: "normal",
                        Comment: "comment",
                        String: "string",
                        Number: "number"}
        # Load Pygments' Lexer
        if self._lang_name is not None:
            self._lexer = get_lexer_by_name(self._lang_name)
        BaseSH.__init__(self, parent, font, color_scheme)

    def get_fmt(self, typ):
        """ Get the format code for this type """
        # Exact matches first
        for key in self._tokmap:
            if typ is key:
                return self._tokmap[key]            
        # Partial (parent-> child) matches
        for key in self._tokmap:
            if typ in key.subtypes:
                return self._tokmap[key]
        return 'normal'

    def highlightBlock(self, text):
        """ Actually highlight the block """        
        text = to_text_string(text)                
        lextree = self._lexer.get_tokens(text)        
        ct = 0
        for item in lextree:            
            typ, val = item            
            key = self.get_fmt(typ)
            start = ct
            ct += len(val)        
            self.setFormat(start, ct-start, self.formats[key])

class BatchSH(PygmentsSH):
    """Batch highlighter"""
    _lang_name = 'bat'

class IniSH(PygmentsSH):
    """INI highlighter"""
    _lang_name = 'ini'

class XmlSH(PygmentsSH):
    """XML highlighter"""
    _lang_name = 'xml'
    
class CssSH(PygmentsSH):
    """CSS Syntax Highlighter"""
    _lang_name = 'css'

class MatlabSH(PygmentsSH):
    """Matlab highlighter"""
    _lang_name = 'matlab'


if __name__ == '__main__':
    # Test Python Outline Explorer comment regexps
    valid_comments = [
      '# --- First variant',
      '#------ 2nd variant',
      '### 3rd variant'
    ]
    invalid_comments = [
      '#---', '#--------', '#---   ', '# -------'
    ]
    for line in valid_comments:
        if not PythonSH.OECOMMENT.match(line):
            print("Error matching '%s' as outline comment" % line)
    for line in invalid_comments:
        if PythonSH.OECOMMENT.match(line):
            print("Error: '%s' is matched as outline comment" % line)
        
=======
# -*- coding: utf-8 -*-
#
# Copyright © 2009-2010 Pierre Raybaut
# Licensed under the terms of the MIT License
# (see spyderlib/__init__.py for details)

"""
Editor widget syntax highlighters based on QtGui.QSyntaxHighlighter
(Python syntax highlighting rules are inspired from idlelib)
"""

import re
import keyword
import __builtin__

from spyderlib.qt.QtGui import (QColor, QApplication, QFont,
                                QSyntaxHighlighter, QCursor, QTextCharFormat)
from spyderlib.qt.QtCore import Qt


#==============================================================================
# Syntax highlighting color schemes
#==============================================================================
COLOR_SCHEME_KEYS = ("background", "currentline", "occurence",
                     "ctrlclick", "sideareas", "matched_p", "unmatched_p",
                     "normal", "keyword", "builtin", "definition",
                     "comment", "string", "number", "instance")
COLORS = {
          'IDLE':
          {#  Name          Color    Bold   Italic
           "background":  "#ffffff",
           "currentline": "#eeffdd",
           "occurence":   "#e8f2fe",
           "ctrlclick":   "#0000ff",
           "sideareas":   "#efefef",
           "matched_p":   "#99ff99",
           "unmatched_p": "#ff9999",
           "normal":     ("#000000", False, False),
           "keyword":    ("#ff7700", True,  False),
           "builtin":    ("#900090", False, False),
           "definition": ("#0000ff", False, False),
           "comment":    ("#dd0000", False, True),
           "string":     ("#00aa00", False, False),
           "number":     ("#924900", False, False),
           "instance":   ("#777777", True,  True),
           },
          'Pydev':
          {#  Name          Color    Bold   Italic
           "background":  "#ffffff",
           "currentline": "#e8f2fe",
           "occurence":   "#ffff99",
           "ctrlclick":   "#0000ff",
           "sideareas":   "#efefef",
           "matched_p":   "#99ff99",
           "unmatched_p": "#ff9999",
           "normal":     ("#000000", False, False),
           "keyword":    ("#0000ff", False, False),
           "builtin":    ("#900090", False, False),
           "definition": ("#000000", True,  False),
           "comment":    ("#c0c0c0", False, False),
           "string":     ("#00aa00", False, True),
           "number":     ("#800000", False, False),
           "instance":   ("#000000", False, True),
           },
          'Emacs':
          {#  Name          Color    Bold   Italic
           "background":  "#000000",
           "currentline": "#2b2b43",
           "occurence":   "#abab67",
           "ctrlclick":   "#0000ff",
           "sideareas":   "#555555",
           "matched_p":   "#009800",
           "unmatched_p": "#c80000",
           "normal":     ("#ffffff", False, False),
           "keyword":    ("#3c51e8", False, False),
           "builtin":    ("#900090", False, False),
           "definition": ("#ff8040", True,  False),
           "comment":    ("#005100", False, False),
           "string":     ("#00aa00", False, True),
           "number":     ("#800000", False, False),
           "instance":   ("#ffffff", False, True),
           },
          'Scintilla':
          {#  Name          Color    Bold   Italic
           "background":  "#ffffff",
           "currentline": "#eeffdd",
           "occurence":   "#ffff99",
           "ctrlclick":   "#0000ff",
           "sideareas":   "#efefef",
           "matched_p":   "#99ff99",
           "unmatched_p": "#ff9999",
           "normal":     ("#000000", False, False),
           "keyword":    ("#00007f", True,  False),
           "builtin":    ("#000000", False, False),
           "definition": ("#007f7f", True,  False),
           "comment":    ("#007f00", False, False),
           "string":     ("#7f007f", False, False),
           "number":     ("#007f7f", False, False),
           "instance":   ("#000000", False, True),
           },
          'Spyder':
          {#  Name          Color    Bold   Italic
           "background":  "#ffffff",
           "currentline": "#feefff",
           "occurence":   "#ffff99",
           "ctrlclick":   "#0000ff",
           "sideareas":   "#efefef",
           "matched_p":   "#99ff99",
           "unmatched_p": "#ff9999",
           "normal":     ("#000000", False, False),
           "keyword":    ("#0000ff", False, False),
           "builtin":    ("#900090", False, False),
           "definition": ("#000000", True,  False),
           "comment":    ("#adadad", False, True),
           "string":     ("#00aa00", False, False),
           "number":     ("#800000", False, False),
           "instance":   ("#924900", False, True),
           },
          'Spyder/Dark':
          {#  Name          Color    Bold   Italic
           "background":  "#131926",
           "currentline": "#2b2b43",
           "occurence":   "#abab67",
           "ctrlclick":   "#0000ff",
           "sideareas":   "#282828",
           "matched_p":   "#009800",
           "unmatched_p": "#c80000",
           "normal":     ("#ffffff", False, False),
           "keyword":    ("#558eff", False, False),
           "builtin":    ("#aa00aa", False, False),
           "definition": ("#ffffff", True,  False),
           "comment":    ("#7f7f7f", False, False),
           "string":     ("#11a642", False, True),
           "number":     ("#c80000", False, False),
           "instance":   ("#be5f00", False, True),
           },
          }
COLOR_SCHEME_NAMES = COLORS.keys()

class BaseSH(QSyntaxHighlighter):
    """Base Syntax Highlighter Class"""
    # Syntax highlighting rules:
    PROG = None
    # Syntax highlighting states (from one text block to another):
    NORMAL = 0
    def __init__(self, parent, font=None, color_scheme='Spyder'):
        QSyntaxHighlighter.__init__(self, parent)
        
        self.outlineexplorer_data = {}
        
        self.font = font
        self._check_color_scheme(color_scheme)
        if isinstance(color_scheme, basestring):
            self.color_scheme = COLORS[color_scheme]
        else:
            self.color_scheme = color_scheme
        
        self.background_color = None
        self.currentline_color = None
        self.occurence_color = None
        self.ctrlclick_color = None
        self.sideareas_color = None
        self.matched_p_color = None
        self.unmatched_p_color = None

        self.formats = None
        self.setup_formats(font)
        
    def get_background_color(self):
        return QColor(self.background_color)
        
    def get_foreground_color(self):
        """Return foreground ('normal' text) color"""
        return self.formats["normal"].foreground().color()
        
    def get_currentline_color(self):
        return QColor(self.currentline_color)
        
    def get_occurence_color(self):
        return QColor(self.occurence_color)
    
    def get_ctrlclick_color(self):
        return QColor(self.ctrlclick_color)
    
    def get_sideareas_color(self):
        return QColor(self.sideareas_color)
    
    def get_matched_p_color(self):
        return QColor(self.matched_p_color)
    
    def get_unmatched_p_color(self):
        return QColor(self.unmatched_p_color)
    
    def get_color_name(self, fmt):
        """Return color name assigned to a given format"""
        return self.formats[fmt].foreground().color().name()

    def setup_formats(self, font=None):
        base_format = QTextCharFormat()
        if font is not None:
            self.font = font
        if self.font is not None:
            base_format.setFont(self.font)
        self.formats = {}
        colors = self.color_scheme.copy()
        self.background_color = colors.pop("background")
        self.currentline_color = colors.pop("currentline")
        self.occurence_color = colors.pop("occurence")
        self.ctrlclick_color = colors.pop("ctrlclick")
        self.sideareas_color = colors.pop("sideareas")
        self.matched_p_color = colors.pop("matched_p")
        self.unmatched_p_color = colors.pop("unmatched_p")
        for name, (color, bold, italic) in colors.iteritems():
            format = QTextCharFormat(base_format)
            format.setForeground(QColor(color))
            format.setBackground(QColor(self.background_color))
            if bold:
                format.setFontWeight(QFont.Bold)
            format.setFontItalic(italic)
            self.formats[name] = format

    def _check_color_scheme(self, color_scheme):
        if isinstance(color_scheme, basestring):
            assert color_scheme in COLOR_SCHEME_NAMES
        else:
            assert all([key in color_scheme for key in COLOR_SCHEME_KEYS])

    def set_color_scheme(self, color_scheme):
        self._check_color_scheme(color_scheme)
        if isinstance(color_scheme, basestring):
            self.color_scheme = COLORS[color_scheme]
        else:
            self.color_scheme = color_scheme
        self.setup_formats()
        self.rehighlight()

    def highlightBlock(self, text):
        raise NotImplementedError
            
    def get_outlineexplorer_data(self):
        return self.outlineexplorer_data

    def rehighlight(self):
        self.outlineexplorer_data = {}
        QApplication.setOverrideCursor(QCursor(Qt.WaitCursor))
        QSyntaxHighlighter.rehighlight(self)
        QApplication.restoreOverrideCursor()


class TextSH(BaseSH):
    """Simple Text Syntax Highlighter Class (do nothing)"""
    def highlightBlock(self, text):
        pass


class GenericSH(BaseSH):
    """Generic Syntax Highlighter"""
    # Syntax highlighting rules:
    PROG = None  # to be redefined in child classes
    def highlightBlock(self, text):
        text = unicode(text)
        self.setFormat(0, len(text), self.formats["normal"])
        
        match = self.PROG.search(text)
        index = 0
        while match:
            for key, value in match.groupdict().items():
                if value:
                    start, end = match.span(key)
                    index += end-start
                    self.setFormat(start, end-start, self.formats[key])
                    
            match = self.PROG.search(text, match.end())


#==============================================================================
# Python syntax highlighter
#==============================================================================
def any(name, alternates):
    "Return a named group pattern matching list of alternates."
    return "(?P<%s>" % name + "|".join(alternates) + ")"

def make_python_patterns(additional_keywords=[], additional_builtins=[]):
    "Strongly inspired from idlelib.ColorDelegator.make_pat"
    kw = r"\b" + any("keyword", keyword.kwlist+additional_keywords) + r"\b"
    builtinlist = [str(name) for name in dir(__builtin__)
                   if not name.startswith('_')]+additional_builtins
    builtin = r"([^.'\"\\#]\b|^)" + any("builtin", builtinlist) + r"\b"
    comment = any("comment", [r"#[^\n]*"])
    instance = any("instance", [r"\bself\b"])
    number = any("number",
                 [r"\b[+-]?[0-9]+[lLjJ]?\b",
                  r"\b[+-]?0[xX][0-9A-Fa-f]+[lL]?\b",
                  r"\b[+-]?0[oO][0-7]+[lL]?\b",
                  r"\b[+-]?0[bB][01]+[lL]?\b",
                  r"\b[+-]?[0-9]+(?:\.[0-9]+)?(?:[eE][+-]?[0-9]+)?[jJ]?\b"])
    sqstring =     r"(\b[rRuU])?'[^'\\\n]*(\\.[^'\\\n]*)*'?"
    dqstring =     r'(\b[rRuU])?"[^"\\\n]*(\\.[^"\\\n]*)*"?'
    uf_sqstring =  r"(\b[rRuU])?'[^'\\\n]*(\\.[^'\\\n]*)*(\\)$(?!')$"
    uf_dqstring =  r'(\b[rRuU])?"[^"\\\n]*(\\.[^"\\\n]*)*(\\)$(?!")$'
    sq3string =    r"(\b[rRuU])?'''[^'\\]*((\\.|'(?!''))[^'\\]*)*(''')?"
    dq3string =    r'(\b[rRuU])?"""[^"\\]*((\\.|"(?!""))[^"\\]*)*(""")?'
    uf_sq3string = r"(\b[rRuU])?'''[^'\\]*((\\.|'(?!''))[^'\\]*)*(\\)?(?!''')$"
    uf_dq3string = r'(\b[rRuU])?"""[^"\\]*((\\.|"(?!""))[^"\\]*)*(\\)?(?!""")$'
    string = any("string", [sq3string, dq3string, sqstring, dqstring])
    ufstring1 = any("uf_sqstring", [uf_sqstring])
    ufstring2 = any("uf_dqstring", [uf_dqstring])
    ufstring3 = any("uf_sq3string", [uf_sq3string])
    ufstring4 = any("uf_dq3string", [uf_dq3string])
    return "|".join([instance, kw, builtin, comment,
                     ufstring1, ufstring2, ufstring3, ufstring4, string,
                     number, any("SYNC", [r"\n"])])

class OutlineExplorerData(object):
    CLASS, FUNCTION, STATEMENT, COMMENT = range(4)
    def __init__(self):
        self.text = None
        self.fold_level = None
        self.def_type = None
        self.def_name = None
        
    def is_not_class_nor_function(self):
        return self.def_type not in (self.CLASS, self.FUNCTION)
    
    def is_comment(self):
        return self.def_type == self.COMMENT
        
    def get_class_name(self):
        if self.def_type == self.CLASS:
            return self.def_name
        
    def get_function_name(self):
        if self.def_type == self.FUNCTION:
            return self.def_name
    
class PythonSH(BaseSH):
    """Python Syntax Highlighter"""
    # Syntax highlighting rules:
    PROG = re.compile(make_python_patterns(), re.S)
    IDPROG = re.compile(r"\s+(\w+)", re.S)
    ASPROG = re.compile(r".*?\b(as)\b")
    # Syntax highlighting states (from one text block to another):
    (NORMAL, INSIDE_SQ3STRING, INSIDE_DQ3STRING,
     INSIDE_SQSTRING, INSIDE_DQSTRING) = range(5)
    DEF_TYPES = {"def": OutlineExplorerData.FUNCTION,
                 "class": OutlineExplorerData.CLASS}
    # Comments suitable for Outline Explorer
    OECOMMENT = re.compile('^(# ?--[-]+|##[#]+ )[ -]*[^- ]+')
    
    def __init__(self, parent, font=None, color_scheme='Spyder'):
        BaseSH.__init__(self, parent, font, color_scheme)
        self.import_statements = {}

    def highlightBlock(self, text):
        text = unicode(text)
        prev_state = self.previousBlockState()
        if prev_state == self.INSIDE_DQ3STRING:
            offset = -4
            text = r'""" '+text
        elif prev_state == self.INSIDE_SQ3STRING:
            offset = -4
            text = r"''' "+text
        elif prev_state == self.INSIDE_DQSTRING:
            offset = -2
            text = r'" '+text
        elif prev_state == self.INSIDE_SQSTRING:
            offset = -2
            text = r"' "+text
        else:
            offset = 0
            prev_state = self.NORMAL
        
        oedata = None
        import_stmt = None

        self.setFormat(0, len(text), self.formats["normal"])
        
        state = self.NORMAL
        match = self.PROG.search(text)
        while match:
            for key, value in match.groupdict().items():
                if value:
                    start, end = match.span(key)
                    start = max([0, start+offset])
                    end = max([0, end+offset])
                    if key == "uf_sq3string":
                        self.setFormat(start, end-start,
                                       self.formats["string"])
                        state = self.INSIDE_SQ3STRING
                    elif key == "uf_dq3string":
                        self.setFormat(start, end-start,
                                       self.formats["string"])
                        state = self.INSIDE_DQ3STRING
                    elif key == "uf_sqstring":
                        self.setFormat(start, end-start,
                                       self.formats["string"])
                        state = self.INSIDE_SQSTRING
                    elif key == "uf_dqstring":
                        self.setFormat(start, end-start,
                                       self.formats["string"])
                        state = self.INSIDE_DQSTRING
                    else:
                        self.setFormat(start, end-start, self.formats[key])
                        if key == "comment":
                            if self.OECOMMENT.match(text.lstrip()):
                                oedata = OutlineExplorerData()
                                oedata.text = unicode(text).strip()
                                oedata.fold_level = start
                                oedata.def_type = OutlineExplorerData.COMMENT
                                oedata.def_name = text.strip()
                        elif key == "keyword":
                            if value in ("def", "class"):
                                match1 = self.IDPROG.match(text, end)
                                if match1:
                                    start1, end1 = match1.span(1)
                                    self.setFormat(start1, end1-start1,
                                                   self.formats["definition"])
                                    oedata = OutlineExplorerData()
                                    oedata.text = unicode(text)
                                    oedata.fold_level = start
                                    oedata.def_type = self.DEF_TYPES[
                                                                unicode(value)]
                                    oedata.def_name = text[start1:end1]
                            elif value in ("elif", "else", "except", "finally",
                                           "for", "if", "try", "while",
                                           "with"):
                                if text.lstrip().startswith(value):
                                    oedata = OutlineExplorerData()
                                    oedata.text = unicode(text).strip()
                                    oedata.fold_level = start
                                    oedata.def_type = \
                                        OutlineExplorerData.STATEMENT
                                    oedata.def_name = text.strip()
                            elif value == "import":
                                import_stmt = text.strip()
                                # color all the "as" words on same line, except
                                # if in a comment; cheap approximation to the
                                # truth
                                if '#' in text:
                                    endpos = text.index('#')
                                else:
                                    endpos = len(text)
                                while True:
                                    match1 = self.ASPROG.match(text, end,
                                                               endpos)
                                    if not match1:
                                        break
                                    start, end = match1.span(1)
                                    self.setFormat(start, end-start,
                                                   self.formats["keyword"])
                    
            match = self.PROG.search(text, match.end())

        self.setCurrentBlockState(state)
        
        if oedata is not None:
            block_nb = self.currentBlock().blockNumber()
            self.outlineexplorer_data[block_nb] = oedata
        if import_stmt is not None:
            block_nb = self.currentBlock().blockNumber()
            self.import_statements[block_nb] = import_stmt
            
    def get_import_statements(self):
        return self.import_statements.values()
            
    def rehighlight(self):
        self.import_statements = {}
        BaseSH.rehighlight(self)


#==============================================================================
# Cython syntax highlighter
#==============================================================================
C_TYPES = 'bool char double enum float int long mutable short signed struct unsigned void'

class CythonSH(PythonSH):
    """Cython Syntax Highlighter"""
    ADDITIONAL_KEYWORDS = ["cdef", "ctypedef", "cpdef", "inline", "cimport",
                           "DEF"]
    ADDITIONAL_BUILTINS = C_TYPES.split()
    PROG = re.compile(make_python_patterns(ADDITIONAL_KEYWORDS,
                                           ADDITIONAL_BUILTINS), re.S)
    IDPROG = re.compile(r"\s+([\w\.]+)", re.S)


#==============================================================================
# C/C++ syntax highlighter
#==============================================================================
C_KEYWORDS1 = 'and and_eq bitand bitor break case catch const const_cast continue default delete do dynamic_cast else explicit export extern for friend goto if inline namespace new not not_eq operator or or_eq private protected public register reinterpret_cast return sizeof static static_cast switch template throw try typedef typeid typename union using virtual while xor xor_eq'
C_KEYWORDS2 = 'a addindex addtogroup anchor arg attention author b brief bug c class code date def defgroup deprecated dontinclude e em endcode endhtmlonly ifdef endif endlatexonly endlink endverbatim enum example exception f$ file fn hideinitializer htmlinclude htmlonly if image include ingroup internal invariant interface latexonly li line link mainpage name namespace nosubgrouping note overload p page par param post pre ref relates remarks return retval sa section see showinitializer since skip skipline subsection test throw todo typedef union until var verbatim verbinclude version warning weakgroup'
C_KEYWORDS3 = 'asm auto class compl false true volatile wchar_t'

def make_generic_c_patterns(keywords, builtins,
                            instance=None, define=None, comment=None):
    "Strongly inspired from idlelib.ColorDelegator.make_pat"
    kw = r"\b" + any("keyword", keywords.split()) + r"\b"
    builtin = r"\b" + any("builtin", builtins.split()+C_TYPES.split()) + r"\b"
    if comment is None:
        comment = any("comment", [r"//[^\n]*",r"\/\*(.*?)\*\/"])
    comment_start = any("comment_start", [r"\/\*"])
    comment_end = any("comment_end", [r"\*\/"])
    if instance is None:
        instance = any("instance", [r"\bthis\b"])
    number = any("number",
                 [r"\b[+-]?[0-9]+[lL]?\b",
                  r"\b[+-]?0[xX][0-9A-Fa-f]+[lL]?\b",
                  r"\b[+-]?[0-9]+(?:\.[0-9]+)?(?:[eE][+-]?[0-9]+)?\b"])
    sqstring = r"(\b[rRuU])?'[^'\\\n]*(\\.[^'\\\n]*)*'?"
    dqstring = r'(\b[rRuU])?"[^"\\\n]*(\\.[^"\\\n]*)*"?'
    string = any("string", [sqstring, dqstring])
    if define is None:
        define = any("define", [r"#[^\n]*"])
    return "|".join([instance, kw, comment, string, number,
                     comment_start, comment_end, builtin,
                     define, any("SYNC", [r"\n"])])

def make_cpp_patterns():
    return make_generic_c_patterns(C_KEYWORDS1+' '+C_KEYWORDS2, C_KEYWORDS3)

class CppSH(BaseSH):
    """C/C++ Syntax Highlighter"""
    # Syntax highlighting rules:
    PROG = re.compile(make_cpp_patterns(), re.S)
    # Syntax highlighting states (from one text block to another):
    NORMAL = 0
    INSIDE_COMMENT = 1
    def __init__(self, parent, font=None, color_scheme=None):
        BaseSH.__init__(self, parent, font, color_scheme)

    def highlightBlock(self, text):
        text = unicode(text)
        inside_comment = self.previousBlockState() == self.INSIDE_COMMENT
        self.setFormat(0, len(text),
                       self.formats["comment" if inside_comment else "normal"])
        
        match = self.PROG.search(text)
        index = 0
        while match:
            for key, value in match.groupdict().items():
                if value:
                    start, end = match.span(key)
                    index += end-start
                    if key == "comment_start":
                        inside_comment = True
                        self.setFormat(start, len(text)-start,
                                       self.formats["comment"])
                    elif key == "comment_end":
                        inside_comment = False
                        self.setFormat(start, end-start,
                                       self.formats["comment"])
                    elif inside_comment:
                        self.setFormat(start, end-start,
                                       self.formats["comment"])
                    elif key == "define":
                        self.setFormat(start, end-start,
                                       self.formats["number"])
                    else:
                        self.setFormat(start, end-start, self.formats[key])
                    
            match = self.PROG.search(text, match.end())

        last_state = self.INSIDE_COMMENT if inside_comment else self.NORMAL
        self.setCurrentBlockState(last_state)


def make_opencl_patterns():
    # Keywords:
    kwstr1 = 'cl_char cl_uchar cl_short cl_ushort cl_int cl_uint cl_long cl_ulong cl_half cl_float cl_double cl_platform_id cl_device_id cl_context cl_command_queue cl_mem cl_program cl_kernel cl_event cl_sampler cl_bool cl_bitfield cl_device_type cl_platform_info cl_device_info cl_device_address_info cl_device_fp_config cl_device_mem_cache_type cl_device_local_mem_type cl_device_exec_capabilities cl_command_queue_properties cl_context_properties cl_context_info cl_command_queue_info cl_channel_order cl_channel_type cl_mem_flags cl_mem_object_type cl_mem_info cl_image_info cl_addressing_mode cl_filter_mode cl_sampler_info cl_map_flags cl_program_info cl_program_build_info cl_build_status cl_kernel_info cl_kernel_work_group_info cl_event_info cl_command_type cl_profiling_info cl_image_format'
    # Constants:
    kwstr2 = 'CL_FALSE, CL_TRUE, CL_PLATFORM_PROFILE, CL_PLATFORM_VERSION, CL_PLATFORM_NAME, CL_PLATFORM_VENDOR, CL_PLATFORM_EXTENSIONS, CL_DEVICE_TYPE_DEFAULT , CL_DEVICE_TYPE_CPU, CL_DEVICE_TYPE_GPU, CL_DEVICE_TYPE_ACCELERATOR, CL_DEVICE_TYPE_ALL, CL_DEVICE_TYPE, CL_DEVICE_VENDOR_ID, CL_DEVICE_MAX_COMPUTE_UNITS, CL_DEVICE_MAX_WORK_ITEM_DIMENSIONS, CL_DEVICE_MAX_WORK_GROUP_SIZE, CL_DEVICE_MAX_WORK_ITEM_SIZES, CL_DEVICE_PREFERRED_VECTOR_WIDTH_CHAR, CL_DEVICE_PREFERRED_VECTOR_WIDTH_SHORT, CL_DEVICE_PREFERRED_VECTOR_WIDTH_INT, CL_DEVICE_PREFERRED_VECTOR_WIDTH_LONG, CL_DEVICE_PREFERRED_VECTOR_WIDTH_FLOAT, CL_DEVICE_PREFERRED_VECTOR_WIDTH_DOUBLE, CL_DEVICE_MAX_CLOCK_FREQUENCY, CL_DEVICE_ADDRESS_BITS, CL_DEVICE_MAX_READ_IMAGE_ARGS, CL_DEVICE_MAX_WRITE_IMAGE_ARGS, CL_DEVICE_MAX_MEM_ALLOC_SIZE, CL_DEVICE_IMAGE2D_MAX_WIDTH, CL_DEVICE_IMAGE2D_MAX_HEIGHT, CL_DEVICE_IMAGE3D_MAX_WIDTH, CL_DEVICE_IMAGE3D_MAX_HEIGHT, CL_DEVICE_IMAGE3D_MAX_DEPTH, CL_DEVICE_IMAGE_SUPPORT, CL_DEVICE_MAX_PARAMETER_SIZE, CL_DEVICE_MAX_SAMPLERS, CL_DEVICE_MEM_BASE_ADDR_ALIGN, CL_DEVICE_MIN_DATA_TYPE_ALIGN_SIZE, CL_DEVICE_SINGLE_FP_CONFIG, CL_DEVICE_GLOBAL_MEM_CACHE_TYPE, CL_DEVICE_GLOBAL_MEM_CACHELINE_SIZE, CL_DEVICE_GLOBAL_MEM_CACHE_SIZE, CL_DEVICE_GLOBAL_MEM_SIZE, CL_DEVICE_MAX_CONSTANT_BUFFER_SIZE, CL_DEVICE_MAX_CONSTANT_ARGS, CL_DEVICE_LOCAL_MEM_TYPE, CL_DEVICE_LOCAL_MEM_SIZE, CL_DEVICE_ERROR_CORRECTION_SUPPORT, CL_DEVICE_PROFILING_TIMER_RESOLUTION, CL_DEVICE_ENDIAN_LITTLE, CL_DEVICE_AVAILABLE, CL_DEVICE_COMPILER_AVAILABLE, CL_DEVICE_EXECUTION_CAPABILITIES, CL_DEVICE_QUEUE_PROPERTIES, CL_DEVICE_NAME, CL_DEVICE_VENDOR, CL_DRIVER_VERSION, CL_DEVICE_PROFILE, CL_DEVICE_VERSION, CL_DEVICE_EXTENSIONS, CL_DEVICE_PLATFORM, CL_FP_DENORM, CL_FP_INF_NAN, CL_FP_ROUND_TO_NEAREST, CL_FP_ROUND_TO_ZERO, CL_FP_ROUND_TO_INF, CL_FP_FMA, CL_NONE, CL_READ_ONLY_CACHE, CL_READ_WRITE_CACHE, CL_LOCAL, CL_GLOBAL, CL_EXEC_KERNEL, CL_EXEC_NATIVE_KERNEL, CL_QUEUE_OUT_OF_ORDER_EXEC_MODE_ENABLE, CL_QUEUE_PROFILING_ENABLE, CL_CONTEXT_REFERENCE_COUNT, CL_CONTEXT_DEVICES, CL_CONTEXT_PROPERTIES, CL_CONTEXT_PLATFORM, CL_QUEUE_CONTEXT, CL_QUEUE_DEVICE, CL_QUEUE_REFERENCE_COUNT, CL_QUEUE_PROPERTIES, CL_MEM_READ_WRITE, CL_MEM_WRITE_ONLY, CL_MEM_READ_ONLY, CL_MEM_USE_HOST_PTR, CL_MEM_ALLOC_HOST_PTR, CL_MEM_COPY_HOST_PTR, CL_R, CL_A, CL_RG, CL_RA, CL_RGB, CL_RGBA, CL_BGRA, CL_ARGB, CL_INTENSITY, CL_LUMINANCE, CL_SNORM_INT8, CL_SNORM_INT16, CL_UNORM_INT8, CL_UNORM_INT16, CL_UNORM_SHORT_565, CL_UNORM_SHORT_555, CL_UNORM_INT_101010, CL_SIGNED_INT8, CL_SIGNED_INT16, CL_SIGNED_INT32, CL_UNSIGNED_INT8, CL_UNSIGNED_INT16, CL_UNSIGNED_INT32, CL_HALF_FLOAT, CL_FLOAT, CL_MEM_OBJECT_BUFFER, CL_MEM_OBJECT_IMAGE2D, CL_MEM_OBJECT_IMAGE3D, CL_MEM_TYPE, CL_MEM_FLAGS, CL_MEM_SIZECL_MEM_HOST_PTR, CL_MEM_HOST_PTR, CL_MEM_MAP_COUNT, CL_MEM_REFERENCE_COUNT, CL_MEM_CONTEXT, CL_IMAGE_FORMAT, CL_IMAGE_ELEMENT_SIZE, CL_IMAGE_ROW_PITCH, CL_IMAGE_SLICE_PITCH, CL_IMAGE_WIDTH, CL_IMAGE_HEIGHT, CL_IMAGE_DEPTH, CL_ADDRESS_NONE, CL_ADDRESS_CLAMP_TO_EDGE, CL_ADDRESS_CLAMP, CL_ADDRESS_REPEAT, CL_FILTER_NEAREST, CL_FILTER_LINEAR, CL_SAMPLER_REFERENCE_COUNT, CL_SAMPLER_CONTEXT, CL_SAMPLER_NORMALIZED_COORDS, CL_SAMPLER_ADDRESSING_MODE, CL_SAMPLER_FILTER_MODE, CL_MAP_READ, CL_MAP_WRITE, CL_PROGRAM_REFERENCE_COUNT, CL_PROGRAM_CONTEXT, CL_PROGRAM_NUM_DEVICES, CL_PROGRAM_DEVICES, CL_PROGRAM_SOURCE, CL_PROGRAM_BINARY_SIZES, CL_PROGRAM_BINARIES, CL_PROGRAM_BUILD_STATUS, CL_PROGRAM_BUILD_OPTIONS, CL_PROGRAM_BUILD_LOG, CL_BUILD_SUCCESS, CL_BUILD_NONE, CL_BUILD_ERROR, CL_BUILD_IN_PROGRESS, CL_KERNEL_FUNCTION_NAME, CL_KERNEL_NUM_ARGS, CL_KERNEL_REFERENCE_COUNT, CL_KERNEL_CONTEXT, CL_KERNEL_PROGRAM, CL_KERNEL_WORK_GROUP_SIZE, CL_KERNEL_COMPILE_WORK_GROUP_SIZE, CL_KERNEL_LOCAL_MEM_SIZE, CL_EVENT_COMMAND_QUEUE, CL_EVENT_COMMAND_TYPE, CL_EVENT_REFERENCE_COUNT, CL_EVENT_COMMAND_EXECUTION_STATUS, CL_COMMAND_NDRANGE_KERNEL, CL_COMMAND_TASK, CL_COMMAND_NATIVE_KERNEL, CL_COMMAND_READ_BUFFER, CL_COMMAND_WRITE_BUFFER, CL_COMMAND_COPY_BUFFER, CL_COMMAND_READ_IMAGE, CL_COMMAND_WRITE_IMAGE, CL_COMMAND_COPY_IMAGE, CL_COMMAND_COPY_IMAGE_TO_BUFFER, CL_COMMAND_COPY_BUFFER_TO_IMAGE, CL_COMMAND_MAP_BUFFER, CL_COMMAND_MAP_IMAGE, CL_COMMAND_UNMAP_MEM_OBJECT, CL_COMMAND_MARKER, CL_COMMAND_ACQUIRE_GL_OBJECTS, CL_COMMAND_RELEASE_GL_OBJECTS, command execution status, CL_COMPLETE, CL_RUNNING, CL_SUBMITTED, CL_QUEUED, CL_PROFILING_COMMAND_QUEUED, CL_PROFILING_COMMAND_SUBMIT, CL_PROFILING_COMMAND_START, CL_PROFILING_COMMAND_END, CL_CHAR_BIT, CL_SCHAR_MAX, CL_SCHAR_MIN, CL_CHAR_MAX, CL_CHAR_MIN, CL_UCHAR_MAX, CL_SHRT_MAX, CL_SHRT_MIN, CL_USHRT_MAX, CL_INT_MAX, CL_INT_MIN, CL_UINT_MAX, CL_LONG_MAX, CL_LONG_MIN, CL_ULONG_MAX, CL_FLT_DIG, CL_FLT_MANT_DIG, CL_FLT_MAX_10_EXP, CL_FLT_MAX_EXP, CL_FLT_MIN_10_EXP, CL_FLT_MIN_EXP, CL_FLT_RADIX, CL_FLT_MAX, CL_FLT_MIN, CL_FLT_EPSILON, CL_DBL_DIG, CL_DBL_MANT_DIG, CL_DBL_MAX_10_EXP, CL_DBL_MAX_EXP, CL_DBL_MIN_10_EXP, CL_DBL_MIN_EXP, CL_DBL_RADIX, CL_DBL_MAX, CL_DBL_MIN, CL_DBL_EPSILON, CL_SUCCESS, CL_DEVICE_NOT_FOUND, CL_DEVICE_NOT_AVAILABLE, CL_COMPILER_NOT_AVAILABLE, CL_MEM_OBJECT_ALLOCATION_FAILURE, CL_OUT_OF_RESOURCES, CL_OUT_OF_HOST_MEMORY, CL_PROFILING_INFO_NOT_AVAILABLE, CL_MEM_COPY_OVERLAP, CL_IMAGE_FORMAT_MISMATCH, CL_IMAGE_FORMAT_NOT_SUPPORTED, CL_BUILD_PROGRAM_FAILURE, CL_MAP_FAILURE, CL_INVALID_VALUE, CL_INVALID_DEVICE_TYPE, CL_INVALID_PLATFORM, CL_INVALID_DEVICE, CL_INVALID_CONTEXT, CL_INVALID_QUEUE_PROPERTIES, CL_INVALID_COMMAND_QUEUE, CL_INVALID_HOST_PTR, CL_INVALID_MEM_OBJECT, CL_INVALID_IMAGE_FORMAT_DESCRIPTOR, CL_INVALID_IMAGE_SIZE, CL_INVALID_SAMPLER, CL_INVALID_BINARY, CL_INVALID_BUILD_OPTIONS, CL_INVALID_PROGRAM, CL_INVALID_PROGRAM_EXECUTABLE, CL_INVALID_KERNEL_NAME, CL_INVALID_KERNEL_DEFINITION, CL_INVALID_KERNEL, CL_INVALID_ARG_INDEX, CL_INVALID_ARG_VALUE, CL_INVALID_ARG_SIZE, CL_INVALID_KERNEL_ARGS, CL_INVALID_WORK_DIMENSION, CL_INVALID_WORK_GROUP_SIZE, CL_INVALID_WORK_ITEM_SIZE, CL_INVALID_GLOBAL_OFFSET, CL_INVALID_EVENT_WAIT_LIST, CL_INVALID_EVENT, CL_INVALID_OPERATION, CL_INVALID_GL_OBJECT, CL_INVALID_BUFFER_SIZE, CL_INVALID_MIP_LEVEL, CL_INVALID_GLOBAL_WORK_SIZE'
    # Functions:
    builtins = 'clGetPlatformIDs, clGetPlatformInfo, clGetDeviceIDs, clGetDeviceInfo, clCreateContext, clCreateContextFromType, clReleaseContext, clGetContextInfo, clCreateCommandQueue, clRetainCommandQueue, clReleaseCommandQueue, clGetCommandQueueInfo, clSetCommandQueueProperty, clCreateBuffer, clCreateImage2D, clCreateImage3D, clRetainMemObject, clReleaseMemObject, clGetSupportedImageFormats, clGetMemObjectInfo, clGetImageInfo, clCreateSampler, clRetainSampler, clReleaseSampler, clGetSamplerInfo, clCreateProgramWithSource, clCreateProgramWithBinary, clRetainProgram, clReleaseProgram, clBuildProgram, clUnloadCompiler, clGetProgramInfo, clGetProgramBuildInfo, clCreateKernel, clCreateKernelsInProgram, clRetainKernel, clReleaseKernel, clSetKernelArg, clGetKernelInfo, clGetKernelWorkGroupInfo, clWaitForEvents, clGetEventInfo, clRetainEvent, clReleaseEvent, clGetEventProfilingInfo, clFlush, clFinish, clEnqueueReadBuffer, clEnqueueWriteBuffer, clEnqueueCopyBuffer, clEnqueueReadImage, clEnqueueWriteImage, clEnqueueCopyImage, clEnqueueCopyImageToBuffer, clEnqueueCopyBufferToImage, clEnqueueMapBuffer, clEnqueueMapImage, clEnqueueUnmapMemObject, clEnqueueNDRangeKernel, clEnqueueTask, clEnqueueNativeKernel, clEnqueueMarker, clEnqueueWaitForEvents, clEnqueueBarrier'
    # Qualifiers:
    qualifiers = '__global __local __constant __private __kernel'
    keyword_list = C_KEYWORDS1+' '+C_KEYWORDS2+' '+kwstr1+' '+kwstr2
    builtin_list = C_KEYWORDS3+' '+builtins+' '+qualifiers
    return make_generic_c_patterns(keyword_list, builtin_list)

class OpenCLSH(CppSH):
    """OpenCL Syntax Highlighter"""
    PROG = re.compile(make_opencl_patterns(), re.S)


#==============================================================================
# Fortran Syntax Highlighter
#==============================================================================

def make_fortran_patterns():
    "Strongly inspired from idlelib.ColorDelegator.make_pat"
    kwstr = 'access action advance allocatable allocate apostrophe assign assignment associate asynchronous backspace bind blank blockdata call case character class close common complex contains continue cycle data deallocate decimal delim default dimension direct do dowhile double doubleprecision else elseif elsewhere encoding end endassociate endblockdata enddo endfile endforall endfunction endif endinterface endmodule endprogram endselect endsubroutine endtype endwhere entry eor equivalence err errmsg exist exit external file flush fmt forall form format formatted function go goto id if implicit in include inout integer inquire intent interface intrinsic iomsg iolength iostat kind len logical module name named namelist nextrec nml none nullify number only open opened operator optional out pad parameter pass pause pending pointer pos position precision print private program protected public quote read readwrite real rec recl recursive result return rewind save select selectcase selecttype sequential sign size stat status stop stream subroutine target then to type unformatted unit use value volatile wait where while write'
    bistr1 = 'abs achar acos acosd adjustl adjustr aimag aimax0 aimin0 aint ajmax0 ajmin0 akmax0 akmin0 all allocated alog alog10 amax0 amax1 amin0 amin1 amod anint any asin asind associated atan atan2 atan2d atand bitest bitl bitlr bitrl bjtest bit_size bktest break btest cabs ccos cdabs cdcos cdexp cdlog cdsin cdsqrt ceiling cexp char clog cmplx conjg cos cosd cosh count cpu_time cshift csin csqrt dabs dacos dacosd dasin dasind datan datan2 datan2d datand date date_and_time dble dcmplx dconjg dcos dcosd dcosh dcotan ddim dexp dfloat dflotk dfloti dflotj digits dim dimag dint dlog dlog10 dmax1 dmin1 dmod dnint dot_product dprod dreal dsign dsin dsind dsinh dsqrt dtan dtand dtanh eoshift epsilon errsns exp exponent float floati floatj floatk floor fraction free huge iabs iachar iand ibclr ibits ibset ichar idate idim idint idnint ieor ifix iiabs iiand iibclr iibits iibset iidim iidint iidnnt iieor iifix iint iior iiqint iiqnnt iishft iishftc iisign ilen imax0 imax1 imin0 imin1 imod index inint inot int int1 int2 int4 int8 iqint iqnint ior ishft ishftc isign isnan izext jiand jibclr jibits jibset jidim jidint jidnnt jieor jifix jint jior jiqint jiqnnt jishft jishftc jisign jmax0 jmax1 jmin0 jmin1 jmod jnint jnot jzext kiabs kiand kibclr kibits kibset kidim kidint kidnnt kieor kifix kind kint kior kishft kishftc kisign kmax0 kmax1 kmin0 kmin1 kmod knint knot kzext lbound leadz len len_trim lenlge lge lgt lle llt log log10 logical lshift malloc matmul max max0 max1 maxexponent maxloc maxval merge min min0 min1 minexponent minloc minval mod modulo mvbits nearest nint not nworkers number_of_processors pack popcnt poppar precision present product radix random random_number random_seed range real repeat reshape rrspacing rshift scale scan secnds selected_int_kind selected_real_kind set_exponent shape sign sin sind sinh size sizeof sngl snglq spacing spread sqrt sum system_clock tan tand tanh tiny transfer transpose trim ubound unpack verify'
    bistr2 = 'cdabs cdcos cdexp cdlog cdsin cdsqrt cotan cotand dcmplx dconjg dcotan dcotand decode dimag dll_export dll_import doublecomplex dreal dvchk encode find flen flush getarg getcharqq getcl getdat getenv gettim hfix ibchng identifier imag int1 int2 int4 intc intrup invalop iostat_msg isha ishc ishl jfix lacfar locking locnear map nargs nbreak ndperr ndpexc offset ovefl peekcharqq precfill prompt qabs qacos qacosd qasin qasind qatan qatand qatan2 qcmplx qconjg qcos qcosd qcosh qdim qexp qext qextd qfloat qimag qlog qlog10 qmax1 qmin1 qmod qreal qsign qsin qsind qsinh qsqrt qtan qtand qtanh ran rand randu rewrite segment setdat settim system timer undfl unlock union val virtual volatile zabs zcos zexp zlog zsin zsqrt'
    kw = r"\b" + any("keyword", kwstr.split()) + r"\b"
    builtin = r"\b" + any("builtin", bistr1.split()+bistr2.split()) + r"\b"
    comment = any("comment", [r"\![^\n]*"])
    number = any("number",
                 [r"\b[+-]?[0-9]+[lL]?\b",
                  r"\b[+-]?0[xX][0-9A-Fa-f]+[lL]?\b",
                  r"\b[+-]?[0-9]+(?:\.[0-9]+)?(?:[eE][+-]?[0-9]+)?\b"])
    sqstring = r"(\b[rRuU])?'[^'\\\n]*(\\.[^'\\\n]*)*'?"
    dqstring = r'(\b[rRuU])?"[^"\\\n]*(\\.[^"\\\n]*)*"?'
    string = any("string", [sqstring, dqstring])
    return "|".join([kw, comment, string, number, builtin,
                     any("SYNC", [r"\n"])])

class FortranSH(BaseSH):
    """Fortran Syntax Highlighter"""
    # Syntax highlighting rules:
    PROG = re.compile(make_fortran_patterns(), re.S|re.I)
    IDPROG = re.compile(r"\s+(\w+)", re.S)
    # Syntax highlighting states (from one text block to another):
    NORMAL = 0
    def __init__(self, parent, font=None, color_scheme=None):
        BaseSH.__init__(self, parent, font, color_scheme)

    def highlightBlock(self, text):
        text = unicode(text)
        self.setFormat(0, len(text), self.formats["normal"])
        
        match = self.PROG.search(text)
        index = 0
        while match:
            for key, value in match.groupdict().items():
                if value:
                    start, end = match.span(key)
                    index += end-start
                    self.setFormat(start, end-start, self.formats[key])
                    if value.lower() in ("subroutine", "module", "function"):
                        match1 = self.IDPROG.match(text, end)
                        if match1:
                            start1, end1 = match1.span(1)
                            self.setFormat(start1, end1-start1,
                                           self.formats["definition"])
                    
            match = self.PROG.search(text, match.end())

class Fortran77SH(FortranSH):
    """Fortran 77 Syntax Highlighter"""
    def highlightBlock(self, text):
        text = unicode(text)
        if text.startswith(("c", "C")):
            self.setFormat(0, len(text), self.formats["comment"])
        else:
            FortranSH.highlightBlock(self, text)
            self.setFormat(0, 5, self.formats["comment"])
            self.setFormat(73, max([73, len(text)]),
                           self.formats["comment"])


#==============================================================================
# IDL highlighter
#
# Contribution from Stuart Mumford (Littlemumford) - 02/02/2012
# See Issue #850: http://code.google.com/p/spyderlib/issues/detail?id=850
#==============================================================================
def make_idl_patterns():
    "Strongly inspired from idlelib.ColorDelegator.make_pat"
    kwstr = 'begin of pro function endfor endif endwhile endrep endcase endswitch end if then else for do while repeat until break case switch common continue exit return goto help message print read retall stop'
    bistr1 = 'a_correlate abs acos adapt_hist_equal alog alog10 amoeba arg_present arra_equal array_indices ascii_template asin assoc atan beseli beselj besel k besely beta bilinear bin_date binary_template dinfgen dinomial blk_con broyden bytarr byte bytscl c_correlate call_external call_function ceil chebyshev check_math chisqr_cvf chisqr_pdf choldc cholsol cindgen clust_wts cluster color_quan colormap_applicable comfit complex complexarr complexround compute_mesh_normals cond congrid conj convert_coord convol coord2to3 correlate cos cosh cramer create_struct crossp crvlength ct_luminance cti_test curvefit cv_coord cvttobm cw_animate cw_arcball cw_bgroup cw_clr_index cw_colorsel cw_defroi cw_field cw_filesel cw_form cw_fslider cw_light_editor cw_orient cw_palette_editor cw_pdmenu cw_rgbslider cw_tmpl cw_zoom dblarr dcindgen dcomplexarr defroi deriv derivsig determ diag_matrix dialog_message dialog_pickfile pialog_printersetup dialog_printjob dialog_read_image dialog_write_image digital_filter dilate dindgen dist double eigenql eigenvec elmhes eof erode erf erfc erfcx execute exp expand_path expint extrac extract_slice f_cvf f_pdf factorial fft file_basename file_dirname file_expand_path file_info file_same file_search file_test file_which filepath findfile findgen finite fix float floor fltarr format_axis_values fstat fulstr fv_test fx_root fz_roots gamma gauss_cvf gauss_pdf gauss2dfit gaussfit gaussint get_drive_list get_kbrd get_screen_size getenv grid_tps grid3 griddata gs_iter hanning hdf_browser hdf_read hilbert hist_2d hist_equal histogram hough hqr ibeta identity idl_validname idlitsys_createtool igamma imaginary indgen int_2d int_3d int_tabulated intarr interpol interpolate invert ioctl ishft julday keword_set krig2d kurtosis kw_test l64indgen label_date label_region ladfit laguerre la_cholmprove la_cholsol la_Determ la_eigenproblem la_eigenql la_eigenvec la_elmhes la_gm_linear_model la_hqr la_invert la_least_square_equality la_least_squares la_linear_equation la_lumprove la_lusol la_trimprove la_trisol leefit legendre linbcg lindgen linfit ll_arc_distance lmfit lmgr lngamma lnp_test locale_get logical_and logical_or logical_true lon64arr lonarr long long64 lsode lu_complex lumprove lusol m_correlate machar make_array map_2points map_image map_patch map_proj_forward map_proj_init map_proj_inverse matrix_multiply matrix_power max md_test mean meanabsdev median memory mesh_clip mesh_decimate mesh_issolid mesh_merge mesh_numtriangles mesh_smooth mesh_surfacearea mesh_validate mesh_volume min min_curve_surf moment morph_close morph_distance morph_gradient morph_histormiss morph_open morph_thin morph_tophat mpeg_open msg_cat_open n_elements n_params n_tags newton norm obj_class obj_isa obj_new obj_valid objarr p_correlate path_sep pcomp pnt_line polar_surface poly poly_2d poly_area poly_fit polyfillv ployshade primes product profile profiles project_vol ptr_new ptr_valid ptrarr qgrid3 qromb qromo qsimp query_bmp query_dicom query_image query_jpeg query_mrsid query_pict query_png query_ppm query_srf query_tiff query_wav r_correlate r_test radon randomn randomu ranks read_ascii read_binary read_bmp read_dicom read_image read_mrsid read_png read_spr read_sylk read_tiff read_wav read_xwd real_part rebin recall_commands recon3 reform region_grow regress replicate reverse rk4 roberts rot rotate round routine_info rs_test s_test savgol search2d search3d sfit shift shmdebug shmvar simplex sin sindgen sinh size skewness smooth sobel sort sph_scat spher_harm spl_init spl_interp spline spline_p sprsab sprsax sprsin sprstp sqrt standardize stddev strarr strcmp strcompress stregex string strjoin strlen strlowcase strmatch strmessage strmid strpos strsplit strtrim strupcase svdfit svsol swap_endian systime t_cvf t_pdf tag_names tan tanh temporary tetra_clip tetra_surface tetra_volume thin timegen tm_test total trace transpose tri_surf trigrid trisol ts_coef ts_diff ts_fcast ts_smooth tvrd uindgen unit uintarr ul64indgen ulindgen ulon64arr ulonarr ulong ulong64 uniq value_locate variance vert_t3d voigt voxel_proj warp_tri watershed where widget_actevix widget_base widget_button widget_combobox widget_draw widget_droplist widget_event widget_info widget_label widget_list widget_propertsheet widget_slider widget_tab widget_table widget_text widget_tree write_sylk wtn xfont xregistered xsq_test'
    bistr2 = 'annotate arrow axis bar_plot blas_axpy box_cursor breakpoint byteorder caldata calendar call_method call_procedure catch cd cir_3pnt close color_convert compile_opt constrained_min contour copy_lun cpu create_view cursor cw_animate_getp cw_animate_load cw_animate_run cw_light_editor_get cw_light_editor_set cw_palette_editor_get cw_palette_editor_set define_key define_msgblk define_msgblk_from_file defsysv delvar device dfpmin dissolve dlm_load doc_librar draw_roi efont empty enable_sysrtn erase errplot expand file_chmod file_copy file_delete file_lines file_link file_mkdir file_move file_readlink flick flow3 flush forward_function free_lun funct gamma_ct get_lun grid_input h_eq_ct h_eq_int heap_free heap_gc hls hsv icontour iimage image_cont image_statistics internal_volume iplot isocontour isosurface isurface itcurrent itdelete itgetcurrent itregister itreset ivolume journal la_choldc la_ludc la_svd la_tridc la_triql la_trired linkimage loadct ludc make_dll map_continents map_grid map_proj_info map_set mesh_obj mk_html_help modifyct mpeg_close mpeg_put mpeg_save msg_cat_close msg_cat_compile multi obj_destroy on_error on_ioerror online_help openr openw openu oplot oploterr particle_trace path_cache plot plot_3dbox plot_field ploterr plots point_lun polar_contour polyfill polywarp popd powell printf printd ps_show_fonts psafm pseudo ptr_free pushd qhull rdpix readf read_interfile read_jpeg read_pict read_ppm read_srf read_wave read_x11_bitmap reads readu reduce_colors register_cursor replicate_inplace resolve_all resolve_routine restore save scale3 scale3d set_plot set_shading setenv setup_keys shade_surf shade_surf_irr shade_volume shmmap show3 showfont skip_lun slicer3 slide_image socket spawn sph_4pnt streamline stretch strput struct_assign struct_hide surface surfr svdc swap_enian_inplace t3d tek_color threed time_test2 triangulate triql trired truncate_lun tv tvcrs tvlct tvscl usersym vector_field vel velovect voronoi wait wdelete wf_draw widget_control widget_displaycontextmenu window write_bmp write_image write_jpeg write_nrif write_pict write_png write_ppm write_spr write_srf write_tiff write_wav write_wave writeu wset wshow xbm_edit xdisplayfile xdxf xinteranimate xloadct xmanager xmng_tmpl xmtool xobjview xobjview_rotate xobjview_write_image xpalette xpcolo xplot3d xroi xsurface xvaredit xvolume xyouts zoom zoom_24'
    kw = r"\b" + any("keyword", kwstr.split()) + r"\b"
    builtin = r"\b" + any("builtin", bistr1.split()+bistr2.split()) + r"\b"
    comment = any("comment", [r"\;[^\n]*"])
    number = any("number",
                 [r"\b[+-]?[0-9]+[lL]?\b",
                  r"\b[+-]?0[xX][0-9A-Fa-f]+[lL]?\b",
		  r"\b\.[0-9]d0|\.d0+[lL]?\b",
                  r"\b[+-]?[0-9]+(?:\.[0-9]+)?(?:[eE][+-]?[0-9]+)?\b"])
    sqstring = r"(\b[rRuU])?'[^'\\\n]*(\\.[^'\\\n]*)*'?"
    dqstring = r'(\b[rRuU])?"[^"\\\n]*(\\.[^"\\\n]*)*"?'
    string = any("string", [sqstring, dqstring])
    return "|".join([kw, comment, string, number, builtin,
                     any("SYNC", [r"\n"])])

class IdlSH(GenericSH):
    """IDL Syntax Highlighter"""
    PROG = re.compile(make_idl_patterns(), re.S|re.I)


#==============================================================================
# Diff/Patch highlighter
#==============================================================================

class DiffSH(BaseSH):
    """Simple Diff/Patch Syntax Highlighter Class"""
    def highlightBlock(self, text):
        text = unicode(text)
        if text.startswith("+++"):
            self.setFormat(0, len(text), self.formats["keyword"])
        elif text.startswith("---"):
            self.setFormat(0, len(text), self.formats["keyword"])
        elif text.startswith("+"):
            self.setFormat(0, len(text), self.formats["string"])
        elif text.startswith("-"):
            self.setFormat(0, len(text), self.formats["number"])
        elif text.startswith("@"):
            self.setFormat(0, len(text), self.formats["builtin"])


#==============================================================================
# NSIS highlighter
#==============================================================================

def make_nsis_patterns():
    "Strongly inspired from idlelib.ColorDelegator.make_pat"
    kwstr1 = 'Abort AddBrandingImage AddSize AllowRootDirInstall AllowSkipFiles AutoCloseWindow BGFont BGGradient BrandingText BringToFront Call CallInstDLL Caption ClearErrors CompletedText ComponentText CopyFiles CRCCheck CreateDirectory CreateFont CreateShortCut Delete DeleteINISec DeleteINIStr DeleteRegKey DeleteRegValue DetailPrint DetailsButtonText DirText DirVar DirVerify EnableWindow EnumRegKey EnumRegValue Exec ExecShell ExecWait Exch ExpandEnvStrings File FileBufSize FileClose FileErrorText FileOpen FileRead FileReadByte FileSeek FileWrite FileWriteByte FindClose FindFirst FindNext FindWindow FlushINI Function FunctionEnd GetCurInstType GetCurrentAddress GetDlgItem GetDLLVersion GetDLLVersionLocal GetErrorLevel GetFileTime GetFileTimeLocal GetFullPathName GetFunctionAddress GetInstDirError GetLabelAddress GetTempFileName Goto HideWindow ChangeUI CheckBitmap Icon IfAbort IfErrors IfFileExists IfRebootFlag IfSilent InitPluginsDir InstallButtonText InstallColors InstallDir InstallDirRegKey InstProgressFlags InstType InstTypeGetText InstTypeSetText IntCmp IntCmpU IntFmt IntOp IsWindow LangString LicenseBkColor LicenseData LicenseForceSelection LicenseLangString LicenseText LoadLanguageFile LogSet LogText MessageBox MiscButtonText Name OutFile Page PageCallbacks PageEx PageExEnd Pop Push Quit ReadEnvStr ReadINIStr ReadRegDWORD ReadRegStr Reboot RegDLL Rename ReserveFile Return RMDir SearchPath Section SectionEnd SectionGetFlags SectionGetInstTypes SectionGetSize SectionGetText SectionIn SectionSetFlags SectionSetInstTypes SectionSetSize SectionSetText SendMessage SetAutoClose SetBrandingImage SetCompress SetCompressor SetCompressorDictSize SetCtlColors SetCurInstType SetDatablockOptimize SetDateSave SetDetailsPrint SetDetailsView SetErrorLevel SetErrors SetFileAttributes SetFont SetOutPath SetOverwrite SetPluginUnload SetRebootFlag SetShellVarContext SetSilent ShowInstDetails ShowUninstDetails ShowWindow SilentInstall SilentUnInstall Sleep SpaceTexts StrCmp StrCpy StrLen SubCaption SubSection SubSectionEnd UninstallButtonText UninstallCaption UninstallIcon UninstallSubCaption UninstallText UninstPage UnRegDLL Var VIAddVersionKey VIProductVersion WindowIcon WriteINIStr WriteRegBin WriteRegDWORD WriteRegExpandStr WriteRegStr WriteUninstaller XPStyle'
    kwstr2 = 'all alwaysoff ARCHIVE auto both bzip2 components current custom details directory false FILE_ATTRIBUTE_ARCHIVE FILE_ATTRIBUTE_HIDDEN FILE_ATTRIBUTE_NORMAL FILE_ATTRIBUTE_OFFLINE FILE_ATTRIBUTE_READONLY FILE_ATTRIBUTE_SYSTEM FILE_ATTRIBUTE_TEMPORARY force grey HIDDEN hide IDABORT IDCANCEL IDIGNORE IDNO IDOK IDRETRY IDYES ifdiff ifnewer instfiles instfiles lastused leave left level license listonly lzma manual MB_ABORTRETRYIGNORE MB_DEFBUTTON1 MB_DEFBUTTON2 MB_DEFBUTTON3 MB_DEFBUTTON4 MB_ICONEXCLAMATION MB_ICONINFORMATION MB_ICONQUESTION MB_ICONSTOP MB_OK MB_OKCANCEL MB_RETRYCANCEL MB_RIGHT MB_SETFOREGROUND MB_TOPMOST MB_YESNO MB_YESNOCANCEL nevershow none NORMAL off OFFLINE on READONLY right RO show silent silentlog SYSTEM TEMPORARY text textonly true try uninstConfirm windows zlib'
    kwstr3 = 'MUI_ABORTWARNING MUI_ABORTWARNING_CANCEL_DEFAULT MUI_ABORTWARNING_TEXT MUI_BGCOLOR MUI_COMPONENTSPAGE_CHECKBITMAP MUI_COMPONENTSPAGE_NODESC MUI_COMPONENTSPAGE_SMALLDESC MUI_COMPONENTSPAGE_TEXT_COMPLIST MUI_COMPONENTSPAGE_TEXT_DESCRIPTION_INFO MUI_COMPONENTSPAGE_TEXT_DESCRIPTION_TITLE MUI_COMPONENTSPAGE_TEXT_INSTTYPE MUI_COMPONENTSPAGE_TEXT_TOP MUI_CUSTOMFUNCTION_ABORT MUI_CUSTOMFUNCTION_GUIINIT MUI_CUSTOMFUNCTION_UNABORT MUI_CUSTOMFUNCTION_UNGUIINIT MUI_DESCRIPTION_TEXT MUI_DIRECTORYPAGE_BGCOLOR MUI_DIRECTORYPAGE_TEXT_DESTINATION MUI_DIRECTORYPAGE_TEXT_TOP MUI_DIRECTORYPAGE_VARIABLE MUI_DIRECTORYPAGE_VERIFYONLEAVE MUI_FINISHPAGE_BUTTON MUI_FINISHPAGE_CANCEL_ENABLED MUI_FINISHPAGE_LINK MUI_FINISHPAGE_LINK_COLOR MUI_FINISHPAGE_LINK_LOCATION MUI_FINISHPAGE_NOAUTOCLOSE MUI_FINISHPAGE_NOREBOOTSUPPORT MUI_FINISHPAGE_REBOOTLATER_DEFAULT MUI_FINISHPAGE_RUN MUI_FINISHPAGE_RUN_FUNCTION MUI_FINISHPAGE_RUN_NOTCHECKED MUI_FINISHPAGE_RUN_PARAMETERS MUI_FINISHPAGE_RUN_TEXT MUI_FINISHPAGE_SHOWREADME MUI_FINISHPAGE_SHOWREADME_FUNCTION MUI_FINISHPAGE_SHOWREADME_NOTCHECKED MUI_FINISHPAGE_SHOWREADME_TEXT MUI_FINISHPAGE_TEXT MUI_FINISHPAGE_TEXT_LARGE MUI_FINISHPAGE_TEXT_REBOOT MUI_FINISHPAGE_TEXT_REBOOTLATER MUI_FINISHPAGE_TEXT_REBOOTNOW MUI_FINISHPAGE_TITLE MUI_FINISHPAGE_TITLE_3LINES MUI_FUNCTION_DESCRIPTION_BEGIN MUI_FUNCTION_DESCRIPTION_END MUI_HEADER_TEXT MUI_HEADER_TRANSPARENT_TEXT MUI_HEADERIMAGE MUI_HEADERIMAGE_BITMAP MUI_HEADERIMAGE_BITMAP_NOSTRETCH MUI_HEADERIMAGE_BITMAP_RTL MUI_HEADERIMAGE_BITMAP_RTL_NOSTRETCH MUI_HEADERIMAGE_RIGHT MUI_HEADERIMAGE_UNBITMAP MUI_HEADERIMAGE_UNBITMAP_NOSTRETCH MUI_HEADERIMAGE_UNBITMAP_RTL MUI_HEADERIMAGE_UNBITMAP_RTL_NOSTRETCH MUI_HWND MUI_ICON MUI_INSTALLCOLORS MUI_INSTALLOPTIONS_DISPLAY MUI_INSTALLOPTIONS_DISPLAY_RETURN MUI_INSTALLOPTIONS_EXTRACT MUI_INSTALLOPTIONS_EXTRACT_AS MUI_INSTALLOPTIONS_INITDIALOG MUI_INSTALLOPTIONS_READ MUI_INSTALLOPTIONS_SHOW MUI_INSTALLOPTIONS_SHOW_RETURN MUI_INSTALLOPTIONS_WRITE MUI_INSTFILESPAGE_ABORTHEADER_SUBTEXT MUI_INSTFILESPAGE_ABORTHEADER_TEXT MUI_INSTFILESPAGE_COLORS MUI_INSTFILESPAGE_FINISHHEADER_SUBTEXT MUI_INSTFILESPAGE_FINISHHEADER_TEXT MUI_INSTFILESPAGE_PROGRESSBAR MUI_LANGDLL_ALLLANGUAGES MUI_LANGDLL_ALWAYSSHOW MUI_LANGDLL_DISPLAY MUI_LANGDLL_INFO MUI_LANGDLL_REGISTRY_KEY MUI_LANGDLL_REGISTRY_ROOT MUI_LANGDLL_REGISTRY_VALUENAME MUI_LANGDLL_WINDOWTITLE MUI_LANGUAGE MUI_LICENSEPAGE_BGCOLOR MUI_LICENSEPAGE_BUTTON MUI_LICENSEPAGE_CHECKBOX MUI_LICENSEPAGE_CHECKBOX_TEXT MUI_LICENSEPAGE_RADIOBUTTONS MUI_LICENSEPAGE_RADIOBUTTONS_TEXT_ACCEPT MUI_LICENSEPAGE_RADIOBUTTONS_TEXT_DECLINE MUI_LICENSEPAGE_TEXT_BOTTOM MUI_LICENSEPAGE_TEXT_TOP MUI_PAGE_COMPONENTS MUI_PAGE_CUSTOMFUNCTION_LEAVE MUI_PAGE_CUSTOMFUNCTION_PRE MUI_PAGE_CUSTOMFUNCTION_SHOW MUI_PAGE_DIRECTORY MUI_PAGE_FINISH MUI_PAGE_HEADER_SUBTEXT MUI_PAGE_HEADER_TEXT MUI_PAGE_INSTFILES MUI_PAGE_LICENSE MUI_PAGE_STARTMENU MUI_PAGE_WELCOME MUI_RESERVEFILE_INSTALLOPTIONS MUI_RESERVEFILE_LANGDLL MUI_SPECIALINI MUI_STARTMENU_GETFOLDER MUI_STARTMENU_WRITE_BEGIN MUI_STARTMENU_WRITE_END MUI_STARTMENUPAGE_BGCOLOR MUI_STARTMENUPAGE_DEFAULTFOLDER MUI_STARTMENUPAGE_NODISABLE MUI_STARTMENUPAGE_REGISTRY_KEY MUI_STARTMENUPAGE_REGISTRY_ROOT MUI_STARTMENUPAGE_REGISTRY_VALUENAME MUI_STARTMENUPAGE_TEXT_CHECKBOX MUI_STARTMENUPAGE_TEXT_TOP MUI_UI MUI_UI_COMPONENTSPAGE_NODESC MUI_UI_COMPONENTSPAGE_SMALLDESC MUI_UI_HEADERIMAGE MUI_UI_HEADERIMAGE_RIGHT MUI_UNABORTWARNING MUI_UNABORTWARNING_CANCEL_DEFAULT MUI_UNABORTWARNING_TEXT MUI_UNCONFIRMPAGE_TEXT_LOCATION MUI_UNCONFIRMPAGE_TEXT_TOP MUI_UNFINISHPAGE_NOAUTOCLOSE MUI_UNFUNCTION_DESCRIPTION_BEGIN MUI_UNFUNCTION_DESCRIPTION_END MUI_UNGETLANGUAGE MUI_UNICON MUI_UNPAGE_COMPONENTS MUI_UNPAGE_CONFIRM MUI_UNPAGE_DIRECTORY MUI_UNPAGE_FINISH MUI_UNPAGE_INSTFILES MUI_UNPAGE_LICENSE MUI_UNPAGE_WELCOME MUI_UNWELCOMEFINISHPAGE_BITMAP MUI_UNWELCOMEFINISHPAGE_BITMAP_NOSTRETCH MUI_UNWELCOMEFINISHPAGE_INI MUI_WELCOMEFINISHPAGE_BITMAP MUI_WELCOMEFINISHPAGE_BITMAP_NOSTRETCH MUI_WELCOMEFINISHPAGE_CUSTOMFUNCTION_INIT MUI_WELCOMEFINISHPAGE_INI MUI_WELCOMEPAGE_TEXT MUI_WELCOMEPAGE_TITLE MUI_WELCOMEPAGE_TITLE_3LINES'
    bistr = 'addincludedir addplugindir AndIf cd define echo else endif error execute If ifdef ifmacrodef ifmacrondef ifndef include insertmacro macro macroend onGUIEnd onGUIInit onInit onInstFailed onInstSuccess onMouseOverSection onRebootFailed onSelChange onUserAbort onVerifyInstDir OrIf packhdr system undef verbose warning'
    instance = any("instance", [r'\$\{.*?\}', r'\$[A-Za-z0-9\_]*'])
    define = any("define", [r"\![^\n]*"])
    comment = any("comment", [r"\;[^\n]*", r"\#[^\n]*", r"\/\*(.*?)\*\/"])
    return make_generic_c_patterns(kwstr1+' '+kwstr2+' '+kwstr3, bistr,
                                   instance=instance, define=define,
                                   comment=comment)

class NsisSH(CppSH):
    """NSIS Syntax Highlighter"""
    # Syntax highlighting rules:
    PROG = re.compile(make_nsis_patterns(), re.S)


#==============================================================================
# gettext highlighter
#==============================================================================

def make_gettext_patterns():
    "Strongly inspired from idlelib.ColorDelegator.make_pat"
    kwstr = 'msgid msgstr'
    kw = r"\b" + any("keyword", kwstr.split()) + r"\b"
    fuzzy = any("builtin", [r"#,[^\n]*"])
    links = any("normal", [r"#:[^\n]*"])
    comment = any("comment", [r"#[^\n]*"])
    number = any("number",
                 [r"\b[+-]?[0-9]+[lL]?\b",
                  r"\b[+-]?0[xX][0-9A-Fa-f]+[lL]?\b",
                  r"\b[+-]?[0-9]+(?:\.[0-9]+)?(?:[eE][+-]?[0-9]+)?\b"])
    sqstring = r"(\b[rRuU])?'[^'\\\n]*(\\.[^'\\\n]*)*'?"
    dqstring = r'(\b[rRuU])?"[^"\\\n]*(\\.[^"\\\n]*)*"?'
    string = any("string", [sqstring, dqstring])
    return "|".join([kw, string, number, fuzzy, links, comment,
                     any("SYNC", [r"\n"])])

class GetTextSH(GenericSH):
    """gettext Syntax Highlighter"""
    # Syntax highlighting rules:
    PROG = re.compile(make_gettext_patterns(), re.S)


#==============================================================================
# HTML highlighter
#==============================================================================

class BaseWebSH(BaseSH):
    """Base class for CSS and HTML syntax highlighters"""
    NORMAL  = 0
    COMMENT = 1
    
    def __init__(self, parent, font=None, color_scheme=None):
        BaseSH.__init__(self, parent, font, color_scheme)
    
    def highlightBlock(self, text):
        text = unicode(text)
        previous_state = self.previousBlockState()
        
        if previous_state == self.COMMENT:
            self.setFormat(0, len(text), self.formats["comment"])
        else:
            previous_state = self.NORMAL
            self.setFormat(0, len(text), self.formats["normal"])
        
        self.setCurrentBlockState(previous_state)
        match = self.PROG.search(text)        

        match_count = 0
        n_characters = len(text)
        # There should never be more matches than characters in the text.
        while match and match_count < n_characters:
            match_dict = match.groupdict()
            for key, value in match_dict.items():
                if value:
                    start, end = match.span(key)
                    if previous_state == self.COMMENT:
                        if key == "multiline_comment_end":
                            self.setCurrentBlockState(self.NORMAL)
                            self.setFormat(end, len(text),
                                           self.formats["normal"])
                        else:
                            self.setCurrentBlockState(self.COMMENT)
                            self.setFormat(0, len(text),
                                           self.formats["comment"])
                    else:
                        if key == "multiline_comment_start":
                            self.setCurrentBlockState(self.COMMENT)
                            self.setFormat(start, len(text),
                                           self.formats["comment"])
                        else:
                            self.setCurrentBlockState(self.NORMAL)
                            self.setFormat(start, end-start,
                                           self.formats[key])
            
            match = self.PROG.search(text, match.end())
            match_count += 1

def make_html_patterns():
    """Strongly inspired from idlelib.ColorDelegator.make_pat """
    tags = any("builtin", [r"<",r"[\?/]?>", r"(?<=<).*?(?=[ >])"])
    keywords = any("keyword", [r" [\w:-]*?(?==)"])
    string = any("string", [r'".*?"'])
    comment = any("comment", [r"<!--.*?-->"])
    multiline_comment_start = any("multiline_comment_start", [r"<!--"])
    multiline_comment_end = any("multiline_comment_end", [r"-->"])
    return "|".join([comment, multiline_comment_start,
                     multiline_comment_end, tags, keywords, string]) 
    
class HtmlSH(BaseWebSH):
    """HTML Syntax Highlighter"""
    PROG = re.compile(make_html_patterns(), re.S)


#==============================================================================
# Pygments based omni-parser
#==============================================================================

# IMPORTANT NOTE:
# --------------
# Do not be tempted to generalize the use of PygmentsSH (that is tempting 
# because it would lead to more generic and compact code, and not only in 
# this very module) because this generic syntax highlighter is far slower
# than the native ones (all classes above). For example, a Python syntax
# highlighter based on PygmentsSH would be 2 to 3 times slower than the 
# current native PythonSH syntax highlighter.

class PygmentsSH(BaseSH):
    """ Generic Pygments syntax highlighter """
    # Store the language name and a ref to the lexer
    _lang_name = None
    _lexer = None
    # Syntax highlighting states (from one text block to another):
    NORMAL = 0
    def __init__(self, parent, font=None, color_scheme=None):
        # Warning: do not move out those import statements
        # (pygments is an optional dependency)
        from pygments.lexers import get_lexer_by_name
        from pygments.token import (Text, Other, Keyword, Name, String, Number,
                                    Comment, Generic, Token)
        # Map Pygments tokens to Spyder tokens
        self._tokmap = {Text: "normal", 
                        Generic: "normal", 
                        Other: "normal",
                        Keyword: "keyword",
                        Token.Operator: "normal",
                        Name.Builtin: "builtin",
                        Name: "normal",
                        Comment: "comment",
                        String: "string",
                        Number: "number"}
        # Load Pygments' Lexer
        if self._lang_name is not None:
            self._lexer = get_lexer_by_name(self._lang_name)
        BaseSH.__init__(self, parent, font, color_scheme)

    def get_fmt(self,typ):
        """ Get the format code for this type """
        # Exact matches first
        for key in self._tokmap:
            if typ is key:
                return self._tokmap[key]            
        # Partial (parent-> child) matches
        for key in self._tokmap:
            if typ in key.subtypes:
                return self._tokmap[key]
        return 'normal'

    def highlightBlock(self, text):
        """ Actually highlight the block """        
        text = unicode(text)                
        lextree = self._lexer.get_tokens(text)        
        ct = 0
        for item in lextree:            
            typ, val = item            
            key = self.get_fmt(typ)
            start = ct
            ct += len(val)        
            self.setFormat(start, ct-start, self.formats[key])

class BatchSH(PygmentsSH):
    """Batch highlighter"""
    _lang_name = 'bat'

class IniSH(PygmentsSH):
    """INI highlighter"""
    _lang_name = 'ini'

class XmlSH(PygmentsSH):
    """XML highlighter"""
    _lang_name = 'xml'

class JsSH(PygmentsSH):
    """XML highlighter"""
    _lang_name = 'js'
    
class CssSH(PygmentsSH):
    """CSS Syntax Highlighter"""
    _lang_name = 'css'

class MatlabSH(PygmentsSH):
    """Matlab highlighter"""
    _lang_name = 'matlab'


if __name__ == '__main__':
    # Test Python Outline Explorer comment regexps
    valid_comments = [
      '# --- First variant',
      '#------ 2nd variant',
      '### 3rd variant'
    ]
    invalid_comments = [
      '#---', '#--------', '#---   ', '# -------'
    ]
    for line in valid_comments:
        if not PythonSH.OECOMMENT.match(line):
            print "Error matching '%s' as outline comment" % line
    for line in invalid_comments:
        if PythonSH.OECOMMENT.match(line):
            print "Error: '%s' is matched as outline comment" % line
>>>>>>> db4abb28
<|MERGE_RESOLUTION|>--- conflicted
+++ resolved
@@ -1,1858 +1,932 @@
-<<<<<<< HEAD
-# -*- coding: utf-8 -*-
-#
-# Copyright © 2009-2010 Pierre Raybaut
-# Licensed under the terms of the MIT License
-# (see spyderlib/__init__.py for details)
-
-"""
-Editor widget syntax highlighters based on QtGui.QSyntaxHighlighter
-(Python syntax highlighting rules are inspired from idlelib)
-"""
-
-from __future__ import print_function
-
-import re
-import keyword
-
-from spyderlib.qt.QtGui import (QColor, QApplication, QFont,
-                                QSyntaxHighlighter, QCursor, QTextCharFormat)
-from spyderlib.qt.QtCore import Qt
-
-# Local imports
-from spyderlib.py3compat import builtins, is_text_string, to_text_string
-
-
-#==============================================================================
-# Syntax highlighting color schemes
-#==============================================================================
-COLOR_SCHEME_KEYS = ("background", "currentline", "occurence",
-                     "ctrlclick", "sideareas", "matched_p", "unmatched_p",
-                     "normal", "keyword", "builtin", "definition",
-                     "comment", "string", "number", "instance")
-COLORS = {
-          'IDLE':
-          {#  Name          Color    Bold   Italic
-           "background":  "#ffffff",
-           "currentline": "#eeffdd",
-           "occurence":   "#e8f2fe",
-           "ctrlclick":   "#0000ff",
-           "sideareas":   "#efefef",
-           "matched_p":   "#99ff99",
-           "unmatched_p": "#ff9999",
-           "normal":     ("#000000", False, False),
-           "keyword":    ("#ff7700", True,  False),
-           "builtin":    ("#900090", False, False),
-           "definition": ("#0000ff", False, False),
-           "comment":    ("#dd0000", False, True),
-           "string":     ("#00aa00", False, False),
-           "number":     ("#924900", False, False),
-           "instance":   ("#777777", True,  True),
-           },
-          'Pydev':
-          {#  Name          Color    Bold   Italic
-           "background":  "#ffffff",
-           "currentline": "#e8f2fe",
-           "occurence":   "#ffff99",
-           "ctrlclick":   "#0000ff",
-           "sideareas":   "#efefef",
-           "matched_p":   "#99ff99",
-           "unmatched_p": "#ff9999",
-           "normal":     ("#000000", False, False),
-           "keyword":    ("#0000ff", False, False),
-           "builtin":    ("#900090", False, False),
-           "definition": ("#000000", True,  False),
-           "comment":    ("#c0c0c0", False, False),
-           "string":     ("#00aa00", False, True),
-           "number":     ("#800000", False, False),
-           "instance":   ("#000000", False, True),
-           },
-          'Emacs':
-          {#  Name          Color    Bold   Italic
-           "background":  "#000000",
-           "currentline": "#2b2b43",
-           "occurence":   "#abab67",
-           "ctrlclick":   "#0000ff",
-           "sideareas":   "#555555",
-           "matched_p":   "#009800",
-           "unmatched_p": "#c80000",
-           "normal":     ("#ffffff", False, False),
-           "keyword":    ("#3c51e8", False, False),
-           "builtin":    ("#900090", False, False),
-           "definition": ("#ff8040", True,  False),
-           "comment":    ("#005100", False, False),
-           "string":     ("#00aa00", False, True),
-           "number":     ("#800000", False, False),
-           "instance":   ("#ffffff", False, True),
-           },
-          'Scintilla':
-          {#  Name          Color    Bold   Italic
-           "background":  "#ffffff",
-           "currentline": "#eeffdd",
-           "occurence":   "#ffff99",
-           "ctrlclick":   "#0000ff",
-           "sideareas":   "#efefef",
-           "matched_p":   "#99ff99",
-           "unmatched_p": "#ff9999",
-           "normal":     ("#000000", False, False),
-           "keyword":    ("#00007f", True,  False),
-           "builtin":    ("#000000", False, False),
-           "definition": ("#007f7f", True,  False),
-           "comment":    ("#007f00", False, False),
-           "string":     ("#7f007f", False, False),
-           "number":     ("#007f7f", False, False),
-           "instance":   ("#000000", False, True),
-           },
-          'Spyder':
-          {#  Name          Color    Bold   Italic
-           "background":  "#ffffff",
-           "currentline": "#feefff",
-           "occurence":   "#ffff99",
-           "ctrlclick":   "#0000ff",
-           "sideareas":   "#efefef",
-           "matched_p":   "#99ff99",
-           "unmatched_p": "#ff9999",
-           "normal":     ("#000000", False, False),
-           "keyword":    ("#0000ff", False, False),
-           "builtin":    ("#900090", False, False),
-           "definition": ("#000000", True,  False),
-           "comment":    ("#adadad", False, True),
-           "string":     ("#00aa00", False, False),
-           "number":     ("#800000", False, False),
-           "instance":   ("#924900", False, True),
-           },
-          'Spyder/Dark':
-          {#  Name          Color    Bold   Italic
-           "background":  "#131926",
-           "currentline": "#2b2b43",
-           "occurence":   "#abab67",
-           "ctrlclick":   "#0000ff",
-           "sideareas":   "#282828",
-           "matched_p":   "#009800",
-           "unmatched_p": "#c80000",
-           "normal":     ("#ffffff", False, False),
-           "keyword":    ("#558eff", False, False),
-           "builtin":    ("#aa00aa", False, False),
-           "definition": ("#ffffff", True,  False),
-           "comment":    ("#7f7f7f", False, False),
-           "string":     ("#11a642", False, True),
-           "number":     ("#c80000", False, False),
-           "instance":   ("#be5f00", False, True),
-           },
-          }
-COLOR_SCHEME_NAMES = list(COLORS.keys())
-
-class BaseSH(QSyntaxHighlighter):
-    """Base Syntax Highlighter Class"""
-    # Syntax highlighting rules:
-    PROG = None
-    # Syntax highlighting states (from one text block to another):
-    NORMAL = 0
-    def __init__(self, parent, font=None, color_scheme='Spyder'):
-        QSyntaxHighlighter.__init__(self, parent)
-        
-        self.outlineexplorer_data = {}
-        
-        self.font = font
-        self._check_color_scheme(color_scheme)
-        if is_text_string(color_scheme):
-            self.color_scheme = COLORS[color_scheme]
-        else:
-            self.color_scheme = color_scheme
-        
-        self.background_color = None
-        self.currentline_color = None
-        self.occurence_color = None
-        self.ctrlclick_color = None
-        self.sideareas_color = None
-        self.matched_p_color = None
-        self.unmatched_p_color = None
-
-        self.formats = None
-        self.setup_formats(font)
-        
-    def get_background_color(self):
-        return QColor(self.background_color)
-        
-    def get_foreground_color(self):
-        """Return foreground ('normal' text) color"""
-        return self.formats["normal"].foreground().color()
-        
-    def get_currentline_color(self):
-        return QColor(self.currentline_color)
-        
-    def get_occurence_color(self):
-        return QColor(self.occurence_color)
-    
-    def get_ctrlclick_color(self):
-        return QColor(self.ctrlclick_color)
-    
-    def get_sideareas_color(self):
-        return QColor(self.sideareas_color)
-    
-    def get_matched_p_color(self):
-        return QColor(self.matched_p_color)
-    
-    def get_unmatched_p_color(self):
-        return QColor(self.unmatched_p_color)
-    
-    def get_color_name(self, fmt):
-        """Return color name assigned to a given format"""
-        return self.formats[fmt].foreground().color().name()
-
-    def setup_formats(self, font=None):
-        base_format = QTextCharFormat()
-        if font is not None:
-            self.font = font
-        if self.font is not None:
-            base_format.setFont(self.font)
-        self.formats = {}
-        colors = self.color_scheme.copy()
-        self.background_color = colors.pop("background")
-        self.currentline_color = colors.pop("currentline")
-        self.occurence_color = colors.pop("occurence")
-        self.ctrlclick_color = colors.pop("ctrlclick")
-        self.sideareas_color = colors.pop("sideareas")
-        self.matched_p_color = colors.pop("matched_p")
-        self.unmatched_p_color = colors.pop("unmatched_p")
-        for name, (color, bold, italic) in list(colors.items()):
-            format = QTextCharFormat(base_format)
-            format.setForeground(QColor(color))
-            format.setBackground(QColor(self.background_color))
-            if bold:
-                format.setFontWeight(QFont.Bold)
-            format.setFontItalic(italic)
-            self.formats[name] = format
-
-    def _check_color_scheme(self, color_scheme):
-        if is_text_string(color_scheme):
-            assert color_scheme in COLOR_SCHEME_NAMES
-        else:
-            assert all([key in color_scheme for key in COLOR_SCHEME_KEYS])
-
-    def set_color_scheme(self, color_scheme):
-        self._check_color_scheme(color_scheme)
-        if is_text_string(color_scheme):
-            self.color_scheme = COLORS[color_scheme]
-        else:
-            self.color_scheme = color_scheme
-        self.setup_formats()
-        self.rehighlight()
-
-    def highlightBlock(self, text):
-        raise NotImplementedError
-            
-    def get_outlineexplorer_data(self):
-        return self.outlineexplorer_data
-
-    def rehighlight(self):
-        self.outlineexplorer_data = {}
-        QApplication.setOverrideCursor(QCursor(Qt.WaitCursor))
-        QSyntaxHighlighter.rehighlight(self)
-        QApplication.restoreOverrideCursor()
-
-
-class TextSH(BaseSH):
-    """Simple Text Syntax Highlighter Class (do nothing)"""
-    def highlightBlock(self, text):
-        pass
-
-
-class GenericSH(BaseSH):
-    """Generic Syntax Highlighter"""
-    # Syntax highlighting rules:
-    PROG = None  # to be redefined in child classes
-    def highlightBlock(self, text):
-        text = to_text_string(text)
-        self.setFormat(0, len(text), self.formats["normal"])
-        
-        match = self.PROG.search(text)
-        index = 0
-        while match:
-            for key, value in list(match.groupdict().items()):
-                if value:
-                    start, end = match.span(key)
-                    index += end-start
-                    self.setFormat(start, end-start, self.formats[key])
-                    
-            match = self.PROG.search(text, match.end())
-
-
-#==============================================================================
-# Python syntax highlighter
-#==============================================================================
-def any(name, alternates):
-    "Return a named group pattern matching list of alternates."
-    return "(?P<%s>" % name + "|".join(alternates) + ")"
-
-def make_python_patterns(additional_keywords=[], additional_builtins=[]):
-    "Strongly inspired from idlelib.ColorDelegator.make_pat"
-    kw = r"\b" + any("keyword", keyword.kwlist+additional_keywords) + r"\b"
-    builtinlist = [str(name) for name in dir(builtins)
-                   if not name.startswith('_')]+additional_builtins
-    builtin = r"([^.'\"\\#]\b|^)" + any("builtin", builtinlist) + r"\b"
-    comment = any("comment", [r"#[^\n]*"])
-    instance = any("instance", [r"\bself\b"])
-    number = any("number",
-                 [r"\b[+-]?[0-9]+[lLjJ]?\b",
-                  r"\b[+-]?0[xX][0-9A-Fa-f]+[lL]?\b",
-                  r"\b[+-]?0[oO][0-7]+[lL]?\b",
-                  r"\b[+-]?0[bB][01]+[lL]?\b",
-                  r"\b[+-]?[0-9]+(?:\.[0-9]+)?(?:[eE][+-]?[0-9]+)?[jJ]?\b"])
-    sqstring =     r"(\b[rRuU])?'[^'\\\n]*(\\.[^'\\\n]*)*'?"
-    dqstring =     r'(\b[rRuU])?"[^"\\\n]*(\\.[^"\\\n]*)*"?'
-    uf_sqstring =  r"(\b[rRuU])?'[^'\\\n]*(\\.[^'\\\n]*)*(\\)$(?!')$"
-    uf_dqstring =  r'(\b[rRuU])?"[^"\\\n]*(\\.[^"\\\n]*)*(\\)$(?!")$'
-    sq3string =    r"(\b[rRuU])?'''[^'\\]*((\\.|'(?!''))[^'\\]*)*(''')?"
-    dq3string =    r'(\b[rRuU])?"""[^"\\]*((\\.|"(?!""))[^"\\]*)*(""")?'
-    uf_sq3string = r"(\b[rRuU])?'''[^'\\]*((\\.|'(?!''))[^'\\]*)*(\\)?(?!''')$"
-    uf_dq3string = r'(\b[rRuU])?"""[^"\\]*((\\.|"(?!""))[^"\\]*)*(\\)?(?!""")$'
-    string = any("string", [sq3string, dq3string, sqstring, dqstring])
-    ufstring1 = any("uf_sqstring", [uf_sqstring])
-    ufstring2 = any("uf_dqstring", [uf_dqstring])
-    ufstring3 = any("uf_sq3string", [uf_sq3string])
-    ufstring4 = any("uf_dq3string", [uf_dq3string])
-    return "|".join([instance, kw, builtin, comment,
-                     ufstring1, ufstring2, ufstring3, ufstring4, string,
-                     number, any("SYNC", [r"\n"])])
-
-class OutlineExplorerData(object):
-    CLASS, FUNCTION, STATEMENT, COMMENT = list(range(4))
-    def __init__(self):
-        self.text = None
-        self.fold_level = None
-        self.def_type = None
-        self.def_name = None
-        
-    def is_not_class_nor_function(self):
-        return self.def_type not in (self.CLASS, self.FUNCTION)
-    
-    def is_comment(self):
-        return self.def_type == self.COMMENT
-        
-    def get_class_name(self):
-        if self.def_type == self.CLASS:
-            return self.def_name
-        
-    def get_function_name(self):
-        if self.def_type == self.FUNCTION:
-            return self.def_name
-    
-class PythonSH(BaseSH):
-    """Python Syntax Highlighter"""
-    # Syntax highlighting rules:
-    PROG = re.compile(make_python_patterns(), re.S)
-    IDPROG = re.compile(r"\s+(\w+)", re.S)
-    ASPROG = re.compile(r".*?\b(as)\b")
-    # Syntax highlighting states (from one text block to another):
-    (NORMAL, INSIDE_SQ3STRING, INSIDE_DQ3STRING,
-     INSIDE_SQSTRING, INSIDE_DQSTRING) = list(range(5))
-    DEF_TYPES = {"def": OutlineExplorerData.FUNCTION,
-                 "class": OutlineExplorerData.CLASS}
-    # Comments suitable for Outline Explorer
-    OECOMMENT = re.compile('^(# ?--[-]+|##[#]+ )[ -]*[^- ]+')
-    
-    def __init__(self, parent, font=None, color_scheme='Spyder'):
-        BaseSH.__init__(self, parent, font, color_scheme)
-        self.import_statements = {}
-
-    def highlightBlock(self, text):
-        text = to_text_string(text)
-        prev_state = self.previousBlockState()
-        if prev_state == self.INSIDE_DQ3STRING:
-            offset = -4
-            text = r'""" '+text
-        elif prev_state == self.INSIDE_SQ3STRING:
-            offset = -4
-            text = r"''' "+text
-        elif prev_state == self.INSIDE_DQSTRING:
-            offset = -2
-            text = r'" '+text
-        elif prev_state == self.INSIDE_SQSTRING:
-            offset = -2
-            text = r"' "+text
-        else:
-            offset = 0
-            prev_state = self.NORMAL
-        
-        oedata = None
-        import_stmt = None
-
-        self.setFormat(0, len(text), self.formats["normal"])
-        
-        state = self.NORMAL
-        match = self.PROG.search(text)
-        while match:
-            for key, value in list(match.groupdict().items()):
-                if value:
-                    start, end = match.span(key)
-                    start = max([0, start+offset])
-                    end = max([0, end+offset])
-                    if key == "uf_sq3string":
-                        self.setFormat(start, end-start,
-                                       self.formats["string"])
-                        state = self.INSIDE_SQ3STRING
-                    elif key == "uf_dq3string":
-                        self.setFormat(start, end-start,
-                                       self.formats["string"])
-                        state = self.INSIDE_DQ3STRING
-                    elif key == "uf_sqstring":
-                        self.setFormat(start, end-start,
-                                       self.formats["string"])
-                        state = self.INSIDE_SQSTRING
-                    elif key == "uf_dqstring":
-                        self.setFormat(start, end-start,
-                                       self.formats["string"])
-                        state = self.INSIDE_DQSTRING
-                    else:
-                        self.setFormat(start, end-start, self.formats[key])
-                        if key == "comment":
-                            if self.OECOMMENT.match(text.lstrip()):
-                                oedata = OutlineExplorerData()
-                                oedata.text = to_text_string(text).strip()
-                                oedata.fold_level = start
-                                oedata.def_type = OutlineExplorerData.COMMENT
-                                oedata.def_name = text.strip()
-                        elif key == "keyword":
-                            if value in ("def", "class"):
-                                match1 = self.IDPROG.match(text, end)
-                                if match1:
-                                    start1, end1 = match1.span(1)
-                                    self.setFormat(start1, end1-start1,
-                                                   self.formats["definition"])
-                                    oedata = OutlineExplorerData()
-                                    oedata.text = to_text_string(text)
-                                    oedata.fold_level = start
-                                    oedata.def_type = self.DEF_TYPES[
-                                                        to_text_string(value)]
-                                    oedata.def_name = text[start1:end1]
-                            elif value in ("elif", "else", "except", "finally",
-                                           "for", "if", "try", "while",
-                                           "with"):
-                                if text.lstrip().startswith(value):
-                                    oedata = OutlineExplorerData()
-                                    oedata.text = to_text_string(text).strip()
-                                    oedata.fold_level = start
-                                    oedata.def_type = \
-                                        OutlineExplorerData.STATEMENT
-                                    oedata.def_name = text.strip()
-                            elif value == "import":
-                                import_stmt = text.strip()
-                                # color all the "as" words on same line, except
-                                # if in a comment; cheap approximation to the
-                                # truth
-                                if '#' in text:
-                                    endpos = text.index('#')
-                                else:
-                                    endpos = len(text)
-                                while True:
-                                    match1 = self.ASPROG.match(text, end,
-                                                               endpos)
-                                    if not match1:
-                                        break
-                                    start, end = match1.span(1)
-                                    self.setFormat(start, end-start,
-                                                   self.formats["keyword"])
-                    
-            match = self.PROG.search(text, match.end())
-
-        self.setCurrentBlockState(state)
-        
-        if oedata is not None:
-            block_nb = self.currentBlock().blockNumber()
-            self.outlineexplorer_data[block_nb] = oedata
-        if import_stmt is not None:
-            block_nb = self.currentBlock().blockNumber()
-            self.import_statements[block_nb] = import_stmt
-            
-    def get_import_statements(self):
-        return list(self.import_statements.values())
-            
-    def rehighlight(self):
-        self.import_statements = {}
-        BaseSH.rehighlight(self)
-
-
-#==============================================================================
-# Cython syntax highlighter
-#==============================================================================
-C_TYPES = 'bool char double enum float int long mutable short signed struct unsigned void'
-
-class CythonSH(PythonSH):
-    """Cython Syntax Highlighter"""
-    ADDITIONAL_KEYWORDS = ["cdef", "ctypedef", "cpdef", "inline", "cimport",
-                           "DEF"]
-    ADDITIONAL_BUILTINS = C_TYPES.split()
-    PROG = re.compile(make_python_patterns(ADDITIONAL_KEYWORDS,
-                                           ADDITIONAL_BUILTINS), re.S)
-    IDPROG = re.compile(r"\s+([\w\.]+)", re.S)
-
-
-#==============================================================================
-# C/C++ syntax highlighter
-#==============================================================================
-C_KEYWORDS1 = 'and and_eq bitand bitor break case catch const const_cast continue default delete do dynamic_cast else explicit export extern for friend goto if inline namespace new not not_eq operator or or_eq private protected public register reinterpret_cast return sizeof static static_cast switch template throw try typedef typeid typename union using virtual while xor xor_eq'
-C_KEYWORDS2 = 'a addindex addtogroup anchor arg attention author b brief bug c class code date def defgroup deprecated dontinclude e em endcode endhtmlonly ifdef endif endlatexonly endlink endverbatim enum example exception f$ file fn hideinitializer htmlinclude htmlonly if image include ingroup internal invariant interface latexonly li line link mainpage name namespace nosubgrouping note overload p page par param post pre ref relates remarks return retval sa section see showinitializer since skip skipline subsection test throw todo typedef union until var verbatim verbinclude version warning weakgroup'
-C_KEYWORDS3 = 'asm auto class compl false true volatile wchar_t'
-
-def make_generic_c_patterns(keywords, builtins,
-                            instance=None, define=None, comment=None):
-    "Strongly inspired from idlelib.ColorDelegator.make_pat"
-    kw = r"\b" + any("keyword", keywords.split()) + r"\b"
-    builtin = r"\b" + any("builtin", builtins.split()+C_TYPES.split()) + r"\b"
-    if comment is None:
-        comment = any("comment", [r"//[^\n]*", r"\/\*(.*?)\*\/"])
-    comment_start = any("comment_start", [r"\/\*"])
-    comment_end = any("comment_end", [r"\*\/"])
-    if instance is None:
-        instance = any("instance", [r"\bthis\b"])
-    number = any("number",
-                 [r"\b[+-]?[0-9]+[lL]?\b",
-                  r"\b[+-]?0[xX][0-9A-Fa-f]+[lL]?\b",
-                  r"\b[+-]?[0-9]+(?:\.[0-9]+)?(?:[eE][+-]?[0-9]+)?\b"])
-    sqstring = r"(\b[rRuU])?'[^'\\\n]*(\\.[^'\\\n]*)*'?"
-    dqstring = r'(\b[rRuU])?"[^"\\\n]*(\\.[^"\\\n]*)*"?'
-    string = any("string", [sqstring, dqstring])
-    if define is None:
-        define = any("define", [r"#[^\n]*"])
-    return "|".join([instance, kw, comment, string, number,
-                     comment_start, comment_end, builtin,
-                     define, any("SYNC", [r"\n"])])
-
-def make_cpp_patterns():
-    return make_generic_c_patterns(C_KEYWORDS1+' '+C_KEYWORDS2, C_KEYWORDS3)
-
-class CppSH(BaseSH):
-    """C/C++ Syntax Highlighter"""
-    # Syntax highlighting rules:
-    PROG = re.compile(make_cpp_patterns(), re.S)
-    # Syntax highlighting states (from one text block to another):
-    NORMAL = 0
-    INSIDE_COMMENT = 1
-    def __init__(self, parent, font=None, color_scheme=None):
-        BaseSH.__init__(self, parent, font, color_scheme)
-
-    def highlightBlock(self, text):
-        text = to_text_string(text)
-        inside_comment = self.previousBlockState() == self.INSIDE_COMMENT
-        self.setFormat(0, len(text),
-                       self.formats["comment" if inside_comment else "normal"])
-        
-        match = self.PROG.search(text)
-        index = 0
-        while match:
-            for key, value in list(match.groupdict().items()):
-                if value:
-                    start, end = match.span(key)
-                    index += end-start
-                    if key == "comment_start":
-                        inside_comment = True
-                        self.setFormat(start, len(text)-start,
-                                       self.formats["comment"])
-                    elif key == "comment_end":
-                        inside_comment = False
-                        self.setFormat(start, end-start,
-                                       self.formats["comment"])
-                    elif inside_comment:
-                        self.setFormat(start, end-start,
-                                       self.formats["comment"])
-                    elif key == "define":
-                        self.setFormat(start, end-start,
-                                       self.formats["number"])
-                    else:
-                        self.setFormat(start, end-start, self.formats[key])
-                    
-            match = self.PROG.search(text, match.end())
-
-        last_state = self.INSIDE_COMMENT if inside_comment else self.NORMAL
-        self.setCurrentBlockState(last_state)
-
-
-def make_opencl_patterns():
-    # Keywords:
-    kwstr1 = 'cl_char cl_uchar cl_short cl_ushort cl_int cl_uint cl_long cl_ulong cl_half cl_float cl_double cl_platform_id cl_device_id cl_context cl_command_queue cl_mem cl_program cl_kernel cl_event cl_sampler cl_bool cl_bitfield cl_device_type cl_platform_info cl_device_info cl_device_address_info cl_device_fp_config cl_device_mem_cache_type cl_device_local_mem_type cl_device_exec_capabilities cl_command_queue_properties cl_context_properties cl_context_info cl_command_queue_info cl_channel_order cl_channel_type cl_mem_flags cl_mem_object_type cl_mem_info cl_image_info cl_addressing_mode cl_filter_mode cl_sampler_info cl_map_flags cl_program_info cl_program_build_info cl_build_status cl_kernel_info cl_kernel_work_group_info cl_event_info cl_command_type cl_profiling_info cl_image_format'
-    # Constants:
-    kwstr2 = 'CL_FALSE, CL_TRUE, CL_PLATFORM_PROFILE, CL_PLATFORM_VERSION, CL_PLATFORM_NAME, CL_PLATFORM_VENDOR, CL_PLATFORM_EXTENSIONS, CL_DEVICE_TYPE_DEFAULT , CL_DEVICE_TYPE_CPU, CL_DEVICE_TYPE_GPU, CL_DEVICE_TYPE_ACCELERATOR, CL_DEVICE_TYPE_ALL, CL_DEVICE_TYPE, CL_DEVICE_VENDOR_ID, CL_DEVICE_MAX_COMPUTE_UNITS, CL_DEVICE_MAX_WORK_ITEM_DIMENSIONS, CL_DEVICE_MAX_WORK_GROUP_SIZE, CL_DEVICE_MAX_WORK_ITEM_SIZES, CL_DEVICE_PREFERRED_VECTOR_WIDTH_CHAR, CL_DEVICE_PREFERRED_VECTOR_WIDTH_SHORT, CL_DEVICE_PREFERRED_VECTOR_WIDTH_INT, CL_DEVICE_PREFERRED_VECTOR_WIDTH_LONG, CL_DEVICE_PREFERRED_VECTOR_WIDTH_FLOAT, CL_DEVICE_PREFERRED_VECTOR_WIDTH_DOUBLE, CL_DEVICE_MAX_CLOCK_FREQUENCY, CL_DEVICE_ADDRESS_BITS, CL_DEVICE_MAX_READ_IMAGE_ARGS, CL_DEVICE_MAX_WRITE_IMAGE_ARGS, CL_DEVICE_MAX_MEM_ALLOC_SIZE, CL_DEVICE_IMAGE2D_MAX_WIDTH, CL_DEVICE_IMAGE2D_MAX_HEIGHT, CL_DEVICE_IMAGE3D_MAX_WIDTH, CL_DEVICE_IMAGE3D_MAX_HEIGHT, CL_DEVICE_IMAGE3D_MAX_DEPTH, CL_DEVICE_IMAGE_SUPPORT, CL_DEVICE_MAX_PARAMETER_SIZE, CL_DEVICE_MAX_SAMPLERS, CL_DEVICE_MEM_BASE_ADDR_ALIGN, CL_DEVICE_MIN_DATA_TYPE_ALIGN_SIZE, CL_DEVICE_SINGLE_FP_CONFIG, CL_DEVICE_GLOBAL_MEM_CACHE_TYPE, CL_DEVICE_GLOBAL_MEM_CACHELINE_SIZE, CL_DEVICE_GLOBAL_MEM_CACHE_SIZE, CL_DEVICE_GLOBAL_MEM_SIZE, CL_DEVICE_MAX_CONSTANT_BUFFER_SIZE, CL_DEVICE_MAX_CONSTANT_ARGS, CL_DEVICE_LOCAL_MEM_TYPE, CL_DEVICE_LOCAL_MEM_SIZE, CL_DEVICE_ERROR_CORRECTION_SUPPORT, CL_DEVICE_PROFILING_TIMER_RESOLUTION, CL_DEVICE_ENDIAN_LITTLE, CL_DEVICE_AVAILABLE, CL_DEVICE_COMPILER_AVAILABLE, CL_DEVICE_EXECUTION_CAPABILITIES, CL_DEVICE_QUEUE_PROPERTIES, CL_DEVICE_NAME, CL_DEVICE_VENDOR, CL_DRIVER_VERSION, CL_DEVICE_PROFILE, CL_DEVICE_VERSION, CL_DEVICE_EXTENSIONS, CL_DEVICE_PLATFORM, CL_FP_DENORM, CL_FP_INF_NAN, CL_FP_ROUND_TO_NEAREST, CL_FP_ROUND_TO_ZERO, CL_FP_ROUND_TO_INF, CL_FP_FMA, CL_NONE, CL_READ_ONLY_CACHE, CL_READ_WRITE_CACHE, CL_LOCAL, CL_GLOBAL, CL_EXEC_KERNEL, CL_EXEC_NATIVE_KERNEL, CL_QUEUE_OUT_OF_ORDER_EXEC_MODE_ENABLE, CL_QUEUE_PROFILING_ENABLE, CL_CONTEXT_REFERENCE_COUNT, CL_CONTEXT_DEVICES, CL_CONTEXT_PROPERTIES, CL_CONTEXT_PLATFORM, CL_QUEUE_CONTEXT, CL_QUEUE_DEVICE, CL_QUEUE_REFERENCE_COUNT, CL_QUEUE_PROPERTIES, CL_MEM_READ_WRITE, CL_MEM_WRITE_ONLY, CL_MEM_READ_ONLY, CL_MEM_USE_HOST_PTR, CL_MEM_ALLOC_HOST_PTR, CL_MEM_COPY_HOST_PTR, CL_R, CL_A, CL_RG, CL_RA, CL_RGB, CL_RGBA, CL_BGRA, CL_ARGB, CL_INTENSITY, CL_LUMINANCE, CL_SNORM_INT8, CL_SNORM_INT16, CL_UNORM_INT8, CL_UNORM_INT16, CL_UNORM_SHORT_565, CL_UNORM_SHORT_555, CL_UNORM_INT_101010, CL_SIGNED_INT8, CL_SIGNED_INT16, CL_SIGNED_INT32, CL_UNSIGNED_INT8, CL_UNSIGNED_INT16, CL_UNSIGNED_INT32, CL_HALF_FLOAT, CL_FLOAT, CL_MEM_OBJECT_BUFFER, CL_MEM_OBJECT_IMAGE2D, CL_MEM_OBJECT_IMAGE3D, CL_MEM_TYPE, CL_MEM_FLAGS, CL_MEM_SIZECL_MEM_HOST_PTR, CL_MEM_HOST_PTR, CL_MEM_MAP_COUNT, CL_MEM_REFERENCE_COUNT, CL_MEM_CONTEXT, CL_IMAGE_FORMAT, CL_IMAGE_ELEMENT_SIZE, CL_IMAGE_ROW_PITCH, CL_IMAGE_SLICE_PITCH, CL_IMAGE_WIDTH, CL_IMAGE_HEIGHT, CL_IMAGE_DEPTH, CL_ADDRESS_NONE, CL_ADDRESS_CLAMP_TO_EDGE, CL_ADDRESS_CLAMP, CL_ADDRESS_REPEAT, CL_FILTER_NEAREST, CL_FILTER_LINEAR, CL_SAMPLER_REFERENCE_COUNT, CL_SAMPLER_CONTEXT, CL_SAMPLER_NORMALIZED_COORDS, CL_SAMPLER_ADDRESSING_MODE, CL_SAMPLER_FILTER_MODE, CL_MAP_READ, CL_MAP_WRITE, CL_PROGRAM_REFERENCE_COUNT, CL_PROGRAM_CONTEXT, CL_PROGRAM_NUM_DEVICES, CL_PROGRAM_DEVICES, CL_PROGRAM_SOURCE, CL_PROGRAM_BINARY_SIZES, CL_PROGRAM_BINARIES, CL_PROGRAM_BUILD_STATUS, CL_PROGRAM_BUILD_OPTIONS, CL_PROGRAM_BUILD_LOG, CL_BUILD_SUCCESS, CL_BUILD_NONE, CL_BUILD_ERROR, CL_BUILD_IN_PROGRESS, CL_KERNEL_FUNCTION_NAME, CL_KERNEL_NUM_ARGS, CL_KERNEL_REFERENCE_COUNT, CL_KERNEL_CONTEXT, CL_KERNEL_PROGRAM, CL_KERNEL_WORK_GROUP_SIZE, CL_KERNEL_COMPILE_WORK_GROUP_SIZE, CL_KERNEL_LOCAL_MEM_SIZE, CL_EVENT_COMMAND_QUEUE, CL_EVENT_COMMAND_TYPE, CL_EVENT_REFERENCE_COUNT, CL_EVENT_COMMAND_EXECUTION_STATUS, CL_COMMAND_NDRANGE_KERNEL, CL_COMMAND_TASK, CL_COMMAND_NATIVE_KERNEL, CL_COMMAND_READ_BUFFER, CL_COMMAND_WRITE_BUFFER, CL_COMMAND_COPY_BUFFER, CL_COMMAND_READ_IMAGE, CL_COMMAND_WRITE_IMAGE, CL_COMMAND_COPY_IMAGE, CL_COMMAND_COPY_IMAGE_TO_BUFFER, CL_COMMAND_COPY_BUFFER_TO_IMAGE, CL_COMMAND_MAP_BUFFER, CL_COMMAND_MAP_IMAGE, CL_COMMAND_UNMAP_MEM_OBJECT, CL_COMMAND_MARKER, CL_COMMAND_ACQUIRE_GL_OBJECTS, CL_COMMAND_RELEASE_GL_OBJECTS, command execution status, CL_COMPLETE, CL_RUNNING, CL_SUBMITTED, CL_QUEUED, CL_PROFILING_COMMAND_QUEUED, CL_PROFILING_COMMAND_SUBMIT, CL_PROFILING_COMMAND_START, CL_PROFILING_COMMAND_END, CL_CHAR_BIT, CL_SCHAR_MAX, CL_SCHAR_MIN, CL_CHAR_MAX, CL_CHAR_MIN, CL_UCHAR_MAX, CL_SHRT_MAX, CL_SHRT_MIN, CL_USHRT_MAX, CL_INT_MAX, CL_INT_MIN, CL_UINT_MAX, CL_LONG_MAX, CL_LONG_MIN, CL_ULONG_MAX, CL_FLT_DIG, CL_FLT_MANT_DIG, CL_FLT_MAX_10_EXP, CL_FLT_MAX_EXP, CL_FLT_MIN_10_EXP, CL_FLT_MIN_EXP, CL_FLT_RADIX, CL_FLT_MAX, CL_FLT_MIN, CL_FLT_EPSILON, CL_DBL_DIG, CL_DBL_MANT_DIG, CL_DBL_MAX_10_EXP, CL_DBL_MAX_EXP, CL_DBL_MIN_10_EXP, CL_DBL_MIN_EXP, CL_DBL_RADIX, CL_DBL_MAX, CL_DBL_MIN, CL_DBL_EPSILON, CL_SUCCESS, CL_DEVICE_NOT_FOUND, CL_DEVICE_NOT_AVAILABLE, CL_COMPILER_NOT_AVAILABLE, CL_MEM_OBJECT_ALLOCATION_FAILURE, CL_OUT_OF_RESOURCES, CL_OUT_OF_HOST_MEMORY, CL_PROFILING_INFO_NOT_AVAILABLE, CL_MEM_COPY_OVERLAP, CL_IMAGE_FORMAT_MISMATCH, CL_IMAGE_FORMAT_NOT_SUPPORTED, CL_BUILD_PROGRAM_FAILURE, CL_MAP_FAILURE, CL_INVALID_VALUE, CL_INVALID_DEVICE_TYPE, CL_INVALID_PLATFORM, CL_INVALID_DEVICE, CL_INVALID_CONTEXT, CL_INVALID_QUEUE_PROPERTIES, CL_INVALID_COMMAND_QUEUE, CL_INVALID_HOST_PTR, CL_INVALID_MEM_OBJECT, CL_INVALID_IMAGE_FORMAT_DESCRIPTOR, CL_INVALID_IMAGE_SIZE, CL_INVALID_SAMPLER, CL_INVALID_BINARY, CL_INVALID_BUILD_OPTIONS, CL_INVALID_PROGRAM, CL_INVALID_PROGRAM_EXECUTABLE, CL_INVALID_KERNEL_NAME, CL_INVALID_KERNEL_DEFINITION, CL_INVALID_KERNEL, CL_INVALID_ARG_INDEX, CL_INVALID_ARG_VALUE, CL_INVALID_ARG_SIZE, CL_INVALID_KERNEL_ARGS, CL_INVALID_WORK_DIMENSION, CL_INVALID_WORK_GROUP_SIZE, CL_INVALID_WORK_ITEM_SIZE, CL_INVALID_GLOBAL_OFFSET, CL_INVALID_EVENT_WAIT_LIST, CL_INVALID_EVENT, CL_INVALID_OPERATION, CL_INVALID_GL_OBJECT, CL_INVALID_BUFFER_SIZE, CL_INVALID_MIP_LEVEL, CL_INVALID_GLOBAL_WORK_SIZE'
-    # Functions:
-    builtins = 'clGetPlatformIDs, clGetPlatformInfo, clGetDeviceIDs, clGetDeviceInfo, clCreateContext, clCreateContextFromType, clReleaseContext, clGetContextInfo, clCreateCommandQueue, clRetainCommandQueue, clReleaseCommandQueue, clGetCommandQueueInfo, clSetCommandQueueProperty, clCreateBuffer, clCreateImage2D, clCreateImage3D, clRetainMemObject, clReleaseMemObject, clGetSupportedImageFormats, clGetMemObjectInfo, clGetImageInfo, clCreateSampler, clRetainSampler, clReleaseSampler, clGetSamplerInfo, clCreateProgramWithSource, clCreateProgramWithBinary, clRetainProgram, clReleaseProgram, clBuildProgram, clUnloadCompiler, clGetProgramInfo, clGetProgramBuildInfo, clCreateKernel, clCreateKernelsInProgram, clRetainKernel, clReleaseKernel, clSetKernelArg, clGetKernelInfo, clGetKernelWorkGroupInfo, clWaitForEvents, clGetEventInfo, clRetainEvent, clReleaseEvent, clGetEventProfilingInfo, clFlush, clFinish, clEnqueueReadBuffer, clEnqueueWriteBuffer, clEnqueueCopyBuffer, clEnqueueReadImage, clEnqueueWriteImage, clEnqueueCopyImage, clEnqueueCopyImageToBuffer, clEnqueueCopyBufferToImage, clEnqueueMapBuffer, clEnqueueMapImage, clEnqueueUnmapMemObject, clEnqueueNDRangeKernel, clEnqueueTask, clEnqueueNativeKernel, clEnqueueMarker, clEnqueueWaitForEvents, clEnqueueBarrier'
-    # Qualifiers:
-    qualifiers = '__global __local __constant __private __kernel'
-    keyword_list = C_KEYWORDS1+' '+C_KEYWORDS2+' '+kwstr1+' '+kwstr2
-    builtin_list = C_KEYWORDS3+' '+builtins+' '+qualifiers
-    return make_generic_c_patterns(keyword_list, builtin_list)
-
-class OpenCLSH(CppSH):
-    """OpenCL Syntax Highlighter"""
-    PROG = re.compile(make_opencl_patterns(), re.S)
-
-
-#==============================================================================
-# Fortran Syntax Highlighter
-#==============================================================================
-
-def make_fortran_patterns():
-    "Strongly inspired from idlelib.ColorDelegator.make_pat"
-    kwstr = 'access action advance allocatable allocate apostrophe assign assignment associate asynchronous backspace bind blank blockdata call case character class close common complex contains continue cycle data deallocate decimal delim default dimension direct do dowhile double doubleprecision else elseif elsewhere encoding end endassociate endblockdata enddo endfile endforall endfunction endif endinterface endmodule endprogram endselect endsubroutine endtype endwhere entry eor equivalence err errmsg exist exit external file flush fmt forall form format formatted function go goto id if implicit in include inout integer inquire intent interface intrinsic iomsg iolength iostat kind len logical module name named namelist nextrec nml none nullify number only open opened operator optional out pad parameter pass pause pending pointer pos position precision print private program protected public quote read readwrite real rec recl recursive result return rewind save select selectcase selecttype sequential sign size stat status stop stream subroutine target then to type unformatted unit use value volatile wait where while write'
-    bistr1 = 'abs achar acos acosd adjustl adjustr aimag aimax0 aimin0 aint ajmax0 ajmin0 akmax0 akmin0 all allocated alog alog10 amax0 amax1 amin0 amin1 amod anint any asin asind associated atan atan2 atan2d atand bitest bitl bitlr bitrl bjtest bit_size bktest break btest cabs ccos cdabs cdcos cdexp cdlog cdsin cdsqrt ceiling cexp char clog cmplx conjg cos cosd cosh count cpu_time cshift csin csqrt dabs dacos dacosd dasin dasind datan datan2 datan2d datand date date_and_time dble dcmplx dconjg dcos dcosd dcosh dcotan ddim dexp dfloat dflotk dfloti dflotj digits dim dimag dint dlog dlog10 dmax1 dmin1 dmod dnint dot_product dprod dreal dsign dsin dsind dsinh dsqrt dtan dtand dtanh eoshift epsilon errsns exp exponent float floati floatj floatk floor fraction free huge iabs iachar iand ibclr ibits ibset ichar idate idim idint idnint ieor ifix iiabs iiand iibclr iibits iibset iidim iidint iidnnt iieor iifix iint iior iiqint iiqnnt iishft iishftc iisign ilen imax0 imax1 imin0 imin1 imod index inint inot int int1 int2 int4 int8 iqint iqnint ior ishft ishftc isign isnan izext jiand jibclr jibits jibset jidim jidint jidnnt jieor jifix jint jior jiqint jiqnnt jishft jishftc jisign jmax0 jmax1 jmin0 jmin1 jmod jnint jnot jzext kiabs kiand kibclr kibits kibset kidim kidint kidnnt kieor kifix kind kint kior kishft kishftc kisign kmax0 kmax1 kmin0 kmin1 kmod knint knot kzext lbound leadz len len_trim lenlge lge lgt lle llt log log10 logical lshift malloc matmul max max0 max1 maxexponent maxloc maxval merge min min0 min1 minexponent minloc minval mod modulo mvbits nearest nint not nworkers number_of_processors pack popcnt poppar precision present product radix random random_number random_seed range real repeat reshape rrspacing rshift scale scan secnds selected_int_kind selected_real_kind set_exponent shape sign sin sind sinh size sizeof sngl snglq spacing spread sqrt sum system_clock tan tand tanh tiny transfer transpose trim ubound unpack verify'
-    bistr2 = 'cdabs cdcos cdexp cdlog cdsin cdsqrt cotan cotand dcmplx dconjg dcotan dcotand decode dimag dll_export dll_import doublecomplex dreal dvchk encode find flen flush getarg getcharqq getcl getdat getenv gettim hfix ibchng identifier imag int1 int2 int4 intc intrup invalop iostat_msg isha ishc ishl jfix lacfar locking locnear map nargs nbreak ndperr ndpexc offset ovefl peekcharqq precfill prompt qabs qacos qacosd qasin qasind qatan qatand qatan2 qcmplx qconjg qcos qcosd qcosh qdim qexp qext qextd qfloat qimag qlog qlog10 qmax1 qmin1 qmod qreal qsign qsin qsind qsinh qsqrt qtan qtand qtanh ran rand randu rewrite segment setdat settim system timer undfl unlock union val virtual volatile zabs zcos zexp zlog zsin zsqrt'
-    kw = r"\b" + any("keyword", kwstr.split()) + r"\b"
-    builtin = r"\b" + any("builtin", bistr1.split()+bistr2.split()) + r"\b"
-    comment = any("comment", [r"\![^\n]*"])
-    number = any("number",
-                 [r"\b[+-]?[0-9]+[lL]?\b",
-                  r"\b[+-]?0[xX][0-9A-Fa-f]+[lL]?\b",
-                  r"\b[+-]?[0-9]+(?:\.[0-9]+)?(?:[eE][+-]?[0-9]+)?\b"])
-    sqstring = r"(\b[rRuU])?'[^'\\\n]*(\\.[^'\\\n]*)*'?"
-    dqstring = r'(\b[rRuU])?"[^"\\\n]*(\\.[^"\\\n]*)*"?'
-    string = any("string", [sqstring, dqstring])
-    return "|".join([kw, comment, string, number, builtin,
-                     any("SYNC", [r"\n"])])
-
-class FortranSH(BaseSH):
-    """Fortran Syntax Highlighter"""
-    # Syntax highlighting rules:
-    PROG = re.compile(make_fortran_patterns(), re.S|re.I)
-    IDPROG = re.compile(r"\s+(\w+)", re.S)
-    # Syntax highlighting states (from one text block to another):
-    NORMAL = 0
-    def __init__(self, parent, font=None, color_scheme=None):
-        BaseSH.__init__(self, parent, font, color_scheme)
-
-    def highlightBlock(self, text):
-        text = to_text_string(text)
-        self.setFormat(0, len(text), self.formats["normal"])
-        
-        match = self.PROG.search(text)
-        index = 0
-        while match:
-            for key, value in list(match.groupdict().items()):
-                if value:
-                    start, end = match.span(key)
-                    index += end-start
-                    self.setFormat(start, end-start, self.formats[key])
-                    if value.lower() in ("subroutine", "module", "function"):
-                        match1 = self.IDPROG.match(text, end)
-                        if match1:
-                            start1, end1 = match1.span(1)
-                            self.setFormat(start1, end1-start1,
-                                           self.formats["definition"])
-                    
-            match = self.PROG.search(text, match.end())
-
-class Fortran77SH(FortranSH):
-    """Fortran 77 Syntax Highlighter"""
-    def highlightBlock(self, text):
-        text = to_text_string(text)
-        if text.startswith(("c", "C")):
-            self.setFormat(0, len(text), self.formats["comment"])
-        else:
-            FortranSH.highlightBlock(self, text)
-            self.setFormat(0, 5, self.formats["comment"])
-            self.setFormat(73, max([73, len(text)]),
-                           self.formats["comment"])
-
-
-#==============================================================================
-# IDL highlighter
-#
-# Contribution from Stuart Mumford (Littlemumford) - 02/02/2012
-# See Issue #850: http://code.google.com/p/spyderlib/issues/detail?id=850
-#==============================================================================
-def make_idl_patterns():
-    "Strongly inspired from idlelib.ColorDelegator.make_pat"
-    kwstr = 'begin of pro function endfor endif endwhile endrep endcase endswitch end if then else for do while repeat until break case switch common continue exit return goto help message print read retall stop'
-    bistr1 = 'a_correlate abs acos adapt_hist_equal alog alog10 amoeba arg_present arra_equal array_indices ascii_template asin assoc atan beseli beselj besel k besely beta bilinear bin_date binary_template dinfgen dinomial blk_con broyden bytarr byte bytscl c_correlate call_external call_function ceil chebyshev check_math chisqr_cvf chisqr_pdf choldc cholsol cindgen clust_wts cluster color_quan colormap_applicable comfit complex complexarr complexround compute_mesh_normals cond congrid conj convert_coord convol coord2to3 correlate cos cosh cramer create_struct crossp crvlength ct_luminance cti_test curvefit cv_coord cvttobm cw_animate cw_arcball cw_bgroup cw_clr_index cw_colorsel cw_defroi cw_field cw_filesel cw_form cw_fslider cw_light_editor cw_orient cw_palette_editor cw_pdmenu cw_rgbslider cw_tmpl cw_zoom dblarr dcindgen dcomplexarr defroi deriv derivsig determ diag_matrix dialog_message dialog_pickfile pialog_printersetup dialog_printjob dialog_read_image dialog_write_image digital_filter dilate dindgen dist double eigenql eigenvec elmhes eof erode erf erfc erfcx execute exp expand_path expint extrac extract_slice f_cvf f_pdf factorial fft file_basename file_dirname file_expand_path file_info file_same file_search file_test file_which filepath findfile findgen finite fix float floor fltarr format_axis_values fstat fulstr fv_test fx_root fz_roots gamma gauss_cvf gauss_pdf gauss2dfit gaussfit gaussint get_drive_list get_kbrd get_screen_size getenv grid_tps grid3 griddata gs_iter hanning hdf_browser hdf_read hilbert hist_2d hist_equal histogram hough hqr ibeta identity idl_validname idlitsys_createtool igamma imaginary indgen int_2d int_3d int_tabulated intarr interpol interpolate invert ioctl ishft julday keword_set krig2d kurtosis kw_test l64indgen label_date label_region ladfit laguerre la_cholmprove la_cholsol la_Determ la_eigenproblem la_eigenql la_eigenvec la_elmhes la_gm_linear_model la_hqr la_invert la_least_square_equality la_least_squares la_linear_equation la_lumprove la_lusol la_trimprove la_trisol leefit legendre linbcg lindgen linfit ll_arc_distance lmfit lmgr lngamma lnp_test locale_get logical_and logical_or logical_true lon64arr lonarr long long64 lsode lu_complex lumprove lusol m_correlate machar make_array map_2points map_image map_patch map_proj_forward map_proj_init map_proj_inverse matrix_multiply matrix_power max md_test mean meanabsdev median memory mesh_clip mesh_decimate mesh_issolid mesh_merge mesh_numtriangles mesh_smooth mesh_surfacearea mesh_validate mesh_volume min min_curve_surf moment morph_close morph_distance morph_gradient morph_histormiss morph_open morph_thin morph_tophat mpeg_open msg_cat_open n_elements n_params n_tags newton norm obj_class obj_isa obj_new obj_valid objarr p_correlate path_sep pcomp pnt_line polar_surface poly poly_2d poly_area poly_fit polyfillv ployshade primes product profile profiles project_vol ptr_new ptr_valid ptrarr qgrid3 qromb qromo qsimp query_bmp query_dicom query_image query_jpeg query_mrsid query_pict query_png query_ppm query_srf query_tiff query_wav r_correlate r_test radon randomn randomu ranks read_ascii read_binary read_bmp read_dicom read_image read_mrsid read_png read_spr read_sylk read_tiff read_wav read_xwd real_part rebin recall_commands recon3 reform region_grow regress replicate reverse rk4 roberts rot rotate round routine_info rs_test s_test savgol search2d search3d sfit shift shmdebug shmvar simplex sin sindgen sinh size skewness smooth sobel sort sph_scat spher_harm spl_init spl_interp spline spline_p sprsab sprsax sprsin sprstp sqrt standardize stddev strarr strcmp strcompress stregex string strjoin strlen strlowcase strmatch strmessage strmid strpos strsplit strtrim strupcase svdfit svsol swap_endian systime t_cvf t_pdf tag_names tan tanh temporary tetra_clip tetra_surface tetra_volume thin timegen tm_test total trace transpose tri_surf trigrid trisol ts_coef ts_diff ts_fcast ts_smooth tvrd uindgen unit uintarr ul64indgen ulindgen ulon64arr ulonarr ulong ulong64 uniq value_locate variance vert_t3d voigt voxel_proj warp_tri watershed where widget_actevix widget_base widget_button widget_combobox widget_draw widget_droplist widget_event widget_info widget_label widget_list widget_propertsheet widget_slider widget_tab widget_table widget_text widget_tree write_sylk wtn xfont xregistered xsq_test'
-    bistr2 = 'annotate arrow axis bar_plot blas_axpy box_cursor breakpoint byteorder caldata calendar call_method call_procedure catch cd cir_3pnt close color_convert compile_opt constrained_min contour copy_lun cpu create_view cursor cw_animate_getp cw_animate_load cw_animate_run cw_light_editor_get cw_light_editor_set cw_palette_editor_get cw_palette_editor_set define_key define_msgblk define_msgblk_from_file defsysv delvar device dfpmin dissolve dlm_load doc_librar draw_roi efont empty enable_sysrtn erase errplot expand file_chmod file_copy file_delete file_lines file_link file_mkdir file_move file_readlink flick flow3 flush forward_function free_lun funct gamma_ct get_lun grid_input h_eq_ct h_eq_int heap_free heap_gc hls hsv icontour iimage image_cont image_statistics internal_volume iplot isocontour isosurface isurface itcurrent itdelete itgetcurrent itregister itreset ivolume journal la_choldc la_ludc la_svd la_tridc la_triql la_trired linkimage loadct ludc make_dll map_continents map_grid map_proj_info map_set mesh_obj mk_html_help modifyct mpeg_close mpeg_put mpeg_save msg_cat_close msg_cat_compile multi obj_destroy on_error on_ioerror online_help openr openw openu oplot oploterr particle_trace path_cache plot plot_3dbox plot_field ploterr plots point_lun polar_contour polyfill polywarp popd powell printf printd ps_show_fonts psafm pseudo ptr_free pushd qhull rdpix readf read_interfile read_jpeg read_pict read_ppm read_srf read_wave read_x11_bitmap reads readu reduce_colors register_cursor replicate_inplace resolve_all resolve_routine restore save scale3 scale3d set_plot set_shading setenv setup_keys shade_surf shade_surf_irr shade_volume shmmap show3 showfont skip_lun slicer3 slide_image socket spawn sph_4pnt streamline stretch strput struct_assign struct_hide surface surfr svdc swap_enian_inplace t3d tek_color threed time_test2 triangulate triql trired truncate_lun tv tvcrs tvlct tvscl usersym vector_field vel velovect voronoi wait wdelete wf_draw widget_control widget_displaycontextmenu window write_bmp write_image write_jpeg write_nrif write_pict write_png write_ppm write_spr write_srf write_tiff write_wav write_wave writeu wset wshow xbm_edit xdisplayfile xdxf xinteranimate xloadct xmanager xmng_tmpl xmtool xobjview xobjview_rotate xobjview_write_image xpalette xpcolo xplot3d xroi xsurface xvaredit xvolume xyouts zoom zoom_24'
-    kw = r"\b" + any("keyword", kwstr.split()) + r"\b"
-    builtin = r"\b" + any("builtin", bistr1.split()+bistr2.split()) + r"\b"
-    comment = any("comment", [r"\;[^\n]*"])
-    number = any("number",
-                 [r"\b[+-]?[0-9]+[lL]?\b",
-                  r"\b[+-]?0[xX][0-9A-Fa-f]+[lL]?\b",
-		  r"\b\.[0-9]d0|\.d0+[lL]?\b",
-                  r"\b[+-]?[0-9]+(?:\.[0-9]+)?(?:[eE][+-]?[0-9]+)?\b"])
-    sqstring = r"(\b[rRuU])?'[^'\\\n]*(\\.[^'\\\n]*)*'?"
-    dqstring = r'(\b[rRuU])?"[^"\\\n]*(\\.[^"\\\n]*)*"?'
-    string = any("string", [sqstring, dqstring])
-    return "|".join([kw, comment, string, number, builtin,
-                     any("SYNC", [r"\n"])])
-
-class IdlSH(GenericSH):
-    """IDL Syntax Highlighter"""
-    PROG = re.compile(make_idl_patterns(), re.S|re.I)
-
-
-#==============================================================================
-# Diff/Patch highlighter
-#==============================================================================
-
-class DiffSH(BaseSH):
-    """Simple Diff/Patch Syntax Highlighter Class"""
-    def highlightBlock(self, text):
-        text = to_text_string(text)
-        if text.startswith("+++"):
-            self.setFormat(0, len(text), self.formats["keyword"])
-        elif text.startswith("---"):
-            self.setFormat(0, len(text), self.formats["keyword"])
-        elif text.startswith("+"):
-            self.setFormat(0, len(text), self.formats["string"])
-        elif text.startswith("-"):
-            self.setFormat(0, len(text), self.formats["number"])
-        elif text.startswith("@"):
-            self.setFormat(0, len(text), self.formats["builtin"])
-
-
-#==============================================================================
-# NSIS highlighter
-#==============================================================================
-
-def make_nsis_patterns():
-    "Strongly inspired from idlelib.ColorDelegator.make_pat"
-    kwstr1 = 'Abort AddBrandingImage AddSize AllowRootDirInstall AllowSkipFiles AutoCloseWindow BGFont BGGradient BrandingText BringToFront Call CallInstDLL Caption ClearErrors CompletedText ComponentText CopyFiles CRCCheck CreateDirectory CreateFont CreateShortCut Delete DeleteINISec DeleteINIStr DeleteRegKey DeleteRegValue DetailPrint DetailsButtonText DirText DirVar DirVerify EnableWindow EnumRegKey EnumRegValue Exec ExecShell ExecWait Exch ExpandEnvStrings File FileBufSize FileClose FileErrorText FileOpen FileRead FileReadByte FileSeek FileWrite FileWriteByte FindClose FindFirst FindNext FindWindow FlushINI Function FunctionEnd GetCurInstType GetCurrentAddress GetDlgItem GetDLLVersion GetDLLVersionLocal GetErrorLevel GetFileTime GetFileTimeLocal GetFullPathName GetFunctionAddress GetInstDirError GetLabelAddress GetTempFileName Goto HideWindow ChangeUI CheckBitmap Icon IfAbort IfErrors IfFileExists IfRebootFlag IfSilent InitPluginsDir InstallButtonText InstallColors InstallDir InstallDirRegKey InstProgressFlags InstType InstTypeGetText InstTypeSetText IntCmp IntCmpU IntFmt IntOp IsWindow LangString LicenseBkColor LicenseData LicenseForceSelection LicenseLangString LicenseText LoadLanguageFile LogSet LogText MessageBox MiscButtonText Name OutFile Page PageCallbacks PageEx PageExEnd Pop Push Quit ReadEnvStr ReadINIStr ReadRegDWORD ReadRegStr Reboot RegDLL Rename ReserveFile Return RMDir SearchPath Section SectionEnd SectionGetFlags SectionGetInstTypes SectionGetSize SectionGetText SectionIn SectionSetFlags SectionSetInstTypes SectionSetSize SectionSetText SendMessage SetAutoClose SetBrandingImage SetCompress SetCompressor SetCompressorDictSize SetCtlColors SetCurInstType SetDatablockOptimize SetDateSave SetDetailsPrint SetDetailsView SetErrorLevel SetErrors SetFileAttributes SetFont SetOutPath SetOverwrite SetPluginUnload SetRebootFlag SetShellVarContext SetSilent ShowInstDetails ShowUninstDetails ShowWindow SilentInstall SilentUnInstall Sleep SpaceTexts StrCmp StrCpy StrLen SubCaption SubSection SubSectionEnd UninstallButtonText UninstallCaption UninstallIcon UninstallSubCaption UninstallText UninstPage UnRegDLL Var VIAddVersionKey VIProductVersion WindowIcon WriteINIStr WriteRegBin WriteRegDWORD WriteRegExpandStr WriteRegStr WriteUninstaller XPStyle'
-    kwstr2 = 'all alwaysoff ARCHIVE auto both bzip2 components current custom details directory false FILE_ATTRIBUTE_ARCHIVE FILE_ATTRIBUTE_HIDDEN FILE_ATTRIBUTE_NORMAL FILE_ATTRIBUTE_OFFLINE FILE_ATTRIBUTE_READONLY FILE_ATTRIBUTE_SYSTEM FILE_ATTRIBUTE_TEMPORARY force grey HIDDEN hide IDABORT IDCANCEL IDIGNORE IDNO IDOK IDRETRY IDYES ifdiff ifnewer instfiles instfiles lastused leave left level license listonly lzma manual MB_ABORTRETRYIGNORE MB_DEFBUTTON1 MB_DEFBUTTON2 MB_DEFBUTTON3 MB_DEFBUTTON4 MB_ICONEXCLAMATION MB_ICONINFORMATION MB_ICONQUESTION MB_ICONSTOP MB_OK MB_OKCANCEL MB_RETRYCANCEL MB_RIGHT MB_SETFOREGROUND MB_TOPMOST MB_YESNO MB_YESNOCANCEL nevershow none NORMAL off OFFLINE on READONLY right RO show silent silentlog SYSTEM TEMPORARY text textonly true try uninstConfirm windows zlib'
-    kwstr3 = 'MUI_ABORTWARNING MUI_ABORTWARNING_CANCEL_DEFAULT MUI_ABORTWARNING_TEXT MUI_BGCOLOR MUI_COMPONENTSPAGE_CHECKBITMAP MUI_COMPONENTSPAGE_NODESC MUI_COMPONENTSPAGE_SMALLDESC MUI_COMPONENTSPAGE_TEXT_COMPLIST MUI_COMPONENTSPAGE_TEXT_DESCRIPTION_INFO MUI_COMPONENTSPAGE_TEXT_DESCRIPTION_TITLE MUI_COMPONENTSPAGE_TEXT_INSTTYPE MUI_COMPONENTSPAGE_TEXT_TOP MUI_CUSTOMFUNCTION_ABORT MUI_CUSTOMFUNCTION_GUIINIT MUI_CUSTOMFUNCTION_UNABORT MUI_CUSTOMFUNCTION_UNGUIINIT MUI_DESCRIPTION_TEXT MUI_DIRECTORYPAGE_BGCOLOR MUI_DIRECTORYPAGE_TEXT_DESTINATION MUI_DIRECTORYPAGE_TEXT_TOP MUI_DIRECTORYPAGE_VARIABLE MUI_DIRECTORYPAGE_VERIFYONLEAVE MUI_FINISHPAGE_BUTTON MUI_FINISHPAGE_CANCEL_ENABLED MUI_FINISHPAGE_LINK MUI_FINISHPAGE_LINK_COLOR MUI_FINISHPAGE_LINK_LOCATION MUI_FINISHPAGE_NOAUTOCLOSE MUI_FINISHPAGE_NOREBOOTSUPPORT MUI_FINISHPAGE_REBOOTLATER_DEFAULT MUI_FINISHPAGE_RUN MUI_FINISHPAGE_RUN_FUNCTION MUI_FINISHPAGE_RUN_NOTCHECKED MUI_FINISHPAGE_RUN_PARAMETERS MUI_FINISHPAGE_RUN_TEXT MUI_FINISHPAGE_SHOWREADME MUI_FINISHPAGE_SHOWREADME_FUNCTION MUI_FINISHPAGE_SHOWREADME_NOTCHECKED MUI_FINISHPAGE_SHOWREADME_TEXT MUI_FINISHPAGE_TEXT MUI_FINISHPAGE_TEXT_LARGE MUI_FINISHPAGE_TEXT_REBOOT MUI_FINISHPAGE_TEXT_REBOOTLATER MUI_FINISHPAGE_TEXT_REBOOTNOW MUI_FINISHPAGE_TITLE MUI_FINISHPAGE_TITLE_3LINES MUI_FUNCTION_DESCRIPTION_BEGIN MUI_FUNCTION_DESCRIPTION_END MUI_HEADER_TEXT MUI_HEADER_TRANSPARENT_TEXT MUI_HEADERIMAGE MUI_HEADERIMAGE_BITMAP MUI_HEADERIMAGE_BITMAP_NOSTRETCH MUI_HEADERIMAGE_BITMAP_RTL MUI_HEADERIMAGE_BITMAP_RTL_NOSTRETCH MUI_HEADERIMAGE_RIGHT MUI_HEADERIMAGE_UNBITMAP MUI_HEADERIMAGE_UNBITMAP_NOSTRETCH MUI_HEADERIMAGE_UNBITMAP_RTL MUI_HEADERIMAGE_UNBITMAP_RTL_NOSTRETCH MUI_HWND MUI_ICON MUI_INSTALLCOLORS MUI_INSTALLOPTIONS_DISPLAY MUI_INSTALLOPTIONS_DISPLAY_RETURN MUI_INSTALLOPTIONS_EXTRACT MUI_INSTALLOPTIONS_EXTRACT_AS MUI_INSTALLOPTIONS_INITDIALOG MUI_INSTALLOPTIONS_READ MUI_INSTALLOPTIONS_SHOW MUI_INSTALLOPTIONS_SHOW_RETURN MUI_INSTALLOPTIONS_WRITE MUI_INSTFILESPAGE_ABORTHEADER_SUBTEXT MUI_INSTFILESPAGE_ABORTHEADER_TEXT MUI_INSTFILESPAGE_COLORS MUI_INSTFILESPAGE_FINISHHEADER_SUBTEXT MUI_INSTFILESPAGE_FINISHHEADER_TEXT MUI_INSTFILESPAGE_PROGRESSBAR MUI_LANGDLL_ALLLANGUAGES MUI_LANGDLL_ALWAYSSHOW MUI_LANGDLL_DISPLAY MUI_LANGDLL_INFO MUI_LANGDLL_REGISTRY_KEY MUI_LANGDLL_REGISTRY_ROOT MUI_LANGDLL_REGISTRY_VALUENAME MUI_LANGDLL_WINDOWTITLE MUI_LANGUAGE MUI_LICENSEPAGE_BGCOLOR MUI_LICENSEPAGE_BUTTON MUI_LICENSEPAGE_CHECKBOX MUI_LICENSEPAGE_CHECKBOX_TEXT MUI_LICENSEPAGE_RADIOBUTTONS MUI_LICENSEPAGE_RADIOBUTTONS_TEXT_ACCEPT MUI_LICENSEPAGE_RADIOBUTTONS_TEXT_DECLINE MUI_LICENSEPAGE_TEXT_BOTTOM MUI_LICENSEPAGE_TEXT_TOP MUI_PAGE_COMPONENTS MUI_PAGE_CUSTOMFUNCTION_LEAVE MUI_PAGE_CUSTOMFUNCTION_PRE MUI_PAGE_CUSTOMFUNCTION_SHOW MUI_PAGE_DIRECTORY MUI_PAGE_FINISH MUI_PAGE_HEADER_SUBTEXT MUI_PAGE_HEADER_TEXT MUI_PAGE_INSTFILES MUI_PAGE_LICENSE MUI_PAGE_STARTMENU MUI_PAGE_WELCOME MUI_RESERVEFILE_INSTALLOPTIONS MUI_RESERVEFILE_LANGDLL MUI_SPECIALINI MUI_STARTMENU_GETFOLDER MUI_STARTMENU_WRITE_BEGIN MUI_STARTMENU_WRITE_END MUI_STARTMENUPAGE_BGCOLOR MUI_STARTMENUPAGE_DEFAULTFOLDER MUI_STARTMENUPAGE_NODISABLE MUI_STARTMENUPAGE_REGISTRY_KEY MUI_STARTMENUPAGE_REGISTRY_ROOT MUI_STARTMENUPAGE_REGISTRY_VALUENAME MUI_STARTMENUPAGE_TEXT_CHECKBOX MUI_STARTMENUPAGE_TEXT_TOP MUI_UI MUI_UI_COMPONENTSPAGE_NODESC MUI_UI_COMPONENTSPAGE_SMALLDESC MUI_UI_HEADERIMAGE MUI_UI_HEADERIMAGE_RIGHT MUI_UNABORTWARNING MUI_UNABORTWARNING_CANCEL_DEFAULT MUI_UNABORTWARNING_TEXT MUI_UNCONFIRMPAGE_TEXT_LOCATION MUI_UNCONFIRMPAGE_TEXT_TOP MUI_UNFINISHPAGE_NOAUTOCLOSE MUI_UNFUNCTION_DESCRIPTION_BEGIN MUI_UNFUNCTION_DESCRIPTION_END MUI_UNGETLANGUAGE MUI_UNICON MUI_UNPAGE_COMPONENTS MUI_UNPAGE_CONFIRM MUI_UNPAGE_DIRECTORY MUI_UNPAGE_FINISH MUI_UNPAGE_INSTFILES MUI_UNPAGE_LICENSE MUI_UNPAGE_WELCOME MUI_UNWELCOMEFINISHPAGE_BITMAP MUI_UNWELCOMEFINISHPAGE_BITMAP_NOSTRETCH MUI_UNWELCOMEFINISHPAGE_INI MUI_WELCOMEFINISHPAGE_BITMAP MUI_WELCOMEFINISHPAGE_BITMAP_NOSTRETCH MUI_WELCOMEFINISHPAGE_CUSTOMFUNCTION_INIT MUI_WELCOMEFINISHPAGE_INI MUI_WELCOMEPAGE_TEXT MUI_WELCOMEPAGE_TITLE MUI_WELCOMEPAGE_TITLE_3LINES'
-    bistr = 'addincludedir addplugindir AndIf cd define echo else endif error execute If ifdef ifmacrodef ifmacrondef ifndef include insertmacro macro macroend onGUIEnd onGUIInit onInit onInstFailed onInstSuccess onMouseOverSection onRebootFailed onSelChange onUserAbort onVerifyInstDir OrIf packhdr system undef verbose warning'
-    instance = any("instance", [r'\$\{.*?\}', r'\$[A-Za-z0-9\_]*'])
-    define = any("define", [r"\![^\n]*"])
-    comment = any("comment", [r"\;[^\n]*", r"\#[^\n]*", r"\/\*(.*?)\*\/"])
-    return make_generic_c_patterns(kwstr1+' '+kwstr2+' '+kwstr3, bistr,
-                                   instance=instance, define=define,
-                                   comment=comment)
-
-class NsisSH(CppSH):
-    """NSIS Syntax Highlighter"""
-    # Syntax highlighting rules:
-    PROG = re.compile(make_nsis_patterns(), re.S)
-
-
-#==============================================================================
-# gettext highlighter
-#==============================================================================
-
-def make_gettext_patterns():
-    "Strongly inspired from idlelib.ColorDelegator.make_pat"
-    kwstr = 'msgid msgstr'
-    kw = r"\b" + any("keyword", kwstr.split()) + r"\b"
-    fuzzy = any("builtin", [r"#,[^\n]*"])
-    links = any("normal", [r"#:[^\n]*"])
-    comment = any("comment", [r"#[^\n]*"])
-    number = any("number",
-                 [r"\b[+-]?[0-9]+[lL]?\b",
-                  r"\b[+-]?0[xX][0-9A-Fa-f]+[lL]?\b",
-                  r"\b[+-]?[0-9]+(?:\.[0-9]+)?(?:[eE][+-]?[0-9]+)?\b"])
-    sqstring = r"(\b[rRuU])?'[^'\\\n]*(\\.[^'\\\n]*)*'?"
-    dqstring = r'(\b[rRuU])?"[^"\\\n]*(\\.[^"\\\n]*)*"?'
-    string = any("string", [sqstring, dqstring])
-    return "|".join([kw, string, number, fuzzy, links, comment,
-                     any("SYNC", [r"\n"])])
-
-class GetTextSH(GenericSH):
-    """gettext Syntax Highlighter"""
-    # Syntax highlighting rules:
-    PROG = re.compile(make_gettext_patterns(), re.S)
-
-
-#==============================================================================
-# HTML highlighter
-#==============================================================================
-
-class BaseWebSH(BaseSH):
-    """Base class for CSS and HTML syntax highlighters"""
-    NORMAL  = 0
-    COMMENT = 1
-    
-    def __init__(self, parent, font=None, color_scheme=None):
-        BaseSH.__init__(self, parent, font, color_scheme)
-    
-    def highlightBlock(self, text):
-        text = to_text_string(text)
-        previous_state = self.previousBlockState()
-        
-        if previous_state == self.COMMENT:
-            self.setFormat(0, len(text), self.formats["comment"])
-        else:
-            previous_state = self.NORMAL
-            self.setFormat(0, len(text), self.formats["normal"])
-        
-        self.setCurrentBlockState(previous_state)
-        match = self.PROG.search(text)        
-
-        match_count = 0
-        n_characters = len(text)
-        # There should never be more matches than characters in the text.
-        while match and match_count < n_characters:
-            match_dict = match.groupdict()
-            for key, value in list(match_dict.items()):
-                if value:
-                    start, end = match.span(key)
-                    if previous_state == self.COMMENT:
-                        if key == "multiline_comment_end":
-                            self.setCurrentBlockState(self.NORMAL)
-                            self.setFormat(end, len(text),
-                                           self.formats["normal"])
-                        else:
-                            self.setCurrentBlockState(self.COMMENT)
-                            self.setFormat(0, len(text),
-                                           self.formats["comment"])
-                    else:
-                        if key == "multiline_comment_start":
-                            self.setCurrentBlockState(self.COMMENT)
-                            self.setFormat(start, len(text),
-                                           self.formats["comment"])
-                        else:
-                            self.setCurrentBlockState(self.NORMAL)
-                            self.setFormat(start, end-start,
-                                           self.formats[key])
-            
-            match = self.PROG.search(text, match.end())
-            match_count += 1
-
-def make_html_patterns():
-    """Strongly inspired from idlelib.ColorDelegator.make_pat """
-    tags = any("builtin", [r"<", r"[\?/]?>", r"(?<=<).*?(?=[ >])"])
-    keywords = any("keyword", [r" [\w:-]*?(?==)"])
-    string = any("string", [r'".*?"'])
-    comment = any("comment", [r"<!--.*?-->"])
-    multiline_comment_start = any("multiline_comment_start", [r"<!--"])
-    multiline_comment_end = any("multiline_comment_end", [r"-->"])
-    return "|".join([comment, multiline_comment_start,
-                     multiline_comment_end, tags, keywords, string]) 
-    
-class HtmlSH(BaseWebSH):
-    """HTML Syntax Highlighter"""
-    PROG = re.compile(make_html_patterns(), re.S)
-
-
-#==============================================================================
-# Pygments based omni-parser
-#==============================================================================
-
-# IMPORTANT NOTE:
-# --------------
-# Do not be tempted to generalize the use of PygmentsSH (that is tempting 
-# because it would lead to more generic and compact code, and not only in 
-# this very module) because this generic syntax highlighter is far slower
-# than the native ones (all classes above). For example, a Python syntax
-# highlighter based on PygmentsSH would be 2 to 3 times slower than the 
-# current native PythonSH syntax highlighter.
-
-class PygmentsSH(BaseSH):
-    """ Generic Pygments syntax highlighter """
-    # Store the language name and a ref to the lexer
-    _lang_name = None
-    _lexer = None
-    # Syntax highlighting states (from one text block to another):
-    NORMAL = 0
-    def __init__(self, parent, font=None, color_scheme=None):
-        # Warning: do not move out those import statements
-        # (pygments is an optional dependency)
-        from pygments.lexers import get_lexer_by_name
-        from pygments.token import (Text, Other, Keyword, Name, String, Number,
-                                    Comment, Generic, Token)
-        # Map Pygments tokens to Spyder tokens
-        self._tokmap = {Text: "normal", 
-                        Generic: "normal", 
-                        Other: "normal",
-                        Keyword: "keyword",
-                        Token.Operator: "normal",
-                        Name.Builtin: "builtin",
-                        Name: "normal",
-                        Comment: "comment",
-                        String: "string",
-                        Number: "number"}
-        # Load Pygments' Lexer
-        if self._lang_name is not None:
-            self._lexer = get_lexer_by_name(self._lang_name)
-        BaseSH.__init__(self, parent, font, color_scheme)
-
-    def get_fmt(self, typ):
-        """ Get the format code for this type """
-        # Exact matches first
-        for key in self._tokmap:
-            if typ is key:
-                return self._tokmap[key]            
-        # Partial (parent-> child) matches
-        for key in self._tokmap:
-            if typ in key.subtypes:
-                return self._tokmap[key]
-        return 'normal'
-
-    def highlightBlock(self, text):
-        """ Actually highlight the block """        
-        text = to_text_string(text)                
-        lextree = self._lexer.get_tokens(text)        
-        ct = 0
-        for item in lextree:            
-            typ, val = item            
-            key = self.get_fmt(typ)
-            start = ct
-            ct += len(val)        
-            self.setFormat(start, ct-start, self.formats[key])
-
-class BatchSH(PygmentsSH):
-    """Batch highlighter"""
-    _lang_name = 'bat'
-
-class IniSH(PygmentsSH):
-    """INI highlighter"""
-    _lang_name = 'ini'
-
-class XmlSH(PygmentsSH):
-    """XML highlighter"""
-    _lang_name = 'xml'
-    
-class CssSH(PygmentsSH):
-    """CSS Syntax Highlighter"""
-    _lang_name = 'css'
-
-class MatlabSH(PygmentsSH):
-    """Matlab highlighter"""
-    _lang_name = 'matlab'
-
-
-if __name__ == '__main__':
-    # Test Python Outline Explorer comment regexps
-    valid_comments = [
-      '# --- First variant',
-      '#------ 2nd variant',
-      '### 3rd variant'
-    ]
-    invalid_comments = [
-      '#---', '#--------', '#---   ', '# -------'
-    ]
-    for line in valid_comments:
-        if not PythonSH.OECOMMENT.match(line):
-            print("Error matching '%s' as outline comment" % line)
-    for line in invalid_comments:
-        if PythonSH.OECOMMENT.match(line):
-            print("Error: '%s' is matched as outline comment" % line)
-        
-=======
-# -*- coding: utf-8 -*-
-#
-# Copyright © 2009-2010 Pierre Raybaut
-# Licensed under the terms of the MIT License
-# (see spyderlib/__init__.py for details)
-
-"""
-Editor widget syntax highlighters based on QtGui.QSyntaxHighlighter
-(Python syntax highlighting rules are inspired from idlelib)
-"""
-
-import re
-import keyword
-import __builtin__
-
-from spyderlib.qt.QtGui import (QColor, QApplication, QFont,
-                                QSyntaxHighlighter, QCursor, QTextCharFormat)
-from spyderlib.qt.QtCore import Qt
-
-
-#==============================================================================
-# Syntax highlighting color schemes
-#==============================================================================
-COLOR_SCHEME_KEYS = ("background", "currentline", "occurence",
-                     "ctrlclick", "sideareas", "matched_p", "unmatched_p",
-                     "normal", "keyword", "builtin", "definition",
-                     "comment", "string", "number", "instance")
-COLORS = {
-          'IDLE':
-          {#  Name          Color    Bold   Italic
-           "background":  "#ffffff",
-           "currentline": "#eeffdd",
-           "occurence":   "#e8f2fe",
-           "ctrlclick":   "#0000ff",
-           "sideareas":   "#efefef",
-           "matched_p":   "#99ff99",
-           "unmatched_p": "#ff9999",
-           "normal":     ("#000000", False, False),
-           "keyword":    ("#ff7700", True,  False),
-           "builtin":    ("#900090", False, False),
-           "definition": ("#0000ff", False, False),
-           "comment":    ("#dd0000", False, True),
-           "string":     ("#00aa00", False, False),
-           "number":     ("#924900", False, False),
-           "instance":   ("#777777", True,  True),
-           },
-          'Pydev':
-          {#  Name          Color    Bold   Italic
-           "background":  "#ffffff",
-           "currentline": "#e8f2fe",
-           "occurence":   "#ffff99",
-           "ctrlclick":   "#0000ff",
-           "sideareas":   "#efefef",
-           "matched_p":   "#99ff99",
-           "unmatched_p": "#ff9999",
-           "normal":     ("#000000", False, False),
-           "keyword":    ("#0000ff", False, False),
-           "builtin":    ("#900090", False, False),
-           "definition": ("#000000", True,  False),
-           "comment":    ("#c0c0c0", False, False),
-           "string":     ("#00aa00", False, True),
-           "number":     ("#800000", False, False),
-           "instance":   ("#000000", False, True),
-           },
-          'Emacs':
-          {#  Name          Color    Bold   Italic
-           "background":  "#000000",
-           "currentline": "#2b2b43",
-           "occurence":   "#abab67",
-           "ctrlclick":   "#0000ff",
-           "sideareas":   "#555555",
-           "matched_p":   "#009800",
-           "unmatched_p": "#c80000",
-           "normal":     ("#ffffff", False, False),
-           "keyword":    ("#3c51e8", False, False),
-           "builtin":    ("#900090", False, False),
-           "definition": ("#ff8040", True,  False),
-           "comment":    ("#005100", False, False),
-           "string":     ("#00aa00", False, True),
-           "number":     ("#800000", False, False),
-           "instance":   ("#ffffff", False, True),
-           },
-          'Scintilla':
-          {#  Name          Color    Bold   Italic
-           "background":  "#ffffff",
-           "currentline": "#eeffdd",
-           "occurence":   "#ffff99",
-           "ctrlclick":   "#0000ff",
-           "sideareas":   "#efefef",
-           "matched_p":   "#99ff99",
-           "unmatched_p": "#ff9999",
-           "normal":     ("#000000", False, False),
-           "keyword":    ("#00007f", True,  False),
-           "builtin":    ("#000000", False, False),
-           "definition": ("#007f7f", True,  False),
-           "comment":    ("#007f00", False, False),
-           "string":     ("#7f007f", False, False),
-           "number":     ("#007f7f", False, False),
-           "instance":   ("#000000", False, True),
-           },
-          'Spyder':
-          {#  Name          Color    Bold   Italic
-           "background":  "#ffffff",
-           "currentline": "#feefff",
-           "occurence":   "#ffff99",
-           "ctrlclick":   "#0000ff",
-           "sideareas":   "#efefef",
-           "matched_p":   "#99ff99",
-           "unmatched_p": "#ff9999",
-           "normal":     ("#000000", False, False),
-           "keyword":    ("#0000ff", False, False),
-           "builtin":    ("#900090", False, False),
-           "definition": ("#000000", True,  False),
-           "comment":    ("#adadad", False, True),
-           "string":     ("#00aa00", False, False),
-           "number":     ("#800000", False, False),
-           "instance":   ("#924900", False, True),
-           },
-          'Spyder/Dark':
-          {#  Name          Color    Bold   Italic
-           "background":  "#131926",
-           "currentline": "#2b2b43",
-           "occurence":   "#abab67",
-           "ctrlclick":   "#0000ff",
-           "sideareas":   "#282828",
-           "matched_p":   "#009800",
-           "unmatched_p": "#c80000",
-           "normal":     ("#ffffff", False, False),
-           "keyword":    ("#558eff", False, False),
-           "builtin":    ("#aa00aa", False, False),
-           "definition": ("#ffffff", True,  False),
-           "comment":    ("#7f7f7f", False, False),
-           "string":     ("#11a642", False, True),
-           "number":     ("#c80000", False, False),
-           "instance":   ("#be5f00", False, True),
-           },
-          }
-COLOR_SCHEME_NAMES = COLORS.keys()
-
-class BaseSH(QSyntaxHighlighter):
-    """Base Syntax Highlighter Class"""
-    # Syntax highlighting rules:
-    PROG = None
-    # Syntax highlighting states (from one text block to another):
-    NORMAL = 0
-    def __init__(self, parent, font=None, color_scheme='Spyder'):
-        QSyntaxHighlighter.__init__(self, parent)
-        
-        self.outlineexplorer_data = {}
-        
-        self.font = font
-        self._check_color_scheme(color_scheme)
-        if isinstance(color_scheme, basestring):
-            self.color_scheme = COLORS[color_scheme]
-        else:
-            self.color_scheme = color_scheme
-        
-        self.background_color = None
-        self.currentline_color = None
-        self.occurence_color = None
-        self.ctrlclick_color = None
-        self.sideareas_color = None
-        self.matched_p_color = None
-        self.unmatched_p_color = None
-
-        self.formats = None
-        self.setup_formats(font)
-        
-    def get_background_color(self):
-        return QColor(self.background_color)
-        
-    def get_foreground_color(self):
-        """Return foreground ('normal' text) color"""
-        return self.formats["normal"].foreground().color()
-        
-    def get_currentline_color(self):
-        return QColor(self.currentline_color)
-        
-    def get_occurence_color(self):
-        return QColor(self.occurence_color)
-    
-    def get_ctrlclick_color(self):
-        return QColor(self.ctrlclick_color)
-    
-    def get_sideareas_color(self):
-        return QColor(self.sideareas_color)
-    
-    def get_matched_p_color(self):
-        return QColor(self.matched_p_color)
-    
-    def get_unmatched_p_color(self):
-        return QColor(self.unmatched_p_color)
-    
-    def get_color_name(self, fmt):
-        """Return color name assigned to a given format"""
-        return self.formats[fmt].foreground().color().name()
-
-    def setup_formats(self, font=None):
-        base_format = QTextCharFormat()
-        if font is not None:
-            self.font = font
-        if self.font is not None:
-            base_format.setFont(self.font)
-        self.formats = {}
-        colors = self.color_scheme.copy()
-        self.background_color = colors.pop("background")
-        self.currentline_color = colors.pop("currentline")
-        self.occurence_color = colors.pop("occurence")
-        self.ctrlclick_color = colors.pop("ctrlclick")
-        self.sideareas_color = colors.pop("sideareas")
-        self.matched_p_color = colors.pop("matched_p")
-        self.unmatched_p_color = colors.pop("unmatched_p")
-        for name, (color, bold, italic) in colors.iteritems():
-            format = QTextCharFormat(base_format)
-            format.setForeground(QColor(color))
-            format.setBackground(QColor(self.background_color))
-            if bold:
-                format.setFontWeight(QFont.Bold)
-            format.setFontItalic(italic)
-            self.formats[name] = format
-
-    def _check_color_scheme(self, color_scheme):
-        if isinstance(color_scheme, basestring):
-            assert color_scheme in COLOR_SCHEME_NAMES
-        else:
-            assert all([key in color_scheme for key in COLOR_SCHEME_KEYS])
-
-    def set_color_scheme(self, color_scheme):
-        self._check_color_scheme(color_scheme)
-        if isinstance(color_scheme, basestring):
-            self.color_scheme = COLORS[color_scheme]
-        else:
-            self.color_scheme = color_scheme
-        self.setup_formats()
-        self.rehighlight()
-
-    def highlightBlock(self, text):
-        raise NotImplementedError
-            
-    def get_outlineexplorer_data(self):
-        return self.outlineexplorer_data
-
-    def rehighlight(self):
-        self.outlineexplorer_data = {}
-        QApplication.setOverrideCursor(QCursor(Qt.WaitCursor))
-        QSyntaxHighlighter.rehighlight(self)
-        QApplication.restoreOverrideCursor()
-
-
-class TextSH(BaseSH):
-    """Simple Text Syntax Highlighter Class (do nothing)"""
-    def highlightBlock(self, text):
-        pass
-
-
-class GenericSH(BaseSH):
-    """Generic Syntax Highlighter"""
-    # Syntax highlighting rules:
-    PROG = None  # to be redefined in child classes
-    def highlightBlock(self, text):
-        text = unicode(text)
-        self.setFormat(0, len(text), self.formats["normal"])
-        
-        match = self.PROG.search(text)
-        index = 0
-        while match:
-            for key, value in match.groupdict().items():
-                if value:
-                    start, end = match.span(key)
-                    index += end-start
-                    self.setFormat(start, end-start, self.formats[key])
-                    
-            match = self.PROG.search(text, match.end())
-
-
-#==============================================================================
-# Python syntax highlighter
-#==============================================================================
-def any(name, alternates):
-    "Return a named group pattern matching list of alternates."
-    return "(?P<%s>" % name + "|".join(alternates) + ")"
-
-def make_python_patterns(additional_keywords=[], additional_builtins=[]):
-    "Strongly inspired from idlelib.ColorDelegator.make_pat"
-    kw = r"\b" + any("keyword", keyword.kwlist+additional_keywords) + r"\b"
-    builtinlist = [str(name) for name in dir(__builtin__)
-                   if not name.startswith('_')]+additional_builtins
-    builtin = r"([^.'\"\\#]\b|^)" + any("builtin", builtinlist) + r"\b"
-    comment = any("comment", [r"#[^\n]*"])
-    instance = any("instance", [r"\bself\b"])
-    number = any("number",
-                 [r"\b[+-]?[0-9]+[lLjJ]?\b",
-                  r"\b[+-]?0[xX][0-9A-Fa-f]+[lL]?\b",
-                  r"\b[+-]?0[oO][0-7]+[lL]?\b",
-                  r"\b[+-]?0[bB][01]+[lL]?\b",
-                  r"\b[+-]?[0-9]+(?:\.[0-9]+)?(?:[eE][+-]?[0-9]+)?[jJ]?\b"])
-    sqstring =     r"(\b[rRuU])?'[^'\\\n]*(\\.[^'\\\n]*)*'?"
-    dqstring =     r'(\b[rRuU])?"[^"\\\n]*(\\.[^"\\\n]*)*"?'
-    uf_sqstring =  r"(\b[rRuU])?'[^'\\\n]*(\\.[^'\\\n]*)*(\\)$(?!')$"
-    uf_dqstring =  r'(\b[rRuU])?"[^"\\\n]*(\\.[^"\\\n]*)*(\\)$(?!")$'
-    sq3string =    r"(\b[rRuU])?'''[^'\\]*((\\.|'(?!''))[^'\\]*)*(''')?"
-    dq3string =    r'(\b[rRuU])?"""[^"\\]*((\\.|"(?!""))[^"\\]*)*(""")?'
-    uf_sq3string = r"(\b[rRuU])?'''[^'\\]*((\\.|'(?!''))[^'\\]*)*(\\)?(?!''')$"
-    uf_dq3string = r'(\b[rRuU])?"""[^"\\]*((\\.|"(?!""))[^"\\]*)*(\\)?(?!""")$'
-    string = any("string", [sq3string, dq3string, sqstring, dqstring])
-    ufstring1 = any("uf_sqstring", [uf_sqstring])
-    ufstring2 = any("uf_dqstring", [uf_dqstring])
-    ufstring3 = any("uf_sq3string", [uf_sq3string])
-    ufstring4 = any("uf_dq3string", [uf_dq3string])
-    return "|".join([instance, kw, builtin, comment,
-                     ufstring1, ufstring2, ufstring3, ufstring4, string,
-                     number, any("SYNC", [r"\n"])])
-
-class OutlineExplorerData(object):
-    CLASS, FUNCTION, STATEMENT, COMMENT = range(4)
-    def __init__(self):
-        self.text = None
-        self.fold_level = None
-        self.def_type = None
-        self.def_name = None
-        
-    def is_not_class_nor_function(self):
-        return self.def_type not in (self.CLASS, self.FUNCTION)
-    
-    def is_comment(self):
-        return self.def_type == self.COMMENT
-        
-    def get_class_name(self):
-        if self.def_type == self.CLASS:
-            return self.def_name
-        
-    def get_function_name(self):
-        if self.def_type == self.FUNCTION:
-            return self.def_name
-    
-class PythonSH(BaseSH):
-    """Python Syntax Highlighter"""
-    # Syntax highlighting rules:
-    PROG = re.compile(make_python_patterns(), re.S)
-    IDPROG = re.compile(r"\s+(\w+)", re.S)
-    ASPROG = re.compile(r".*?\b(as)\b")
-    # Syntax highlighting states (from one text block to another):
-    (NORMAL, INSIDE_SQ3STRING, INSIDE_DQ3STRING,
-     INSIDE_SQSTRING, INSIDE_DQSTRING) = range(5)
-    DEF_TYPES = {"def": OutlineExplorerData.FUNCTION,
-                 "class": OutlineExplorerData.CLASS}
-    # Comments suitable for Outline Explorer
-    OECOMMENT = re.compile('^(# ?--[-]+|##[#]+ )[ -]*[^- ]+')
-    
-    def __init__(self, parent, font=None, color_scheme='Spyder'):
-        BaseSH.__init__(self, parent, font, color_scheme)
-        self.import_statements = {}
-
-    def highlightBlock(self, text):
-        text = unicode(text)
-        prev_state = self.previousBlockState()
-        if prev_state == self.INSIDE_DQ3STRING:
-            offset = -4
-            text = r'""" '+text
-        elif prev_state == self.INSIDE_SQ3STRING:
-            offset = -4
-            text = r"''' "+text
-        elif prev_state == self.INSIDE_DQSTRING:
-            offset = -2
-            text = r'" '+text
-        elif prev_state == self.INSIDE_SQSTRING:
-            offset = -2
-            text = r"' "+text
-        else:
-            offset = 0
-            prev_state = self.NORMAL
-        
-        oedata = None
-        import_stmt = None
-
-        self.setFormat(0, len(text), self.formats["normal"])
-        
-        state = self.NORMAL
-        match = self.PROG.search(text)
-        while match:
-            for key, value in match.groupdict().items():
-                if value:
-                    start, end = match.span(key)
-                    start = max([0, start+offset])
-                    end = max([0, end+offset])
-                    if key == "uf_sq3string":
-                        self.setFormat(start, end-start,
-                                       self.formats["string"])
-                        state = self.INSIDE_SQ3STRING
-                    elif key == "uf_dq3string":
-                        self.setFormat(start, end-start,
-                                       self.formats["string"])
-                        state = self.INSIDE_DQ3STRING
-                    elif key == "uf_sqstring":
-                        self.setFormat(start, end-start,
-                                       self.formats["string"])
-                        state = self.INSIDE_SQSTRING
-                    elif key == "uf_dqstring":
-                        self.setFormat(start, end-start,
-                                       self.formats["string"])
-                        state = self.INSIDE_DQSTRING
-                    else:
-                        self.setFormat(start, end-start, self.formats[key])
-                        if key == "comment":
-                            if self.OECOMMENT.match(text.lstrip()):
-                                oedata = OutlineExplorerData()
-                                oedata.text = unicode(text).strip()
-                                oedata.fold_level = start
-                                oedata.def_type = OutlineExplorerData.COMMENT
-                                oedata.def_name = text.strip()
-                        elif key == "keyword":
-                            if value in ("def", "class"):
-                                match1 = self.IDPROG.match(text, end)
-                                if match1:
-                                    start1, end1 = match1.span(1)
-                                    self.setFormat(start1, end1-start1,
-                                                   self.formats["definition"])
-                                    oedata = OutlineExplorerData()
-                                    oedata.text = unicode(text)
-                                    oedata.fold_level = start
-                                    oedata.def_type = self.DEF_TYPES[
-                                                                unicode(value)]
-                                    oedata.def_name = text[start1:end1]
-                            elif value in ("elif", "else", "except", "finally",
-                                           "for", "if", "try", "while",
-                                           "with"):
-                                if text.lstrip().startswith(value):
-                                    oedata = OutlineExplorerData()
-                                    oedata.text = unicode(text).strip()
-                                    oedata.fold_level = start
-                                    oedata.def_type = \
-                                        OutlineExplorerData.STATEMENT
-                                    oedata.def_name = text.strip()
-                            elif value == "import":
-                                import_stmt = text.strip()
-                                # color all the "as" words on same line, except
-                                # if in a comment; cheap approximation to the
-                                # truth
-                                if '#' in text:
-                                    endpos = text.index('#')
-                                else:
-                                    endpos = len(text)
-                                while True:
-                                    match1 = self.ASPROG.match(text, end,
-                                                               endpos)
-                                    if not match1:
-                                        break
-                                    start, end = match1.span(1)
-                                    self.setFormat(start, end-start,
-                                                   self.formats["keyword"])
-                    
-            match = self.PROG.search(text, match.end())
-
-        self.setCurrentBlockState(state)
-        
-        if oedata is not None:
-            block_nb = self.currentBlock().blockNumber()
-            self.outlineexplorer_data[block_nb] = oedata
-        if import_stmt is not None:
-            block_nb = self.currentBlock().blockNumber()
-            self.import_statements[block_nb] = import_stmt
-            
-    def get_import_statements(self):
-        return self.import_statements.values()
-            
-    def rehighlight(self):
-        self.import_statements = {}
-        BaseSH.rehighlight(self)
-
-
-#==============================================================================
-# Cython syntax highlighter
-#==============================================================================
-C_TYPES = 'bool char double enum float int long mutable short signed struct unsigned void'
-
-class CythonSH(PythonSH):
-    """Cython Syntax Highlighter"""
-    ADDITIONAL_KEYWORDS = ["cdef", "ctypedef", "cpdef", "inline", "cimport",
-                           "DEF"]
-    ADDITIONAL_BUILTINS = C_TYPES.split()
-    PROG = re.compile(make_python_patterns(ADDITIONAL_KEYWORDS,
-                                           ADDITIONAL_BUILTINS), re.S)
-    IDPROG = re.compile(r"\s+([\w\.]+)", re.S)
-
-
-#==============================================================================
-# C/C++ syntax highlighter
-#==============================================================================
-C_KEYWORDS1 = 'and and_eq bitand bitor break case catch const const_cast continue default delete do dynamic_cast else explicit export extern for friend goto if inline namespace new not not_eq operator or or_eq private protected public register reinterpret_cast return sizeof static static_cast switch template throw try typedef typeid typename union using virtual while xor xor_eq'
-C_KEYWORDS2 = 'a addindex addtogroup anchor arg attention author b brief bug c class code date def defgroup deprecated dontinclude e em endcode endhtmlonly ifdef endif endlatexonly endlink endverbatim enum example exception f$ file fn hideinitializer htmlinclude htmlonly if image include ingroup internal invariant interface latexonly li line link mainpage name namespace nosubgrouping note overload p page par param post pre ref relates remarks return retval sa section see showinitializer since skip skipline subsection test throw todo typedef union until var verbatim verbinclude version warning weakgroup'
-C_KEYWORDS3 = 'asm auto class compl false true volatile wchar_t'
-
-def make_generic_c_patterns(keywords, builtins,
-                            instance=None, define=None, comment=None):
-    "Strongly inspired from idlelib.ColorDelegator.make_pat"
-    kw = r"\b" + any("keyword", keywords.split()) + r"\b"
-    builtin = r"\b" + any("builtin", builtins.split()+C_TYPES.split()) + r"\b"
-    if comment is None:
-        comment = any("comment", [r"//[^\n]*",r"\/\*(.*?)\*\/"])
-    comment_start = any("comment_start", [r"\/\*"])
-    comment_end = any("comment_end", [r"\*\/"])
-    if instance is None:
-        instance = any("instance", [r"\bthis\b"])
-    number = any("number",
-                 [r"\b[+-]?[0-9]+[lL]?\b",
-                  r"\b[+-]?0[xX][0-9A-Fa-f]+[lL]?\b",
-                  r"\b[+-]?[0-9]+(?:\.[0-9]+)?(?:[eE][+-]?[0-9]+)?\b"])
-    sqstring = r"(\b[rRuU])?'[^'\\\n]*(\\.[^'\\\n]*)*'?"
-    dqstring = r'(\b[rRuU])?"[^"\\\n]*(\\.[^"\\\n]*)*"?'
-    string = any("string", [sqstring, dqstring])
-    if define is None:
-        define = any("define", [r"#[^\n]*"])
-    return "|".join([instance, kw, comment, string, number,
-                     comment_start, comment_end, builtin,
-                     define, any("SYNC", [r"\n"])])
-
-def make_cpp_patterns():
-    return make_generic_c_patterns(C_KEYWORDS1+' '+C_KEYWORDS2, C_KEYWORDS3)
-
-class CppSH(BaseSH):
-    """C/C++ Syntax Highlighter"""
-    # Syntax highlighting rules:
-    PROG = re.compile(make_cpp_patterns(), re.S)
-    # Syntax highlighting states (from one text block to another):
-    NORMAL = 0
-    INSIDE_COMMENT = 1
-    def __init__(self, parent, font=None, color_scheme=None):
-        BaseSH.__init__(self, parent, font, color_scheme)
-
-    def highlightBlock(self, text):
-        text = unicode(text)
-        inside_comment = self.previousBlockState() == self.INSIDE_COMMENT
-        self.setFormat(0, len(text),
-                       self.formats["comment" if inside_comment else "normal"])
-        
-        match = self.PROG.search(text)
-        index = 0
-        while match:
-            for key, value in match.groupdict().items():
-                if value:
-                    start, end = match.span(key)
-                    index += end-start
-                    if key == "comment_start":
-                        inside_comment = True
-                        self.setFormat(start, len(text)-start,
-                                       self.formats["comment"])
-                    elif key == "comment_end":
-                        inside_comment = False
-                        self.setFormat(start, end-start,
-                                       self.formats["comment"])
-                    elif inside_comment:
-                        self.setFormat(start, end-start,
-                                       self.formats["comment"])
-                    elif key == "define":
-                        self.setFormat(start, end-start,
-                                       self.formats["number"])
-                    else:
-                        self.setFormat(start, end-start, self.formats[key])
-                    
-            match = self.PROG.search(text, match.end())
-
-        last_state = self.INSIDE_COMMENT if inside_comment else self.NORMAL
-        self.setCurrentBlockState(last_state)
-
-
-def make_opencl_patterns():
-    # Keywords:
-    kwstr1 = 'cl_char cl_uchar cl_short cl_ushort cl_int cl_uint cl_long cl_ulong cl_half cl_float cl_double cl_platform_id cl_device_id cl_context cl_command_queue cl_mem cl_program cl_kernel cl_event cl_sampler cl_bool cl_bitfield cl_device_type cl_platform_info cl_device_info cl_device_address_info cl_device_fp_config cl_device_mem_cache_type cl_device_local_mem_type cl_device_exec_capabilities cl_command_queue_properties cl_context_properties cl_context_info cl_command_queue_info cl_channel_order cl_channel_type cl_mem_flags cl_mem_object_type cl_mem_info cl_image_info cl_addressing_mode cl_filter_mode cl_sampler_info cl_map_flags cl_program_info cl_program_build_info cl_build_status cl_kernel_info cl_kernel_work_group_info cl_event_info cl_command_type cl_profiling_info cl_image_format'
-    # Constants:
-    kwstr2 = 'CL_FALSE, CL_TRUE, CL_PLATFORM_PROFILE, CL_PLATFORM_VERSION, CL_PLATFORM_NAME, CL_PLATFORM_VENDOR, CL_PLATFORM_EXTENSIONS, CL_DEVICE_TYPE_DEFAULT , CL_DEVICE_TYPE_CPU, CL_DEVICE_TYPE_GPU, CL_DEVICE_TYPE_ACCELERATOR, CL_DEVICE_TYPE_ALL, CL_DEVICE_TYPE, CL_DEVICE_VENDOR_ID, CL_DEVICE_MAX_COMPUTE_UNITS, CL_DEVICE_MAX_WORK_ITEM_DIMENSIONS, CL_DEVICE_MAX_WORK_GROUP_SIZE, CL_DEVICE_MAX_WORK_ITEM_SIZES, CL_DEVICE_PREFERRED_VECTOR_WIDTH_CHAR, CL_DEVICE_PREFERRED_VECTOR_WIDTH_SHORT, CL_DEVICE_PREFERRED_VECTOR_WIDTH_INT, CL_DEVICE_PREFERRED_VECTOR_WIDTH_LONG, CL_DEVICE_PREFERRED_VECTOR_WIDTH_FLOAT, CL_DEVICE_PREFERRED_VECTOR_WIDTH_DOUBLE, CL_DEVICE_MAX_CLOCK_FREQUENCY, CL_DEVICE_ADDRESS_BITS, CL_DEVICE_MAX_READ_IMAGE_ARGS, CL_DEVICE_MAX_WRITE_IMAGE_ARGS, CL_DEVICE_MAX_MEM_ALLOC_SIZE, CL_DEVICE_IMAGE2D_MAX_WIDTH, CL_DEVICE_IMAGE2D_MAX_HEIGHT, CL_DEVICE_IMAGE3D_MAX_WIDTH, CL_DEVICE_IMAGE3D_MAX_HEIGHT, CL_DEVICE_IMAGE3D_MAX_DEPTH, CL_DEVICE_IMAGE_SUPPORT, CL_DEVICE_MAX_PARAMETER_SIZE, CL_DEVICE_MAX_SAMPLERS, CL_DEVICE_MEM_BASE_ADDR_ALIGN, CL_DEVICE_MIN_DATA_TYPE_ALIGN_SIZE, CL_DEVICE_SINGLE_FP_CONFIG, CL_DEVICE_GLOBAL_MEM_CACHE_TYPE, CL_DEVICE_GLOBAL_MEM_CACHELINE_SIZE, CL_DEVICE_GLOBAL_MEM_CACHE_SIZE, CL_DEVICE_GLOBAL_MEM_SIZE, CL_DEVICE_MAX_CONSTANT_BUFFER_SIZE, CL_DEVICE_MAX_CONSTANT_ARGS, CL_DEVICE_LOCAL_MEM_TYPE, CL_DEVICE_LOCAL_MEM_SIZE, CL_DEVICE_ERROR_CORRECTION_SUPPORT, CL_DEVICE_PROFILING_TIMER_RESOLUTION, CL_DEVICE_ENDIAN_LITTLE, CL_DEVICE_AVAILABLE, CL_DEVICE_COMPILER_AVAILABLE, CL_DEVICE_EXECUTION_CAPABILITIES, CL_DEVICE_QUEUE_PROPERTIES, CL_DEVICE_NAME, CL_DEVICE_VENDOR, CL_DRIVER_VERSION, CL_DEVICE_PROFILE, CL_DEVICE_VERSION, CL_DEVICE_EXTENSIONS, CL_DEVICE_PLATFORM, CL_FP_DENORM, CL_FP_INF_NAN, CL_FP_ROUND_TO_NEAREST, CL_FP_ROUND_TO_ZERO, CL_FP_ROUND_TO_INF, CL_FP_FMA, CL_NONE, CL_READ_ONLY_CACHE, CL_READ_WRITE_CACHE, CL_LOCAL, CL_GLOBAL, CL_EXEC_KERNEL, CL_EXEC_NATIVE_KERNEL, CL_QUEUE_OUT_OF_ORDER_EXEC_MODE_ENABLE, CL_QUEUE_PROFILING_ENABLE, CL_CONTEXT_REFERENCE_COUNT, CL_CONTEXT_DEVICES, CL_CONTEXT_PROPERTIES, CL_CONTEXT_PLATFORM, CL_QUEUE_CONTEXT, CL_QUEUE_DEVICE, CL_QUEUE_REFERENCE_COUNT, CL_QUEUE_PROPERTIES, CL_MEM_READ_WRITE, CL_MEM_WRITE_ONLY, CL_MEM_READ_ONLY, CL_MEM_USE_HOST_PTR, CL_MEM_ALLOC_HOST_PTR, CL_MEM_COPY_HOST_PTR, CL_R, CL_A, CL_RG, CL_RA, CL_RGB, CL_RGBA, CL_BGRA, CL_ARGB, CL_INTENSITY, CL_LUMINANCE, CL_SNORM_INT8, CL_SNORM_INT16, CL_UNORM_INT8, CL_UNORM_INT16, CL_UNORM_SHORT_565, CL_UNORM_SHORT_555, CL_UNORM_INT_101010, CL_SIGNED_INT8, CL_SIGNED_INT16, CL_SIGNED_INT32, CL_UNSIGNED_INT8, CL_UNSIGNED_INT16, CL_UNSIGNED_INT32, CL_HALF_FLOAT, CL_FLOAT, CL_MEM_OBJECT_BUFFER, CL_MEM_OBJECT_IMAGE2D, CL_MEM_OBJECT_IMAGE3D, CL_MEM_TYPE, CL_MEM_FLAGS, CL_MEM_SIZECL_MEM_HOST_PTR, CL_MEM_HOST_PTR, CL_MEM_MAP_COUNT, CL_MEM_REFERENCE_COUNT, CL_MEM_CONTEXT, CL_IMAGE_FORMAT, CL_IMAGE_ELEMENT_SIZE, CL_IMAGE_ROW_PITCH, CL_IMAGE_SLICE_PITCH, CL_IMAGE_WIDTH, CL_IMAGE_HEIGHT, CL_IMAGE_DEPTH, CL_ADDRESS_NONE, CL_ADDRESS_CLAMP_TO_EDGE, CL_ADDRESS_CLAMP, CL_ADDRESS_REPEAT, CL_FILTER_NEAREST, CL_FILTER_LINEAR, CL_SAMPLER_REFERENCE_COUNT, CL_SAMPLER_CONTEXT, CL_SAMPLER_NORMALIZED_COORDS, CL_SAMPLER_ADDRESSING_MODE, CL_SAMPLER_FILTER_MODE, CL_MAP_READ, CL_MAP_WRITE, CL_PROGRAM_REFERENCE_COUNT, CL_PROGRAM_CONTEXT, CL_PROGRAM_NUM_DEVICES, CL_PROGRAM_DEVICES, CL_PROGRAM_SOURCE, CL_PROGRAM_BINARY_SIZES, CL_PROGRAM_BINARIES, CL_PROGRAM_BUILD_STATUS, CL_PROGRAM_BUILD_OPTIONS, CL_PROGRAM_BUILD_LOG, CL_BUILD_SUCCESS, CL_BUILD_NONE, CL_BUILD_ERROR, CL_BUILD_IN_PROGRESS, CL_KERNEL_FUNCTION_NAME, CL_KERNEL_NUM_ARGS, CL_KERNEL_REFERENCE_COUNT, CL_KERNEL_CONTEXT, CL_KERNEL_PROGRAM, CL_KERNEL_WORK_GROUP_SIZE, CL_KERNEL_COMPILE_WORK_GROUP_SIZE, CL_KERNEL_LOCAL_MEM_SIZE, CL_EVENT_COMMAND_QUEUE, CL_EVENT_COMMAND_TYPE, CL_EVENT_REFERENCE_COUNT, CL_EVENT_COMMAND_EXECUTION_STATUS, CL_COMMAND_NDRANGE_KERNEL, CL_COMMAND_TASK, CL_COMMAND_NATIVE_KERNEL, CL_COMMAND_READ_BUFFER, CL_COMMAND_WRITE_BUFFER, CL_COMMAND_COPY_BUFFER, CL_COMMAND_READ_IMAGE, CL_COMMAND_WRITE_IMAGE, CL_COMMAND_COPY_IMAGE, CL_COMMAND_COPY_IMAGE_TO_BUFFER, CL_COMMAND_COPY_BUFFER_TO_IMAGE, CL_COMMAND_MAP_BUFFER, CL_COMMAND_MAP_IMAGE, CL_COMMAND_UNMAP_MEM_OBJECT, CL_COMMAND_MARKER, CL_COMMAND_ACQUIRE_GL_OBJECTS, CL_COMMAND_RELEASE_GL_OBJECTS, command execution status, CL_COMPLETE, CL_RUNNING, CL_SUBMITTED, CL_QUEUED, CL_PROFILING_COMMAND_QUEUED, CL_PROFILING_COMMAND_SUBMIT, CL_PROFILING_COMMAND_START, CL_PROFILING_COMMAND_END, CL_CHAR_BIT, CL_SCHAR_MAX, CL_SCHAR_MIN, CL_CHAR_MAX, CL_CHAR_MIN, CL_UCHAR_MAX, CL_SHRT_MAX, CL_SHRT_MIN, CL_USHRT_MAX, CL_INT_MAX, CL_INT_MIN, CL_UINT_MAX, CL_LONG_MAX, CL_LONG_MIN, CL_ULONG_MAX, CL_FLT_DIG, CL_FLT_MANT_DIG, CL_FLT_MAX_10_EXP, CL_FLT_MAX_EXP, CL_FLT_MIN_10_EXP, CL_FLT_MIN_EXP, CL_FLT_RADIX, CL_FLT_MAX, CL_FLT_MIN, CL_FLT_EPSILON, CL_DBL_DIG, CL_DBL_MANT_DIG, CL_DBL_MAX_10_EXP, CL_DBL_MAX_EXP, CL_DBL_MIN_10_EXP, CL_DBL_MIN_EXP, CL_DBL_RADIX, CL_DBL_MAX, CL_DBL_MIN, CL_DBL_EPSILON, CL_SUCCESS, CL_DEVICE_NOT_FOUND, CL_DEVICE_NOT_AVAILABLE, CL_COMPILER_NOT_AVAILABLE, CL_MEM_OBJECT_ALLOCATION_FAILURE, CL_OUT_OF_RESOURCES, CL_OUT_OF_HOST_MEMORY, CL_PROFILING_INFO_NOT_AVAILABLE, CL_MEM_COPY_OVERLAP, CL_IMAGE_FORMAT_MISMATCH, CL_IMAGE_FORMAT_NOT_SUPPORTED, CL_BUILD_PROGRAM_FAILURE, CL_MAP_FAILURE, CL_INVALID_VALUE, CL_INVALID_DEVICE_TYPE, CL_INVALID_PLATFORM, CL_INVALID_DEVICE, CL_INVALID_CONTEXT, CL_INVALID_QUEUE_PROPERTIES, CL_INVALID_COMMAND_QUEUE, CL_INVALID_HOST_PTR, CL_INVALID_MEM_OBJECT, CL_INVALID_IMAGE_FORMAT_DESCRIPTOR, CL_INVALID_IMAGE_SIZE, CL_INVALID_SAMPLER, CL_INVALID_BINARY, CL_INVALID_BUILD_OPTIONS, CL_INVALID_PROGRAM, CL_INVALID_PROGRAM_EXECUTABLE, CL_INVALID_KERNEL_NAME, CL_INVALID_KERNEL_DEFINITION, CL_INVALID_KERNEL, CL_INVALID_ARG_INDEX, CL_INVALID_ARG_VALUE, CL_INVALID_ARG_SIZE, CL_INVALID_KERNEL_ARGS, CL_INVALID_WORK_DIMENSION, CL_INVALID_WORK_GROUP_SIZE, CL_INVALID_WORK_ITEM_SIZE, CL_INVALID_GLOBAL_OFFSET, CL_INVALID_EVENT_WAIT_LIST, CL_INVALID_EVENT, CL_INVALID_OPERATION, CL_INVALID_GL_OBJECT, CL_INVALID_BUFFER_SIZE, CL_INVALID_MIP_LEVEL, CL_INVALID_GLOBAL_WORK_SIZE'
-    # Functions:
-    builtins = 'clGetPlatformIDs, clGetPlatformInfo, clGetDeviceIDs, clGetDeviceInfo, clCreateContext, clCreateContextFromType, clReleaseContext, clGetContextInfo, clCreateCommandQueue, clRetainCommandQueue, clReleaseCommandQueue, clGetCommandQueueInfo, clSetCommandQueueProperty, clCreateBuffer, clCreateImage2D, clCreateImage3D, clRetainMemObject, clReleaseMemObject, clGetSupportedImageFormats, clGetMemObjectInfo, clGetImageInfo, clCreateSampler, clRetainSampler, clReleaseSampler, clGetSamplerInfo, clCreateProgramWithSource, clCreateProgramWithBinary, clRetainProgram, clReleaseProgram, clBuildProgram, clUnloadCompiler, clGetProgramInfo, clGetProgramBuildInfo, clCreateKernel, clCreateKernelsInProgram, clRetainKernel, clReleaseKernel, clSetKernelArg, clGetKernelInfo, clGetKernelWorkGroupInfo, clWaitForEvents, clGetEventInfo, clRetainEvent, clReleaseEvent, clGetEventProfilingInfo, clFlush, clFinish, clEnqueueReadBuffer, clEnqueueWriteBuffer, clEnqueueCopyBuffer, clEnqueueReadImage, clEnqueueWriteImage, clEnqueueCopyImage, clEnqueueCopyImageToBuffer, clEnqueueCopyBufferToImage, clEnqueueMapBuffer, clEnqueueMapImage, clEnqueueUnmapMemObject, clEnqueueNDRangeKernel, clEnqueueTask, clEnqueueNativeKernel, clEnqueueMarker, clEnqueueWaitForEvents, clEnqueueBarrier'
-    # Qualifiers:
-    qualifiers = '__global __local __constant __private __kernel'
-    keyword_list = C_KEYWORDS1+' '+C_KEYWORDS2+' '+kwstr1+' '+kwstr2
-    builtin_list = C_KEYWORDS3+' '+builtins+' '+qualifiers
-    return make_generic_c_patterns(keyword_list, builtin_list)
-
-class OpenCLSH(CppSH):
-    """OpenCL Syntax Highlighter"""
-    PROG = re.compile(make_opencl_patterns(), re.S)
-
-
-#==============================================================================
-# Fortran Syntax Highlighter
-#==============================================================================
-
-def make_fortran_patterns():
-    "Strongly inspired from idlelib.ColorDelegator.make_pat"
-    kwstr = 'access action advance allocatable allocate apostrophe assign assignment associate asynchronous backspace bind blank blockdata call case character class close common complex contains continue cycle data deallocate decimal delim default dimension direct do dowhile double doubleprecision else elseif elsewhere encoding end endassociate endblockdata enddo endfile endforall endfunction endif endinterface endmodule endprogram endselect endsubroutine endtype endwhere entry eor equivalence err errmsg exist exit external file flush fmt forall form format formatted function go goto id if implicit in include inout integer inquire intent interface intrinsic iomsg iolength iostat kind len logical module name named namelist nextrec nml none nullify number only open opened operator optional out pad parameter pass pause pending pointer pos position precision print private program protected public quote read readwrite real rec recl recursive result return rewind save select selectcase selecttype sequential sign size stat status stop stream subroutine target then to type unformatted unit use value volatile wait where while write'
-    bistr1 = 'abs achar acos acosd adjustl adjustr aimag aimax0 aimin0 aint ajmax0 ajmin0 akmax0 akmin0 all allocated alog alog10 amax0 amax1 amin0 amin1 amod anint any asin asind associated atan atan2 atan2d atand bitest bitl bitlr bitrl bjtest bit_size bktest break btest cabs ccos cdabs cdcos cdexp cdlog cdsin cdsqrt ceiling cexp char clog cmplx conjg cos cosd cosh count cpu_time cshift csin csqrt dabs dacos dacosd dasin dasind datan datan2 datan2d datand date date_and_time dble dcmplx dconjg dcos dcosd dcosh dcotan ddim dexp dfloat dflotk dfloti dflotj digits dim dimag dint dlog dlog10 dmax1 dmin1 dmod dnint dot_product dprod dreal dsign dsin dsind dsinh dsqrt dtan dtand dtanh eoshift epsilon errsns exp exponent float floati floatj floatk floor fraction free huge iabs iachar iand ibclr ibits ibset ichar idate idim idint idnint ieor ifix iiabs iiand iibclr iibits iibset iidim iidint iidnnt iieor iifix iint iior iiqint iiqnnt iishft iishftc iisign ilen imax0 imax1 imin0 imin1 imod index inint inot int int1 int2 int4 int8 iqint iqnint ior ishft ishftc isign isnan izext jiand jibclr jibits jibset jidim jidint jidnnt jieor jifix jint jior jiqint jiqnnt jishft jishftc jisign jmax0 jmax1 jmin0 jmin1 jmod jnint jnot jzext kiabs kiand kibclr kibits kibset kidim kidint kidnnt kieor kifix kind kint kior kishft kishftc kisign kmax0 kmax1 kmin0 kmin1 kmod knint knot kzext lbound leadz len len_trim lenlge lge lgt lle llt log log10 logical lshift malloc matmul max max0 max1 maxexponent maxloc maxval merge min min0 min1 minexponent minloc minval mod modulo mvbits nearest nint not nworkers number_of_processors pack popcnt poppar precision present product radix random random_number random_seed range real repeat reshape rrspacing rshift scale scan secnds selected_int_kind selected_real_kind set_exponent shape sign sin sind sinh size sizeof sngl snglq spacing spread sqrt sum system_clock tan tand tanh tiny transfer transpose trim ubound unpack verify'
-    bistr2 = 'cdabs cdcos cdexp cdlog cdsin cdsqrt cotan cotand dcmplx dconjg dcotan dcotand decode dimag dll_export dll_import doublecomplex dreal dvchk encode find flen flush getarg getcharqq getcl getdat getenv gettim hfix ibchng identifier imag int1 int2 int4 intc intrup invalop iostat_msg isha ishc ishl jfix lacfar locking locnear map nargs nbreak ndperr ndpexc offset ovefl peekcharqq precfill prompt qabs qacos qacosd qasin qasind qatan qatand qatan2 qcmplx qconjg qcos qcosd qcosh qdim qexp qext qextd qfloat qimag qlog qlog10 qmax1 qmin1 qmod qreal qsign qsin qsind qsinh qsqrt qtan qtand qtanh ran rand randu rewrite segment setdat settim system timer undfl unlock union val virtual volatile zabs zcos zexp zlog zsin zsqrt'
-    kw = r"\b" + any("keyword", kwstr.split()) + r"\b"
-    builtin = r"\b" + any("builtin", bistr1.split()+bistr2.split()) + r"\b"
-    comment = any("comment", [r"\![^\n]*"])
-    number = any("number",
-                 [r"\b[+-]?[0-9]+[lL]?\b",
-                  r"\b[+-]?0[xX][0-9A-Fa-f]+[lL]?\b",
-                  r"\b[+-]?[0-9]+(?:\.[0-9]+)?(?:[eE][+-]?[0-9]+)?\b"])
-    sqstring = r"(\b[rRuU])?'[^'\\\n]*(\\.[^'\\\n]*)*'?"
-    dqstring = r'(\b[rRuU])?"[^"\\\n]*(\\.[^"\\\n]*)*"?'
-    string = any("string", [sqstring, dqstring])
-    return "|".join([kw, comment, string, number, builtin,
-                     any("SYNC", [r"\n"])])
-
-class FortranSH(BaseSH):
-    """Fortran Syntax Highlighter"""
-    # Syntax highlighting rules:
-    PROG = re.compile(make_fortran_patterns(), re.S|re.I)
-    IDPROG = re.compile(r"\s+(\w+)", re.S)
-    # Syntax highlighting states (from one text block to another):
-    NORMAL = 0
-    def __init__(self, parent, font=None, color_scheme=None):
-        BaseSH.__init__(self, parent, font, color_scheme)
-
-    def highlightBlock(self, text):
-        text = unicode(text)
-        self.setFormat(0, len(text), self.formats["normal"])
-        
-        match = self.PROG.search(text)
-        index = 0
-        while match:
-            for key, value in match.groupdict().items():
-                if value:
-                    start, end = match.span(key)
-                    index += end-start
-                    self.setFormat(start, end-start, self.formats[key])
-                    if value.lower() in ("subroutine", "module", "function"):
-                        match1 = self.IDPROG.match(text, end)
-                        if match1:
-                            start1, end1 = match1.span(1)
-                            self.setFormat(start1, end1-start1,
-                                           self.formats["definition"])
-                    
-            match = self.PROG.search(text, match.end())
-
-class Fortran77SH(FortranSH):
-    """Fortran 77 Syntax Highlighter"""
-    def highlightBlock(self, text):
-        text = unicode(text)
-        if text.startswith(("c", "C")):
-            self.setFormat(0, len(text), self.formats["comment"])
-        else:
-            FortranSH.highlightBlock(self, text)
-            self.setFormat(0, 5, self.formats["comment"])
-            self.setFormat(73, max([73, len(text)]),
-                           self.formats["comment"])
-
-
-#==============================================================================
-# IDL highlighter
-#
-# Contribution from Stuart Mumford (Littlemumford) - 02/02/2012
-# See Issue #850: http://code.google.com/p/spyderlib/issues/detail?id=850
-#==============================================================================
-def make_idl_patterns():
-    "Strongly inspired from idlelib.ColorDelegator.make_pat"
-    kwstr = 'begin of pro function endfor endif endwhile endrep endcase endswitch end if then else for do while repeat until break case switch common continue exit return goto help message print read retall stop'
-    bistr1 = 'a_correlate abs acos adapt_hist_equal alog alog10 amoeba arg_present arra_equal array_indices ascii_template asin assoc atan beseli beselj besel k besely beta bilinear bin_date binary_template dinfgen dinomial blk_con broyden bytarr byte bytscl c_correlate call_external call_function ceil chebyshev check_math chisqr_cvf chisqr_pdf choldc cholsol cindgen clust_wts cluster color_quan colormap_applicable comfit complex complexarr complexround compute_mesh_normals cond congrid conj convert_coord convol coord2to3 correlate cos cosh cramer create_struct crossp crvlength ct_luminance cti_test curvefit cv_coord cvttobm cw_animate cw_arcball cw_bgroup cw_clr_index cw_colorsel cw_defroi cw_field cw_filesel cw_form cw_fslider cw_light_editor cw_orient cw_palette_editor cw_pdmenu cw_rgbslider cw_tmpl cw_zoom dblarr dcindgen dcomplexarr defroi deriv derivsig determ diag_matrix dialog_message dialog_pickfile pialog_printersetup dialog_printjob dialog_read_image dialog_write_image digital_filter dilate dindgen dist double eigenql eigenvec elmhes eof erode erf erfc erfcx execute exp expand_path expint extrac extract_slice f_cvf f_pdf factorial fft file_basename file_dirname file_expand_path file_info file_same file_search file_test file_which filepath findfile findgen finite fix float floor fltarr format_axis_values fstat fulstr fv_test fx_root fz_roots gamma gauss_cvf gauss_pdf gauss2dfit gaussfit gaussint get_drive_list get_kbrd get_screen_size getenv grid_tps grid3 griddata gs_iter hanning hdf_browser hdf_read hilbert hist_2d hist_equal histogram hough hqr ibeta identity idl_validname idlitsys_createtool igamma imaginary indgen int_2d int_3d int_tabulated intarr interpol interpolate invert ioctl ishft julday keword_set krig2d kurtosis kw_test l64indgen label_date label_region ladfit laguerre la_cholmprove la_cholsol la_Determ la_eigenproblem la_eigenql la_eigenvec la_elmhes la_gm_linear_model la_hqr la_invert la_least_square_equality la_least_squares la_linear_equation la_lumprove la_lusol la_trimprove la_trisol leefit legendre linbcg lindgen linfit ll_arc_distance lmfit lmgr lngamma lnp_test locale_get logical_and logical_or logical_true lon64arr lonarr long long64 lsode lu_complex lumprove lusol m_correlate machar make_array map_2points map_image map_patch map_proj_forward map_proj_init map_proj_inverse matrix_multiply matrix_power max md_test mean meanabsdev median memory mesh_clip mesh_decimate mesh_issolid mesh_merge mesh_numtriangles mesh_smooth mesh_surfacearea mesh_validate mesh_volume min min_curve_surf moment morph_close morph_distance morph_gradient morph_histormiss morph_open morph_thin morph_tophat mpeg_open msg_cat_open n_elements n_params n_tags newton norm obj_class obj_isa obj_new obj_valid objarr p_correlate path_sep pcomp pnt_line polar_surface poly poly_2d poly_area poly_fit polyfillv ployshade primes product profile profiles project_vol ptr_new ptr_valid ptrarr qgrid3 qromb qromo qsimp query_bmp query_dicom query_image query_jpeg query_mrsid query_pict query_png query_ppm query_srf query_tiff query_wav r_correlate r_test radon randomn randomu ranks read_ascii read_binary read_bmp read_dicom read_image read_mrsid read_png read_spr read_sylk read_tiff read_wav read_xwd real_part rebin recall_commands recon3 reform region_grow regress replicate reverse rk4 roberts rot rotate round routine_info rs_test s_test savgol search2d search3d sfit shift shmdebug shmvar simplex sin sindgen sinh size skewness smooth sobel sort sph_scat spher_harm spl_init spl_interp spline spline_p sprsab sprsax sprsin sprstp sqrt standardize stddev strarr strcmp strcompress stregex string strjoin strlen strlowcase strmatch strmessage strmid strpos strsplit strtrim strupcase svdfit svsol swap_endian systime t_cvf t_pdf tag_names tan tanh temporary tetra_clip tetra_surface tetra_volume thin timegen tm_test total trace transpose tri_surf trigrid trisol ts_coef ts_diff ts_fcast ts_smooth tvrd uindgen unit uintarr ul64indgen ulindgen ulon64arr ulonarr ulong ulong64 uniq value_locate variance vert_t3d voigt voxel_proj warp_tri watershed where widget_actevix widget_base widget_button widget_combobox widget_draw widget_droplist widget_event widget_info widget_label widget_list widget_propertsheet widget_slider widget_tab widget_table widget_text widget_tree write_sylk wtn xfont xregistered xsq_test'
-    bistr2 = 'annotate arrow axis bar_plot blas_axpy box_cursor breakpoint byteorder caldata calendar call_method call_procedure catch cd cir_3pnt close color_convert compile_opt constrained_min contour copy_lun cpu create_view cursor cw_animate_getp cw_animate_load cw_animate_run cw_light_editor_get cw_light_editor_set cw_palette_editor_get cw_palette_editor_set define_key define_msgblk define_msgblk_from_file defsysv delvar device dfpmin dissolve dlm_load doc_librar draw_roi efont empty enable_sysrtn erase errplot expand file_chmod file_copy file_delete file_lines file_link file_mkdir file_move file_readlink flick flow3 flush forward_function free_lun funct gamma_ct get_lun grid_input h_eq_ct h_eq_int heap_free heap_gc hls hsv icontour iimage image_cont image_statistics internal_volume iplot isocontour isosurface isurface itcurrent itdelete itgetcurrent itregister itreset ivolume journal la_choldc la_ludc la_svd la_tridc la_triql la_trired linkimage loadct ludc make_dll map_continents map_grid map_proj_info map_set mesh_obj mk_html_help modifyct mpeg_close mpeg_put mpeg_save msg_cat_close msg_cat_compile multi obj_destroy on_error on_ioerror online_help openr openw openu oplot oploterr particle_trace path_cache plot plot_3dbox plot_field ploterr plots point_lun polar_contour polyfill polywarp popd powell printf printd ps_show_fonts psafm pseudo ptr_free pushd qhull rdpix readf read_interfile read_jpeg read_pict read_ppm read_srf read_wave read_x11_bitmap reads readu reduce_colors register_cursor replicate_inplace resolve_all resolve_routine restore save scale3 scale3d set_plot set_shading setenv setup_keys shade_surf shade_surf_irr shade_volume shmmap show3 showfont skip_lun slicer3 slide_image socket spawn sph_4pnt streamline stretch strput struct_assign struct_hide surface surfr svdc swap_enian_inplace t3d tek_color threed time_test2 triangulate triql trired truncate_lun tv tvcrs tvlct tvscl usersym vector_field vel velovect voronoi wait wdelete wf_draw widget_control widget_displaycontextmenu window write_bmp write_image write_jpeg write_nrif write_pict write_png write_ppm write_spr write_srf write_tiff write_wav write_wave writeu wset wshow xbm_edit xdisplayfile xdxf xinteranimate xloadct xmanager xmng_tmpl xmtool xobjview xobjview_rotate xobjview_write_image xpalette xpcolo xplot3d xroi xsurface xvaredit xvolume xyouts zoom zoom_24'
-    kw = r"\b" + any("keyword", kwstr.split()) + r"\b"
-    builtin = r"\b" + any("builtin", bistr1.split()+bistr2.split()) + r"\b"
-    comment = any("comment", [r"\;[^\n]*"])
-    number = any("number",
-                 [r"\b[+-]?[0-9]+[lL]?\b",
-                  r"\b[+-]?0[xX][0-9A-Fa-f]+[lL]?\b",
-		  r"\b\.[0-9]d0|\.d0+[lL]?\b",
-                  r"\b[+-]?[0-9]+(?:\.[0-9]+)?(?:[eE][+-]?[0-9]+)?\b"])
-    sqstring = r"(\b[rRuU])?'[^'\\\n]*(\\.[^'\\\n]*)*'?"
-    dqstring = r'(\b[rRuU])?"[^"\\\n]*(\\.[^"\\\n]*)*"?'
-    string = any("string", [sqstring, dqstring])
-    return "|".join([kw, comment, string, number, builtin,
-                     any("SYNC", [r"\n"])])
-
-class IdlSH(GenericSH):
-    """IDL Syntax Highlighter"""
-    PROG = re.compile(make_idl_patterns(), re.S|re.I)
-
-
-#==============================================================================
-# Diff/Patch highlighter
-#==============================================================================
-
-class DiffSH(BaseSH):
-    """Simple Diff/Patch Syntax Highlighter Class"""
-    def highlightBlock(self, text):
-        text = unicode(text)
-        if text.startswith("+++"):
-            self.setFormat(0, len(text), self.formats["keyword"])
-        elif text.startswith("---"):
-            self.setFormat(0, len(text), self.formats["keyword"])
-        elif text.startswith("+"):
-            self.setFormat(0, len(text), self.formats["string"])
-        elif text.startswith("-"):
-            self.setFormat(0, len(text), self.formats["number"])
-        elif text.startswith("@"):
-            self.setFormat(0, len(text), self.formats["builtin"])
-
-
-#==============================================================================
-# NSIS highlighter
-#==============================================================================
-
-def make_nsis_patterns():
-    "Strongly inspired from idlelib.ColorDelegator.make_pat"
-    kwstr1 = 'Abort AddBrandingImage AddSize AllowRootDirInstall AllowSkipFiles AutoCloseWindow BGFont BGGradient BrandingText BringToFront Call CallInstDLL Caption ClearErrors CompletedText ComponentText CopyFiles CRCCheck CreateDirectory CreateFont CreateShortCut Delete DeleteINISec DeleteINIStr DeleteRegKey DeleteRegValue DetailPrint DetailsButtonText DirText DirVar DirVerify EnableWindow EnumRegKey EnumRegValue Exec ExecShell ExecWait Exch ExpandEnvStrings File FileBufSize FileClose FileErrorText FileOpen FileRead FileReadByte FileSeek FileWrite FileWriteByte FindClose FindFirst FindNext FindWindow FlushINI Function FunctionEnd GetCurInstType GetCurrentAddress GetDlgItem GetDLLVersion GetDLLVersionLocal GetErrorLevel GetFileTime GetFileTimeLocal GetFullPathName GetFunctionAddress GetInstDirError GetLabelAddress GetTempFileName Goto HideWindow ChangeUI CheckBitmap Icon IfAbort IfErrors IfFileExists IfRebootFlag IfSilent InitPluginsDir InstallButtonText InstallColors InstallDir InstallDirRegKey InstProgressFlags InstType InstTypeGetText InstTypeSetText IntCmp IntCmpU IntFmt IntOp IsWindow LangString LicenseBkColor LicenseData LicenseForceSelection LicenseLangString LicenseText LoadLanguageFile LogSet LogText MessageBox MiscButtonText Name OutFile Page PageCallbacks PageEx PageExEnd Pop Push Quit ReadEnvStr ReadINIStr ReadRegDWORD ReadRegStr Reboot RegDLL Rename ReserveFile Return RMDir SearchPath Section SectionEnd SectionGetFlags SectionGetInstTypes SectionGetSize SectionGetText SectionIn SectionSetFlags SectionSetInstTypes SectionSetSize SectionSetText SendMessage SetAutoClose SetBrandingImage SetCompress SetCompressor SetCompressorDictSize SetCtlColors SetCurInstType SetDatablockOptimize SetDateSave SetDetailsPrint SetDetailsView SetErrorLevel SetErrors SetFileAttributes SetFont SetOutPath SetOverwrite SetPluginUnload SetRebootFlag SetShellVarContext SetSilent ShowInstDetails ShowUninstDetails ShowWindow SilentInstall SilentUnInstall Sleep SpaceTexts StrCmp StrCpy StrLen SubCaption SubSection SubSectionEnd UninstallButtonText UninstallCaption UninstallIcon UninstallSubCaption UninstallText UninstPage UnRegDLL Var VIAddVersionKey VIProductVersion WindowIcon WriteINIStr WriteRegBin WriteRegDWORD WriteRegExpandStr WriteRegStr WriteUninstaller XPStyle'
-    kwstr2 = 'all alwaysoff ARCHIVE auto both bzip2 components current custom details directory false FILE_ATTRIBUTE_ARCHIVE FILE_ATTRIBUTE_HIDDEN FILE_ATTRIBUTE_NORMAL FILE_ATTRIBUTE_OFFLINE FILE_ATTRIBUTE_READONLY FILE_ATTRIBUTE_SYSTEM FILE_ATTRIBUTE_TEMPORARY force grey HIDDEN hide IDABORT IDCANCEL IDIGNORE IDNO IDOK IDRETRY IDYES ifdiff ifnewer instfiles instfiles lastused leave left level license listonly lzma manual MB_ABORTRETRYIGNORE MB_DEFBUTTON1 MB_DEFBUTTON2 MB_DEFBUTTON3 MB_DEFBUTTON4 MB_ICONEXCLAMATION MB_ICONINFORMATION MB_ICONQUESTION MB_ICONSTOP MB_OK MB_OKCANCEL MB_RETRYCANCEL MB_RIGHT MB_SETFOREGROUND MB_TOPMOST MB_YESNO MB_YESNOCANCEL nevershow none NORMAL off OFFLINE on READONLY right RO show silent silentlog SYSTEM TEMPORARY text textonly true try uninstConfirm windows zlib'
-    kwstr3 = 'MUI_ABORTWARNING MUI_ABORTWARNING_CANCEL_DEFAULT MUI_ABORTWARNING_TEXT MUI_BGCOLOR MUI_COMPONENTSPAGE_CHECKBITMAP MUI_COMPONENTSPAGE_NODESC MUI_COMPONENTSPAGE_SMALLDESC MUI_COMPONENTSPAGE_TEXT_COMPLIST MUI_COMPONENTSPAGE_TEXT_DESCRIPTION_INFO MUI_COMPONENTSPAGE_TEXT_DESCRIPTION_TITLE MUI_COMPONENTSPAGE_TEXT_INSTTYPE MUI_COMPONENTSPAGE_TEXT_TOP MUI_CUSTOMFUNCTION_ABORT MUI_CUSTOMFUNCTION_GUIINIT MUI_CUSTOMFUNCTION_UNABORT MUI_CUSTOMFUNCTION_UNGUIINIT MUI_DESCRIPTION_TEXT MUI_DIRECTORYPAGE_BGCOLOR MUI_DIRECTORYPAGE_TEXT_DESTINATION MUI_DIRECTORYPAGE_TEXT_TOP MUI_DIRECTORYPAGE_VARIABLE MUI_DIRECTORYPAGE_VERIFYONLEAVE MUI_FINISHPAGE_BUTTON MUI_FINISHPAGE_CANCEL_ENABLED MUI_FINISHPAGE_LINK MUI_FINISHPAGE_LINK_COLOR MUI_FINISHPAGE_LINK_LOCATION MUI_FINISHPAGE_NOAUTOCLOSE MUI_FINISHPAGE_NOREBOOTSUPPORT MUI_FINISHPAGE_REBOOTLATER_DEFAULT MUI_FINISHPAGE_RUN MUI_FINISHPAGE_RUN_FUNCTION MUI_FINISHPAGE_RUN_NOTCHECKED MUI_FINISHPAGE_RUN_PARAMETERS MUI_FINISHPAGE_RUN_TEXT MUI_FINISHPAGE_SHOWREADME MUI_FINISHPAGE_SHOWREADME_FUNCTION MUI_FINISHPAGE_SHOWREADME_NOTCHECKED MUI_FINISHPAGE_SHOWREADME_TEXT MUI_FINISHPAGE_TEXT MUI_FINISHPAGE_TEXT_LARGE MUI_FINISHPAGE_TEXT_REBOOT MUI_FINISHPAGE_TEXT_REBOOTLATER MUI_FINISHPAGE_TEXT_REBOOTNOW MUI_FINISHPAGE_TITLE MUI_FINISHPAGE_TITLE_3LINES MUI_FUNCTION_DESCRIPTION_BEGIN MUI_FUNCTION_DESCRIPTION_END MUI_HEADER_TEXT MUI_HEADER_TRANSPARENT_TEXT MUI_HEADERIMAGE MUI_HEADERIMAGE_BITMAP MUI_HEADERIMAGE_BITMAP_NOSTRETCH MUI_HEADERIMAGE_BITMAP_RTL MUI_HEADERIMAGE_BITMAP_RTL_NOSTRETCH MUI_HEADERIMAGE_RIGHT MUI_HEADERIMAGE_UNBITMAP MUI_HEADERIMAGE_UNBITMAP_NOSTRETCH MUI_HEADERIMAGE_UNBITMAP_RTL MUI_HEADERIMAGE_UNBITMAP_RTL_NOSTRETCH MUI_HWND MUI_ICON MUI_INSTALLCOLORS MUI_INSTALLOPTIONS_DISPLAY MUI_INSTALLOPTIONS_DISPLAY_RETURN MUI_INSTALLOPTIONS_EXTRACT MUI_INSTALLOPTIONS_EXTRACT_AS MUI_INSTALLOPTIONS_INITDIALOG MUI_INSTALLOPTIONS_READ MUI_INSTALLOPTIONS_SHOW MUI_INSTALLOPTIONS_SHOW_RETURN MUI_INSTALLOPTIONS_WRITE MUI_INSTFILESPAGE_ABORTHEADER_SUBTEXT MUI_INSTFILESPAGE_ABORTHEADER_TEXT MUI_INSTFILESPAGE_COLORS MUI_INSTFILESPAGE_FINISHHEADER_SUBTEXT MUI_INSTFILESPAGE_FINISHHEADER_TEXT MUI_INSTFILESPAGE_PROGRESSBAR MUI_LANGDLL_ALLLANGUAGES MUI_LANGDLL_ALWAYSSHOW MUI_LANGDLL_DISPLAY MUI_LANGDLL_INFO MUI_LANGDLL_REGISTRY_KEY MUI_LANGDLL_REGISTRY_ROOT MUI_LANGDLL_REGISTRY_VALUENAME MUI_LANGDLL_WINDOWTITLE MUI_LANGUAGE MUI_LICENSEPAGE_BGCOLOR MUI_LICENSEPAGE_BUTTON MUI_LICENSEPAGE_CHECKBOX MUI_LICENSEPAGE_CHECKBOX_TEXT MUI_LICENSEPAGE_RADIOBUTTONS MUI_LICENSEPAGE_RADIOBUTTONS_TEXT_ACCEPT MUI_LICENSEPAGE_RADIOBUTTONS_TEXT_DECLINE MUI_LICENSEPAGE_TEXT_BOTTOM MUI_LICENSEPAGE_TEXT_TOP MUI_PAGE_COMPONENTS MUI_PAGE_CUSTOMFUNCTION_LEAVE MUI_PAGE_CUSTOMFUNCTION_PRE MUI_PAGE_CUSTOMFUNCTION_SHOW MUI_PAGE_DIRECTORY MUI_PAGE_FINISH MUI_PAGE_HEADER_SUBTEXT MUI_PAGE_HEADER_TEXT MUI_PAGE_INSTFILES MUI_PAGE_LICENSE MUI_PAGE_STARTMENU MUI_PAGE_WELCOME MUI_RESERVEFILE_INSTALLOPTIONS MUI_RESERVEFILE_LANGDLL MUI_SPECIALINI MUI_STARTMENU_GETFOLDER MUI_STARTMENU_WRITE_BEGIN MUI_STARTMENU_WRITE_END MUI_STARTMENUPAGE_BGCOLOR MUI_STARTMENUPAGE_DEFAULTFOLDER MUI_STARTMENUPAGE_NODISABLE MUI_STARTMENUPAGE_REGISTRY_KEY MUI_STARTMENUPAGE_REGISTRY_ROOT MUI_STARTMENUPAGE_REGISTRY_VALUENAME MUI_STARTMENUPAGE_TEXT_CHECKBOX MUI_STARTMENUPAGE_TEXT_TOP MUI_UI MUI_UI_COMPONENTSPAGE_NODESC MUI_UI_COMPONENTSPAGE_SMALLDESC MUI_UI_HEADERIMAGE MUI_UI_HEADERIMAGE_RIGHT MUI_UNABORTWARNING MUI_UNABORTWARNING_CANCEL_DEFAULT MUI_UNABORTWARNING_TEXT MUI_UNCONFIRMPAGE_TEXT_LOCATION MUI_UNCONFIRMPAGE_TEXT_TOP MUI_UNFINISHPAGE_NOAUTOCLOSE MUI_UNFUNCTION_DESCRIPTION_BEGIN MUI_UNFUNCTION_DESCRIPTION_END MUI_UNGETLANGUAGE MUI_UNICON MUI_UNPAGE_COMPONENTS MUI_UNPAGE_CONFIRM MUI_UNPAGE_DIRECTORY MUI_UNPAGE_FINISH MUI_UNPAGE_INSTFILES MUI_UNPAGE_LICENSE MUI_UNPAGE_WELCOME MUI_UNWELCOMEFINISHPAGE_BITMAP MUI_UNWELCOMEFINISHPAGE_BITMAP_NOSTRETCH MUI_UNWELCOMEFINISHPAGE_INI MUI_WELCOMEFINISHPAGE_BITMAP MUI_WELCOMEFINISHPAGE_BITMAP_NOSTRETCH MUI_WELCOMEFINISHPAGE_CUSTOMFUNCTION_INIT MUI_WELCOMEFINISHPAGE_INI MUI_WELCOMEPAGE_TEXT MUI_WELCOMEPAGE_TITLE MUI_WELCOMEPAGE_TITLE_3LINES'
-    bistr = 'addincludedir addplugindir AndIf cd define echo else endif error execute If ifdef ifmacrodef ifmacrondef ifndef include insertmacro macro macroend onGUIEnd onGUIInit onInit onInstFailed onInstSuccess onMouseOverSection onRebootFailed onSelChange onUserAbort onVerifyInstDir OrIf packhdr system undef verbose warning'
-    instance = any("instance", [r'\$\{.*?\}', r'\$[A-Za-z0-9\_]*'])
-    define = any("define", [r"\![^\n]*"])
-    comment = any("comment", [r"\;[^\n]*", r"\#[^\n]*", r"\/\*(.*?)\*\/"])
-    return make_generic_c_patterns(kwstr1+' '+kwstr2+' '+kwstr3, bistr,
-                                   instance=instance, define=define,
-                                   comment=comment)
-
-class NsisSH(CppSH):
-    """NSIS Syntax Highlighter"""
-    # Syntax highlighting rules:
-    PROG = re.compile(make_nsis_patterns(), re.S)
-
-
-#==============================================================================
-# gettext highlighter
-#==============================================================================
-
-def make_gettext_patterns():
-    "Strongly inspired from idlelib.ColorDelegator.make_pat"
-    kwstr = 'msgid msgstr'
-    kw = r"\b" + any("keyword", kwstr.split()) + r"\b"
-    fuzzy = any("builtin", [r"#,[^\n]*"])
-    links = any("normal", [r"#:[^\n]*"])
-    comment = any("comment", [r"#[^\n]*"])
-    number = any("number",
-                 [r"\b[+-]?[0-9]+[lL]?\b",
-                  r"\b[+-]?0[xX][0-9A-Fa-f]+[lL]?\b",
-                  r"\b[+-]?[0-9]+(?:\.[0-9]+)?(?:[eE][+-]?[0-9]+)?\b"])
-    sqstring = r"(\b[rRuU])?'[^'\\\n]*(\\.[^'\\\n]*)*'?"
-    dqstring = r'(\b[rRuU])?"[^"\\\n]*(\\.[^"\\\n]*)*"?'
-    string = any("string", [sqstring, dqstring])
-    return "|".join([kw, string, number, fuzzy, links, comment,
-                     any("SYNC", [r"\n"])])
-
-class GetTextSH(GenericSH):
-    """gettext Syntax Highlighter"""
-    # Syntax highlighting rules:
-    PROG = re.compile(make_gettext_patterns(), re.S)
-
-
-#==============================================================================
-# HTML highlighter
-#==============================================================================
-
-class BaseWebSH(BaseSH):
-    """Base class for CSS and HTML syntax highlighters"""
-    NORMAL  = 0
-    COMMENT = 1
-    
-    def __init__(self, parent, font=None, color_scheme=None):
-        BaseSH.__init__(self, parent, font, color_scheme)
-    
-    def highlightBlock(self, text):
-        text = unicode(text)
-        previous_state = self.previousBlockState()
-        
-        if previous_state == self.COMMENT:
-            self.setFormat(0, len(text), self.formats["comment"])
-        else:
-            previous_state = self.NORMAL
-            self.setFormat(0, len(text), self.formats["normal"])
-        
-        self.setCurrentBlockState(previous_state)
-        match = self.PROG.search(text)        
-
-        match_count = 0
-        n_characters = len(text)
-        # There should never be more matches than characters in the text.
-        while match and match_count < n_characters:
-            match_dict = match.groupdict()
-            for key, value in match_dict.items():
-                if value:
-                    start, end = match.span(key)
-                    if previous_state == self.COMMENT:
-                        if key == "multiline_comment_end":
-                            self.setCurrentBlockState(self.NORMAL)
-                            self.setFormat(end, len(text),
-                                           self.formats["normal"])
-                        else:
-                            self.setCurrentBlockState(self.COMMENT)
-                            self.setFormat(0, len(text),
-                                           self.formats["comment"])
-                    else:
-                        if key == "multiline_comment_start":
-                            self.setCurrentBlockState(self.COMMENT)
-                            self.setFormat(start, len(text),
-                                           self.formats["comment"])
-                        else:
-                            self.setCurrentBlockState(self.NORMAL)
-                            self.setFormat(start, end-start,
-                                           self.formats[key])
-            
-            match = self.PROG.search(text, match.end())
-            match_count += 1
-
-def make_html_patterns():
-    """Strongly inspired from idlelib.ColorDelegator.make_pat """
-    tags = any("builtin", [r"<",r"[\?/]?>", r"(?<=<).*?(?=[ >])"])
-    keywords = any("keyword", [r" [\w:-]*?(?==)"])
-    string = any("string", [r'".*?"'])
-    comment = any("comment", [r"<!--.*?-->"])
-    multiline_comment_start = any("multiline_comment_start", [r"<!--"])
-    multiline_comment_end = any("multiline_comment_end", [r"-->"])
-    return "|".join([comment, multiline_comment_start,
-                     multiline_comment_end, tags, keywords, string]) 
-    
-class HtmlSH(BaseWebSH):
-    """HTML Syntax Highlighter"""
-    PROG = re.compile(make_html_patterns(), re.S)
-
-
-#==============================================================================
-# Pygments based omni-parser
-#==============================================================================
-
-# IMPORTANT NOTE:
-# --------------
-# Do not be tempted to generalize the use of PygmentsSH (that is tempting 
-# because it would lead to more generic and compact code, and not only in 
-# this very module) because this generic syntax highlighter is far slower
-# than the native ones (all classes above). For example, a Python syntax
-# highlighter based on PygmentsSH would be 2 to 3 times slower than the 
-# current native PythonSH syntax highlighter.
-
-class PygmentsSH(BaseSH):
-    """ Generic Pygments syntax highlighter """
-    # Store the language name and a ref to the lexer
-    _lang_name = None
-    _lexer = None
-    # Syntax highlighting states (from one text block to another):
-    NORMAL = 0
-    def __init__(self, parent, font=None, color_scheme=None):
-        # Warning: do not move out those import statements
-        # (pygments is an optional dependency)
-        from pygments.lexers import get_lexer_by_name
-        from pygments.token import (Text, Other, Keyword, Name, String, Number,
-                                    Comment, Generic, Token)
-        # Map Pygments tokens to Spyder tokens
-        self._tokmap = {Text: "normal", 
-                        Generic: "normal", 
-                        Other: "normal",
-                        Keyword: "keyword",
-                        Token.Operator: "normal",
-                        Name.Builtin: "builtin",
-                        Name: "normal",
-                        Comment: "comment",
-                        String: "string",
-                        Number: "number"}
-        # Load Pygments' Lexer
-        if self._lang_name is not None:
-            self._lexer = get_lexer_by_name(self._lang_name)
-        BaseSH.__init__(self, parent, font, color_scheme)
-
-    def get_fmt(self,typ):
-        """ Get the format code for this type """
-        # Exact matches first
-        for key in self._tokmap:
-            if typ is key:
-                return self._tokmap[key]            
-        # Partial (parent-> child) matches
-        for key in self._tokmap:
-            if typ in key.subtypes:
-                return self._tokmap[key]
-        return 'normal'
-
-    def highlightBlock(self, text):
-        """ Actually highlight the block """        
-        text = unicode(text)                
-        lextree = self._lexer.get_tokens(text)        
-        ct = 0
-        for item in lextree:            
-            typ, val = item            
-            key = self.get_fmt(typ)
-            start = ct
-            ct += len(val)        
-            self.setFormat(start, ct-start, self.formats[key])
-
-class BatchSH(PygmentsSH):
-    """Batch highlighter"""
-    _lang_name = 'bat'
-
-class IniSH(PygmentsSH):
-    """INI highlighter"""
-    _lang_name = 'ini'
-
-class XmlSH(PygmentsSH):
-    """XML highlighter"""
-    _lang_name = 'xml'
-
-class JsSH(PygmentsSH):
-    """XML highlighter"""
-    _lang_name = 'js'
-    
-class CssSH(PygmentsSH):
-    """CSS Syntax Highlighter"""
-    _lang_name = 'css'
-
-class MatlabSH(PygmentsSH):
-    """Matlab highlighter"""
-    _lang_name = 'matlab'
-
-
-if __name__ == '__main__':
-    # Test Python Outline Explorer comment regexps
-    valid_comments = [
-      '# --- First variant',
-      '#------ 2nd variant',
-      '### 3rd variant'
-    ]
-    invalid_comments = [
-      '#---', '#--------', '#---   ', '# -------'
-    ]
-    for line in valid_comments:
-        if not PythonSH.OECOMMENT.match(line):
-            print "Error matching '%s' as outline comment" % line
-    for line in invalid_comments:
-        if PythonSH.OECOMMENT.match(line):
-            print "Error: '%s' is matched as outline comment" % line
->>>>>>> db4abb28
+# -*- coding: utf-8 -*-
+#
+# Copyright © 2009-2010 Pierre Raybaut
+# Licensed under the terms of the MIT License
+# (see spyderlib/__init__.py for details)
+
+"""
+Editor widget syntax highlighters based on QtGui.QSyntaxHighlighter
+(Python syntax highlighting rules are inspired from idlelib)
+"""
+
+from __future__ import print_function
+
+import re
+import keyword
+
+from spyderlib.qt.QtGui import (QColor, QApplication, QFont,
+                                QSyntaxHighlighter, QCursor, QTextCharFormat)
+from spyderlib.qt.QtCore import Qt
+
+# Local imports
+from spyderlib.py3compat import builtins, is_text_string, to_text_string
+
+
+#==============================================================================
+# Syntax highlighting color schemes
+#==============================================================================
+COLOR_SCHEME_KEYS = ("background", "currentline", "occurence",
+                     "ctrlclick", "sideareas", "matched_p", "unmatched_p",
+                     "normal", "keyword", "builtin", "definition",
+                     "comment", "string", "number", "instance")
+COLORS = {
+          'IDLE':
+          {#  Name          Color    Bold   Italic
+           "background":  "#ffffff",
+           "currentline": "#eeffdd",
+           "occurence":   "#e8f2fe",
+           "ctrlclick":   "#0000ff",
+           "sideareas":   "#efefef",
+           "matched_p":   "#99ff99",
+           "unmatched_p": "#ff9999",
+           "normal":     ("#000000", False, False),
+           "keyword":    ("#ff7700", True,  False),
+           "builtin":    ("#900090", False, False),
+           "definition": ("#0000ff", False, False),
+           "comment":    ("#dd0000", False, True),
+           "string":     ("#00aa00", False, False),
+           "number":     ("#924900", False, False),
+           "instance":   ("#777777", True,  True),
+           },
+          'Pydev':
+          {#  Name          Color    Bold   Italic
+           "background":  "#ffffff",
+           "currentline": "#e8f2fe",
+           "occurence":   "#ffff99",
+           "ctrlclick":   "#0000ff",
+           "sideareas":   "#efefef",
+           "matched_p":   "#99ff99",
+           "unmatched_p": "#ff9999",
+           "normal":     ("#000000", False, False),
+           "keyword":    ("#0000ff", False, False),
+           "builtin":    ("#900090", False, False),
+           "definition": ("#000000", True,  False),
+           "comment":    ("#c0c0c0", False, False),
+           "string":     ("#00aa00", False, True),
+           "number":     ("#800000", False, False),
+           "instance":   ("#000000", False, True),
+           },
+          'Emacs':
+          {#  Name          Color    Bold   Italic
+           "background":  "#000000",
+           "currentline": "#2b2b43",
+           "occurence":   "#abab67",
+           "ctrlclick":   "#0000ff",
+           "sideareas":   "#555555",
+           "matched_p":   "#009800",
+           "unmatched_p": "#c80000",
+           "normal":     ("#ffffff", False, False),
+           "keyword":    ("#3c51e8", False, False),
+           "builtin":    ("#900090", False, False),
+           "definition": ("#ff8040", True,  False),
+           "comment":    ("#005100", False, False),
+           "string":     ("#00aa00", False, True),
+           "number":     ("#800000", False, False),
+           "instance":   ("#ffffff", False, True),
+           },
+          'Scintilla':
+          {#  Name          Color    Bold   Italic
+           "background":  "#ffffff",
+           "currentline": "#eeffdd",
+           "occurence":   "#ffff99",
+           "ctrlclick":   "#0000ff",
+           "sideareas":   "#efefef",
+           "matched_p":   "#99ff99",
+           "unmatched_p": "#ff9999",
+           "normal":     ("#000000", False, False),
+           "keyword":    ("#00007f", True,  False),
+           "builtin":    ("#000000", False, False),
+           "definition": ("#007f7f", True,  False),
+           "comment":    ("#007f00", False, False),
+           "string":     ("#7f007f", False, False),
+           "number":     ("#007f7f", False, False),
+           "instance":   ("#000000", False, True),
+           },
+          'Spyder':
+          {#  Name          Color    Bold   Italic
+           "background":  "#ffffff",
+           "currentline": "#feefff",
+           "occurence":   "#ffff99",
+           "ctrlclick":   "#0000ff",
+           "sideareas":   "#efefef",
+           "matched_p":   "#99ff99",
+           "unmatched_p": "#ff9999",
+           "normal":     ("#000000", False, False),
+           "keyword":    ("#0000ff", False, False),
+           "builtin":    ("#900090", False, False),
+           "definition": ("#000000", True,  False),
+           "comment":    ("#adadad", False, True),
+           "string":     ("#00aa00", False, False),
+           "number":     ("#800000", False, False),
+           "instance":   ("#924900", False, True),
+           },
+          'Spyder/Dark':
+          {#  Name          Color    Bold   Italic
+           "background":  "#131926",
+           "currentline": "#2b2b43",
+           "occurence":   "#abab67",
+           "ctrlclick":   "#0000ff",
+           "sideareas":   "#282828",
+           "matched_p":   "#009800",
+           "unmatched_p": "#c80000",
+           "normal":     ("#ffffff", False, False),
+           "keyword":    ("#558eff", False, False),
+           "builtin":    ("#aa00aa", False, False),
+           "definition": ("#ffffff", True,  False),
+           "comment":    ("#7f7f7f", False, False),
+           "string":     ("#11a642", False, True),
+           "number":     ("#c80000", False, False),
+           "instance":   ("#be5f00", False, True),
+           },
+          }
+COLOR_SCHEME_NAMES = list(COLORS.keys())
+
+class BaseSH(QSyntaxHighlighter):
+    """Base Syntax Highlighter Class"""
+    # Syntax highlighting rules:
+    PROG = None
+    # Syntax highlighting states (from one text block to another):
+    NORMAL = 0
+    def __init__(self, parent, font=None, color_scheme='Spyder'):
+        QSyntaxHighlighter.__init__(self, parent)
+        
+        self.outlineexplorer_data = {}
+        
+        self.font = font
+        self._check_color_scheme(color_scheme)
+        if is_text_string(color_scheme):
+            self.color_scheme = COLORS[color_scheme]
+        else:
+            self.color_scheme = color_scheme
+        
+        self.background_color = None
+        self.currentline_color = None
+        self.occurence_color = None
+        self.ctrlclick_color = None
+        self.sideareas_color = None
+        self.matched_p_color = None
+        self.unmatched_p_color = None
+
+        self.formats = None
+        self.setup_formats(font)
+        
+    def get_background_color(self):
+        return QColor(self.background_color)
+        
+    def get_foreground_color(self):
+        """Return foreground ('normal' text) color"""
+        return self.formats["normal"].foreground().color()
+        
+    def get_currentline_color(self):
+        return QColor(self.currentline_color)
+        
+    def get_occurence_color(self):
+        return QColor(self.occurence_color)
+    
+    def get_ctrlclick_color(self):
+        return QColor(self.ctrlclick_color)
+    
+    def get_sideareas_color(self):
+        return QColor(self.sideareas_color)
+    
+    def get_matched_p_color(self):
+        return QColor(self.matched_p_color)
+    
+    def get_unmatched_p_color(self):
+        return QColor(self.unmatched_p_color)
+    
+    def get_color_name(self, fmt):
+        """Return color name assigned to a given format"""
+        return self.formats[fmt].foreground().color().name()
+
+    def setup_formats(self, font=None):
+        base_format = QTextCharFormat()
+        if font is not None:
+            self.font = font
+        if self.font is not None:
+            base_format.setFont(self.font)
+        self.formats = {}
+        colors = self.color_scheme.copy()
+        self.background_color = colors.pop("background")
+        self.currentline_color = colors.pop("currentline")
+        self.occurence_color = colors.pop("occurence")
+        self.ctrlclick_color = colors.pop("ctrlclick")
+        self.sideareas_color = colors.pop("sideareas")
+        self.matched_p_color = colors.pop("matched_p")
+        self.unmatched_p_color = colors.pop("unmatched_p")
+        for name, (color, bold, italic) in list(colors.items()):
+            format = QTextCharFormat(base_format)
+            format.setForeground(QColor(color))
+            format.setBackground(QColor(self.background_color))
+            if bold:
+                format.setFontWeight(QFont.Bold)
+            format.setFontItalic(italic)
+            self.formats[name] = format
+
+    def _check_color_scheme(self, color_scheme):
+        if is_text_string(color_scheme):
+            assert color_scheme in COLOR_SCHEME_NAMES
+        else:
+            assert all([key in color_scheme for key in COLOR_SCHEME_KEYS])
+
+    def set_color_scheme(self, color_scheme):
+        self._check_color_scheme(color_scheme)
+        if is_text_string(color_scheme):
+            self.color_scheme = COLORS[color_scheme]
+        else:
+            self.color_scheme = color_scheme
+        self.setup_formats()
+        self.rehighlight()
+
+    def highlightBlock(self, text):
+        raise NotImplementedError
+            
+    def get_outlineexplorer_data(self):
+        return self.outlineexplorer_data
+
+    def rehighlight(self):
+        self.outlineexplorer_data = {}
+        QApplication.setOverrideCursor(QCursor(Qt.WaitCursor))
+        QSyntaxHighlighter.rehighlight(self)
+        QApplication.restoreOverrideCursor()
+
+
+class TextSH(BaseSH):
+    """Simple Text Syntax Highlighter Class (do nothing)"""
+    def highlightBlock(self, text):
+        pass
+
+
+class GenericSH(BaseSH):
+    """Generic Syntax Highlighter"""
+    # Syntax highlighting rules:
+    PROG = None  # to be redefined in child classes
+    def highlightBlock(self, text):
+        text = to_text_string(text)
+        self.setFormat(0, len(text), self.formats["normal"])
+        
+        match = self.PROG.search(text)
+        index = 0
+        while match:
+            for key, value in list(match.groupdict().items()):
+                if value:
+                    start, end = match.span(key)
+                    index += end-start
+                    self.setFormat(start, end-start, self.formats[key])
+                    
+            match = self.PROG.search(text, match.end())
+
+
+#==============================================================================
+# Python syntax highlighter
+#==============================================================================
+def any(name, alternates):
+    "Return a named group pattern matching list of alternates."
+    return "(?P<%s>" % name + "|".join(alternates) + ")"
+
+def make_python_patterns(additional_keywords=[], additional_builtins=[]):
+    "Strongly inspired from idlelib.ColorDelegator.make_pat"
+    kw = r"\b" + any("keyword", keyword.kwlist+additional_keywords) + r"\b"
+    builtinlist = [str(name) for name in dir(builtins)
+                   if not name.startswith('_')]+additional_builtins
+    builtin = r"([^.'\"\\#]\b|^)" + any("builtin", builtinlist) + r"\b"
+    comment = any("comment", [r"#[^\n]*"])
+    instance = any("instance", [r"\bself\b"])
+    number = any("number",
+                 [r"\b[+-]?[0-9]+[lLjJ]?\b",
+                  r"\b[+-]?0[xX][0-9A-Fa-f]+[lL]?\b",
+                  r"\b[+-]?0[oO][0-7]+[lL]?\b",
+                  r"\b[+-]?0[bB][01]+[lL]?\b",
+                  r"\b[+-]?[0-9]+(?:\.[0-9]+)?(?:[eE][+-]?[0-9]+)?[jJ]?\b"])
+    sqstring =     r"(\b[rRuU])?'[^'\\\n]*(\\.[^'\\\n]*)*'?"
+    dqstring =     r'(\b[rRuU])?"[^"\\\n]*(\\.[^"\\\n]*)*"?'
+    uf_sqstring =  r"(\b[rRuU])?'[^'\\\n]*(\\.[^'\\\n]*)*(\\)$(?!')$"
+    uf_dqstring =  r'(\b[rRuU])?"[^"\\\n]*(\\.[^"\\\n]*)*(\\)$(?!")$'
+    sq3string =    r"(\b[rRuU])?'''[^'\\]*((\\.|'(?!''))[^'\\]*)*(''')?"
+    dq3string =    r'(\b[rRuU])?"""[^"\\]*((\\.|"(?!""))[^"\\]*)*(""")?'
+    uf_sq3string = r"(\b[rRuU])?'''[^'\\]*((\\.|'(?!''))[^'\\]*)*(\\)?(?!''')$"
+    uf_dq3string = r'(\b[rRuU])?"""[^"\\]*((\\.|"(?!""))[^"\\]*)*(\\)?(?!""")$'
+    string = any("string", [sq3string, dq3string, sqstring, dqstring])
+    ufstring1 = any("uf_sqstring", [uf_sqstring])
+    ufstring2 = any("uf_dqstring", [uf_dqstring])
+    ufstring3 = any("uf_sq3string", [uf_sq3string])
+    ufstring4 = any("uf_dq3string", [uf_dq3string])
+    return "|".join([instance, kw, builtin, comment,
+                     ufstring1, ufstring2, ufstring3, ufstring4, string,
+                     number, any("SYNC", [r"\n"])])
+
+class OutlineExplorerData(object):
+    CLASS, FUNCTION, STATEMENT, COMMENT = list(range(4))
+    def __init__(self):
+        self.text = None
+        self.fold_level = None
+        self.def_type = None
+        self.def_name = None
+        
+    def is_not_class_nor_function(self):
+        return self.def_type not in (self.CLASS, self.FUNCTION)
+    
+    def is_comment(self):
+        return self.def_type == self.COMMENT
+        
+    def get_class_name(self):
+        if self.def_type == self.CLASS:
+            return self.def_name
+        
+    def get_function_name(self):
+        if self.def_type == self.FUNCTION:
+            return self.def_name
+    
+class PythonSH(BaseSH):
+    """Python Syntax Highlighter"""
+    # Syntax highlighting rules:
+    PROG = re.compile(make_python_patterns(), re.S)
+    IDPROG = re.compile(r"\s+(\w+)", re.S)
+    ASPROG = re.compile(r".*?\b(as)\b")
+    # Syntax highlighting states (from one text block to another):
+    (NORMAL, INSIDE_SQ3STRING, INSIDE_DQ3STRING,
+     INSIDE_SQSTRING, INSIDE_DQSTRING) = list(range(5))
+    DEF_TYPES = {"def": OutlineExplorerData.FUNCTION,
+                 "class": OutlineExplorerData.CLASS}
+    # Comments suitable for Outline Explorer
+    OECOMMENT = re.compile('^(# ?--[-]+|##[#]+ )[ -]*[^- ]+')
+    
+    def __init__(self, parent, font=None, color_scheme='Spyder'):
+        BaseSH.__init__(self, parent, font, color_scheme)
+        self.import_statements = {}
+
+    def highlightBlock(self, text):
+        text = to_text_string(text)
+        prev_state = self.previousBlockState()
+        if prev_state == self.INSIDE_DQ3STRING:
+            offset = -4
+            text = r'""" '+text
+        elif prev_state == self.INSIDE_SQ3STRING:
+            offset = -4
+            text = r"''' "+text
+        elif prev_state == self.INSIDE_DQSTRING:
+            offset = -2
+            text = r'" '+text
+        elif prev_state == self.INSIDE_SQSTRING:
+            offset = -2
+            text = r"' "+text
+        else:
+            offset = 0
+            prev_state = self.NORMAL
+        
+        oedata = None
+        import_stmt = None
+
+        self.setFormat(0, len(text), self.formats["normal"])
+        
+        state = self.NORMAL
+        match = self.PROG.search(text)
+        while match:
+            for key, value in list(match.groupdict().items()):
+                if value:
+                    start, end = match.span(key)
+                    start = max([0, start+offset])
+                    end = max([0, end+offset])
+                    if key == "uf_sq3string":
+                        self.setFormat(start, end-start,
+                                       self.formats["string"])
+                        state = self.INSIDE_SQ3STRING
+                    elif key == "uf_dq3string":
+                        self.setFormat(start, end-start,
+                                       self.formats["string"])
+                        state = self.INSIDE_DQ3STRING
+                    elif key == "uf_sqstring":
+                        self.setFormat(start, end-start,
+                                       self.formats["string"])
+                        state = self.INSIDE_SQSTRING
+                    elif key == "uf_dqstring":
+                        self.setFormat(start, end-start,
+                                       self.formats["string"])
+                        state = self.INSIDE_DQSTRING
+                    else:
+                        self.setFormat(start, end-start, self.formats[key])
+                        if key == "comment":
+                            if self.OECOMMENT.match(text.lstrip()):
+                                oedata = OutlineExplorerData()
+                                oedata.text = to_text_string(text).strip()
+                                oedata.fold_level = start
+                                oedata.def_type = OutlineExplorerData.COMMENT
+                                oedata.def_name = text.strip()
+                        elif key == "keyword":
+                            if value in ("def", "class"):
+                                match1 = self.IDPROG.match(text, end)
+                                if match1:
+                                    start1, end1 = match1.span(1)
+                                    self.setFormat(start1, end1-start1,
+                                                   self.formats["definition"])
+                                    oedata = OutlineExplorerData()
+                                    oedata.text = to_text_string(text)
+                                    oedata.fold_level = start
+                                    oedata.def_type = self.DEF_TYPES[
+                                                        to_text_string(value)]
+                                    oedata.def_name = text[start1:end1]
+                            elif value in ("elif", "else", "except", "finally",
+                                           "for", "if", "try", "while",
+                                           "with"):
+                                if text.lstrip().startswith(value):
+                                    oedata = OutlineExplorerData()
+                                    oedata.text = to_text_string(text).strip()
+                                    oedata.fold_level = start
+                                    oedata.def_type = \
+                                        OutlineExplorerData.STATEMENT
+                                    oedata.def_name = text.strip()
+                            elif value == "import":
+                                import_stmt = text.strip()
+                                # color all the "as" words on same line, except
+                                # if in a comment; cheap approximation to the
+                                # truth
+                                if '#' in text:
+                                    endpos = text.index('#')
+                                else:
+                                    endpos = len(text)
+                                while True:
+                                    match1 = self.ASPROG.match(text, end,
+                                                               endpos)
+                                    if not match1:
+                                        break
+                                    start, end = match1.span(1)
+                                    self.setFormat(start, end-start,
+                                                   self.formats["keyword"])
+                    
+            match = self.PROG.search(text, match.end())
+
+        self.setCurrentBlockState(state)
+        
+        if oedata is not None:
+            block_nb = self.currentBlock().blockNumber()
+            self.outlineexplorer_data[block_nb] = oedata
+        if import_stmt is not None:
+            block_nb = self.currentBlock().blockNumber()
+            self.import_statements[block_nb] = import_stmt
+            
+    def get_import_statements(self):
+        return list(self.import_statements.values())
+            
+    def rehighlight(self):
+        self.import_statements = {}
+        BaseSH.rehighlight(self)
+
+
+#==============================================================================
+# Cython syntax highlighter
+#==============================================================================
+C_TYPES = 'bool char double enum float int long mutable short signed struct unsigned void'
+
+class CythonSH(PythonSH):
+    """Cython Syntax Highlighter"""
+    ADDITIONAL_KEYWORDS = ["cdef", "ctypedef", "cpdef", "inline", "cimport",
+                           "DEF"]
+    ADDITIONAL_BUILTINS = C_TYPES.split()
+    PROG = re.compile(make_python_patterns(ADDITIONAL_KEYWORDS,
+                                           ADDITIONAL_BUILTINS), re.S)
+    IDPROG = re.compile(r"\s+([\w\.]+)", re.S)
+
+
+#==============================================================================
+# C/C++ syntax highlighter
+#==============================================================================
+C_KEYWORDS1 = 'and and_eq bitand bitor break case catch const const_cast continue default delete do dynamic_cast else explicit export extern for friend goto if inline namespace new not not_eq operator or or_eq private protected public register reinterpret_cast return sizeof static static_cast switch template throw try typedef typeid typename union using virtual while xor xor_eq'
+C_KEYWORDS2 = 'a addindex addtogroup anchor arg attention author b brief bug c class code date def defgroup deprecated dontinclude e em endcode endhtmlonly ifdef endif endlatexonly endlink endverbatim enum example exception f$ file fn hideinitializer htmlinclude htmlonly if image include ingroup internal invariant interface latexonly li line link mainpage name namespace nosubgrouping note overload p page par param post pre ref relates remarks return retval sa section see showinitializer since skip skipline subsection test throw todo typedef union until var verbatim verbinclude version warning weakgroup'
+C_KEYWORDS3 = 'asm auto class compl false true volatile wchar_t'
+
+def make_generic_c_patterns(keywords, builtins,
+                            instance=None, define=None, comment=None):
+    "Strongly inspired from idlelib.ColorDelegator.make_pat"
+    kw = r"\b" + any("keyword", keywords.split()) + r"\b"
+    builtin = r"\b" + any("builtin", builtins.split()+C_TYPES.split()) + r"\b"
+    if comment is None:
+        comment = any("comment", [r"//[^\n]*", r"\/\*(.*?)\*\/"])
+    comment_start = any("comment_start", [r"\/\*"])
+    comment_end = any("comment_end", [r"\*\/"])
+    if instance is None:
+        instance = any("instance", [r"\bthis\b"])
+    number = any("number",
+                 [r"\b[+-]?[0-9]+[lL]?\b",
+                  r"\b[+-]?0[xX][0-9A-Fa-f]+[lL]?\b",
+                  r"\b[+-]?[0-9]+(?:\.[0-9]+)?(?:[eE][+-]?[0-9]+)?\b"])
+    sqstring = r"(\b[rRuU])?'[^'\\\n]*(\\.[^'\\\n]*)*'?"
+    dqstring = r'(\b[rRuU])?"[^"\\\n]*(\\.[^"\\\n]*)*"?'
+    string = any("string", [sqstring, dqstring])
+    if define is None:
+        define = any("define", [r"#[^\n]*"])
+    return "|".join([instance, kw, comment, string, number,
+                     comment_start, comment_end, builtin,
+                     define, any("SYNC", [r"\n"])])
+
+def make_cpp_patterns():
+    return make_generic_c_patterns(C_KEYWORDS1+' '+C_KEYWORDS2, C_KEYWORDS3)
+
+class CppSH(BaseSH):
+    """C/C++ Syntax Highlighter"""
+    # Syntax highlighting rules:
+    PROG = re.compile(make_cpp_patterns(), re.S)
+    # Syntax highlighting states (from one text block to another):
+    NORMAL = 0
+    INSIDE_COMMENT = 1
+    def __init__(self, parent, font=None, color_scheme=None):
+        BaseSH.__init__(self, parent, font, color_scheme)
+
+    def highlightBlock(self, text):
+        text = to_text_string(text)
+        inside_comment = self.previousBlockState() == self.INSIDE_COMMENT
+        self.setFormat(0, len(text),
+                       self.formats["comment" if inside_comment else "normal"])
+        
+        match = self.PROG.search(text)
+        index = 0
+        while match:
+            for key, value in list(match.groupdict().items()):
+                if value:
+                    start, end = match.span(key)
+                    index += end-start
+                    if key == "comment_start":
+                        inside_comment = True
+                        self.setFormat(start, len(text)-start,
+                                       self.formats["comment"])
+                    elif key == "comment_end":
+                        inside_comment = False
+                        self.setFormat(start, end-start,
+                                       self.formats["comment"])
+                    elif inside_comment:
+                        self.setFormat(start, end-start,
+                                       self.formats["comment"])
+                    elif key == "define":
+                        self.setFormat(start, end-start,
+                                       self.formats["number"])
+                    else:
+                        self.setFormat(start, end-start, self.formats[key])
+                    
+            match = self.PROG.search(text, match.end())
+
+        last_state = self.INSIDE_COMMENT if inside_comment else self.NORMAL
+        self.setCurrentBlockState(last_state)
+
+
+def make_opencl_patterns():
+    # Keywords:
+    kwstr1 = 'cl_char cl_uchar cl_short cl_ushort cl_int cl_uint cl_long cl_ulong cl_half cl_float cl_double cl_platform_id cl_device_id cl_context cl_command_queue cl_mem cl_program cl_kernel cl_event cl_sampler cl_bool cl_bitfield cl_device_type cl_platform_info cl_device_info cl_device_address_info cl_device_fp_config cl_device_mem_cache_type cl_device_local_mem_type cl_device_exec_capabilities cl_command_queue_properties cl_context_properties cl_context_info cl_command_queue_info cl_channel_order cl_channel_type cl_mem_flags cl_mem_object_type cl_mem_info cl_image_info cl_addressing_mode cl_filter_mode cl_sampler_info cl_map_flags cl_program_info cl_program_build_info cl_build_status cl_kernel_info cl_kernel_work_group_info cl_event_info cl_command_type cl_profiling_info cl_image_format'
+    # Constants:
+    kwstr2 = 'CL_FALSE, CL_TRUE, CL_PLATFORM_PROFILE, CL_PLATFORM_VERSION, CL_PLATFORM_NAME, CL_PLATFORM_VENDOR, CL_PLATFORM_EXTENSIONS, CL_DEVICE_TYPE_DEFAULT , CL_DEVICE_TYPE_CPU, CL_DEVICE_TYPE_GPU, CL_DEVICE_TYPE_ACCELERATOR, CL_DEVICE_TYPE_ALL, CL_DEVICE_TYPE, CL_DEVICE_VENDOR_ID, CL_DEVICE_MAX_COMPUTE_UNITS, CL_DEVICE_MAX_WORK_ITEM_DIMENSIONS, CL_DEVICE_MAX_WORK_GROUP_SIZE, CL_DEVICE_MAX_WORK_ITEM_SIZES, CL_DEVICE_PREFERRED_VECTOR_WIDTH_CHAR, CL_DEVICE_PREFERRED_VECTOR_WIDTH_SHORT, CL_DEVICE_PREFERRED_VECTOR_WIDTH_INT, CL_DEVICE_PREFERRED_VECTOR_WIDTH_LONG, CL_DEVICE_PREFERRED_VECTOR_WIDTH_FLOAT, CL_DEVICE_PREFERRED_VECTOR_WIDTH_DOUBLE, CL_DEVICE_MAX_CLOCK_FREQUENCY, CL_DEVICE_ADDRESS_BITS, CL_DEVICE_MAX_READ_IMAGE_ARGS, CL_DEVICE_MAX_WRITE_IMAGE_ARGS, CL_DEVICE_MAX_MEM_ALLOC_SIZE, CL_DEVICE_IMAGE2D_MAX_WIDTH, CL_DEVICE_IMAGE2D_MAX_HEIGHT, CL_DEVICE_IMAGE3D_MAX_WIDTH, CL_DEVICE_IMAGE3D_MAX_HEIGHT, CL_DEVICE_IMAGE3D_MAX_DEPTH, CL_DEVICE_IMAGE_SUPPORT, CL_DEVICE_MAX_PARAMETER_SIZE, CL_DEVICE_MAX_SAMPLERS, CL_DEVICE_MEM_BASE_ADDR_ALIGN, CL_DEVICE_MIN_DATA_TYPE_ALIGN_SIZE, CL_DEVICE_SINGLE_FP_CONFIG, CL_DEVICE_GLOBAL_MEM_CACHE_TYPE, CL_DEVICE_GLOBAL_MEM_CACHELINE_SIZE, CL_DEVICE_GLOBAL_MEM_CACHE_SIZE, CL_DEVICE_GLOBAL_MEM_SIZE, CL_DEVICE_MAX_CONSTANT_BUFFER_SIZE, CL_DEVICE_MAX_CONSTANT_ARGS, CL_DEVICE_LOCAL_MEM_TYPE, CL_DEVICE_LOCAL_MEM_SIZE, CL_DEVICE_ERROR_CORRECTION_SUPPORT, CL_DEVICE_PROFILING_TIMER_RESOLUTION, CL_DEVICE_ENDIAN_LITTLE, CL_DEVICE_AVAILABLE, CL_DEVICE_COMPILER_AVAILABLE, CL_DEVICE_EXECUTION_CAPABILITIES, CL_DEVICE_QUEUE_PROPERTIES, CL_DEVICE_NAME, CL_DEVICE_VENDOR, CL_DRIVER_VERSION, CL_DEVICE_PROFILE, CL_DEVICE_VERSION, CL_DEVICE_EXTENSIONS, CL_DEVICE_PLATFORM, CL_FP_DENORM, CL_FP_INF_NAN, CL_FP_ROUND_TO_NEAREST, CL_FP_ROUND_TO_ZERO, CL_FP_ROUND_TO_INF, CL_FP_FMA, CL_NONE, CL_READ_ONLY_CACHE, CL_READ_WRITE_CACHE, CL_LOCAL, CL_GLOBAL, CL_EXEC_KERNEL, CL_EXEC_NATIVE_KERNEL, CL_QUEUE_OUT_OF_ORDER_EXEC_MODE_ENABLE, CL_QUEUE_PROFILING_ENABLE, CL_CONTEXT_REFERENCE_COUNT, CL_CONTEXT_DEVICES, CL_CONTEXT_PROPERTIES, CL_CONTEXT_PLATFORM, CL_QUEUE_CONTEXT, CL_QUEUE_DEVICE, CL_QUEUE_REFERENCE_COUNT, CL_QUEUE_PROPERTIES, CL_MEM_READ_WRITE, CL_MEM_WRITE_ONLY, CL_MEM_READ_ONLY, CL_MEM_USE_HOST_PTR, CL_MEM_ALLOC_HOST_PTR, CL_MEM_COPY_HOST_PTR, CL_R, CL_A, CL_RG, CL_RA, CL_RGB, CL_RGBA, CL_BGRA, CL_ARGB, CL_INTENSITY, CL_LUMINANCE, CL_SNORM_INT8, CL_SNORM_INT16, CL_UNORM_INT8, CL_UNORM_INT16, CL_UNORM_SHORT_565, CL_UNORM_SHORT_555, CL_UNORM_INT_101010, CL_SIGNED_INT8, CL_SIGNED_INT16, CL_SIGNED_INT32, CL_UNSIGNED_INT8, CL_UNSIGNED_INT16, CL_UNSIGNED_INT32, CL_HALF_FLOAT, CL_FLOAT, CL_MEM_OBJECT_BUFFER, CL_MEM_OBJECT_IMAGE2D, CL_MEM_OBJECT_IMAGE3D, CL_MEM_TYPE, CL_MEM_FLAGS, CL_MEM_SIZECL_MEM_HOST_PTR, CL_MEM_HOST_PTR, CL_MEM_MAP_COUNT, CL_MEM_REFERENCE_COUNT, CL_MEM_CONTEXT, CL_IMAGE_FORMAT, CL_IMAGE_ELEMENT_SIZE, CL_IMAGE_ROW_PITCH, CL_IMAGE_SLICE_PITCH, CL_IMAGE_WIDTH, CL_IMAGE_HEIGHT, CL_IMAGE_DEPTH, CL_ADDRESS_NONE, CL_ADDRESS_CLAMP_TO_EDGE, CL_ADDRESS_CLAMP, CL_ADDRESS_REPEAT, CL_FILTER_NEAREST, CL_FILTER_LINEAR, CL_SAMPLER_REFERENCE_COUNT, CL_SAMPLER_CONTEXT, CL_SAMPLER_NORMALIZED_COORDS, CL_SAMPLER_ADDRESSING_MODE, CL_SAMPLER_FILTER_MODE, CL_MAP_READ, CL_MAP_WRITE, CL_PROGRAM_REFERENCE_COUNT, CL_PROGRAM_CONTEXT, CL_PROGRAM_NUM_DEVICES, CL_PROGRAM_DEVICES, CL_PROGRAM_SOURCE, CL_PROGRAM_BINARY_SIZES, CL_PROGRAM_BINARIES, CL_PROGRAM_BUILD_STATUS, CL_PROGRAM_BUILD_OPTIONS, CL_PROGRAM_BUILD_LOG, CL_BUILD_SUCCESS, CL_BUILD_NONE, CL_BUILD_ERROR, CL_BUILD_IN_PROGRESS, CL_KERNEL_FUNCTION_NAME, CL_KERNEL_NUM_ARGS, CL_KERNEL_REFERENCE_COUNT, CL_KERNEL_CONTEXT, CL_KERNEL_PROGRAM, CL_KERNEL_WORK_GROUP_SIZE, CL_KERNEL_COMPILE_WORK_GROUP_SIZE, CL_KERNEL_LOCAL_MEM_SIZE, CL_EVENT_COMMAND_QUEUE, CL_EVENT_COMMAND_TYPE, CL_EVENT_REFERENCE_COUNT, CL_EVENT_COMMAND_EXECUTION_STATUS, CL_COMMAND_NDRANGE_KERNEL, CL_COMMAND_TASK, CL_COMMAND_NATIVE_KERNEL, CL_COMMAND_READ_BUFFER, CL_COMMAND_WRITE_BUFFER, CL_COMMAND_COPY_BUFFER, CL_COMMAND_READ_IMAGE, CL_COMMAND_WRITE_IMAGE, CL_COMMAND_COPY_IMAGE, CL_COMMAND_COPY_IMAGE_TO_BUFFER, CL_COMMAND_COPY_BUFFER_TO_IMAGE, CL_COMMAND_MAP_BUFFER, CL_COMMAND_MAP_IMAGE, CL_COMMAND_UNMAP_MEM_OBJECT, CL_COMMAND_MARKER, CL_COMMAND_ACQUIRE_GL_OBJECTS, CL_COMMAND_RELEASE_GL_OBJECTS, command execution status, CL_COMPLETE, CL_RUNNING, CL_SUBMITTED, CL_QUEUED, CL_PROFILING_COMMAND_QUEUED, CL_PROFILING_COMMAND_SUBMIT, CL_PROFILING_COMMAND_START, CL_PROFILING_COMMAND_END, CL_CHAR_BIT, CL_SCHAR_MAX, CL_SCHAR_MIN, CL_CHAR_MAX, CL_CHAR_MIN, CL_UCHAR_MAX, CL_SHRT_MAX, CL_SHRT_MIN, CL_USHRT_MAX, CL_INT_MAX, CL_INT_MIN, CL_UINT_MAX, CL_LONG_MAX, CL_LONG_MIN, CL_ULONG_MAX, CL_FLT_DIG, CL_FLT_MANT_DIG, CL_FLT_MAX_10_EXP, CL_FLT_MAX_EXP, CL_FLT_MIN_10_EXP, CL_FLT_MIN_EXP, CL_FLT_RADIX, CL_FLT_MAX, CL_FLT_MIN, CL_FLT_EPSILON, CL_DBL_DIG, CL_DBL_MANT_DIG, CL_DBL_MAX_10_EXP, CL_DBL_MAX_EXP, CL_DBL_MIN_10_EXP, CL_DBL_MIN_EXP, CL_DBL_RADIX, CL_DBL_MAX, CL_DBL_MIN, CL_DBL_EPSILON, CL_SUCCESS, CL_DEVICE_NOT_FOUND, CL_DEVICE_NOT_AVAILABLE, CL_COMPILER_NOT_AVAILABLE, CL_MEM_OBJECT_ALLOCATION_FAILURE, CL_OUT_OF_RESOURCES, CL_OUT_OF_HOST_MEMORY, CL_PROFILING_INFO_NOT_AVAILABLE, CL_MEM_COPY_OVERLAP, CL_IMAGE_FORMAT_MISMATCH, CL_IMAGE_FORMAT_NOT_SUPPORTED, CL_BUILD_PROGRAM_FAILURE, CL_MAP_FAILURE, CL_INVALID_VALUE, CL_INVALID_DEVICE_TYPE, CL_INVALID_PLATFORM, CL_INVALID_DEVICE, CL_INVALID_CONTEXT, CL_INVALID_QUEUE_PROPERTIES, CL_INVALID_COMMAND_QUEUE, CL_INVALID_HOST_PTR, CL_INVALID_MEM_OBJECT, CL_INVALID_IMAGE_FORMAT_DESCRIPTOR, CL_INVALID_IMAGE_SIZE, CL_INVALID_SAMPLER, CL_INVALID_BINARY, CL_INVALID_BUILD_OPTIONS, CL_INVALID_PROGRAM, CL_INVALID_PROGRAM_EXECUTABLE, CL_INVALID_KERNEL_NAME, CL_INVALID_KERNEL_DEFINITION, CL_INVALID_KERNEL, CL_INVALID_ARG_INDEX, CL_INVALID_ARG_VALUE, CL_INVALID_ARG_SIZE, CL_INVALID_KERNEL_ARGS, CL_INVALID_WORK_DIMENSION, CL_INVALID_WORK_GROUP_SIZE, CL_INVALID_WORK_ITEM_SIZE, CL_INVALID_GLOBAL_OFFSET, CL_INVALID_EVENT_WAIT_LIST, CL_INVALID_EVENT, CL_INVALID_OPERATION, CL_INVALID_GL_OBJECT, CL_INVALID_BUFFER_SIZE, CL_INVALID_MIP_LEVEL, CL_INVALID_GLOBAL_WORK_SIZE'
+    # Functions:
+    builtins = 'clGetPlatformIDs, clGetPlatformInfo, clGetDeviceIDs, clGetDeviceInfo, clCreateContext, clCreateContextFromType, clReleaseContext, clGetContextInfo, clCreateCommandQueue, clRetainCommandQueue, clReleaseCommandQueue, clGetCommandQueueInfo, clSetCommandQueueProperty, clCreateBuffer, clCreateImage2D, clCreateImage3D, clRetainMemObject, clReleaseMemObject, clGetSupportedImageFormats, clGetMemObjectInfo, clGetImageInfo, clCreateSampler, clRetainSampler, clReleaseSampler, clGetSamplerInfo, clCreateProgramWithSource, clCreateProgramWithBinary, clRetainProgram, clReleaseProgram, clBuildProgram, clUnloadCompiler, clGetProgramInfo, clGetProgramBuildInfo, clCreateKernel, clCreateKernelsInProgram, clRetainKernel, clReleaseKernel, clSetKernelArg, clGetKernelInfo, clGetKernelWorkGroupInfo, clWaitForEvents, clGetEventInfo, clRetainEvent, clReleaseEvent, clGetEventProfilingInfo, clFlush, clFinish, clEnqueueReadBuffer, clEnqueueWriteBuffer, clEnqueueCopyBuffer, clEnqueueReadImage, clEnqueueWriteImage, clEnqueueCopyImage, clEnqueueCopyImageToBuffer, clEnqueueCopyBufferToImage, clEnqueueMapBuffer, clEnqueueMapImage, clEnqueueUnmapMemObject, clEnqueueNDRangeKernel, clEnqueueTask, clEnqueueNativeKernel, clEnqueueMarker, clEnqueueWaitForEvents, clEnqueueBarrier'
+    # Qualifiers:
+    qualifiers = '__global __local __constant __private __kernel'
+    keyword_list = C_KEYWORDS1+' '+C_KEYWORDS2+' '+kwstr1+' '+kwstr2
+    builtin_list = C_KEYWORDS3+' '+builtins+' '+qualifiers
+    return make_generic_c_patterns(keyword_list, builtin_list)
+
+class OpenCLSH(CppSH):
+    """OpenCL Syntax Highlighter"""
+    PROG = re.compile(make_opencl_patterns(), re.S)
+
+
+#==============================================================================
+# Fortran Syntax Highlighter
+#==============================================================================
+
+def make_fortran_patterns():
+    "Strongly inspired from idlelib.ColorDelegator.make_pat"
+    kwstr = 'access action advance allocatable allocate apostrophe assign assignment associate asynchronous backspace bind blank blockdata call case character class close common complex contains continue cycle data deallocate decimal delim default dimension direct do dowhile double doubleprecision else elseif elsewhere encoding end endassociate endblockdata enddo endfile endforall endfunction endif endinterface endmodule endprogram endselect endsubroutine endtype endwhere entry eor equivalence err errmsg exist exit external file flush fmt forall form format formatted function go goto id if implicit in include inout integer inquire intent interface intrinsic iomsg iolength iostat kind len logical module name named namelist nextrec nml none nullify number only open opened operator optional out pad parameter pass pause pending pointer pos position precision print private program protected public quote read readwrite real rec recl recursive result return rewind save select selectcase selecttype sequential sign size stat status stop stream subroutine target then to type unformatted unit use value volatile wait where while write'
+    bistr1 = 'abs achar acos acosd adjustl adjustr aimag aimax0 aimin0 aint ajmax0 ajmin0 akmax0 akmin0 all allocated alog alog10 amax0 amax1 amin0 amin1 amod anint any asin asind associated atan atan2 atan2d atand bitest bitl bitlr bitrl bjtest bit_size bktest break btest cabs ccos cdabs cdcos cdexp cdlog cdsin cdsqrt ceiling cexp char clog cmplx conjg cos cosd cosh count cpu_time cshift csin csqrt dabs dacos dacosd dasin dasind datan datan2 datan2d datand date date_and_time dble dcmplx dconjg dcos dcosd dcosh dcotan ddim dexp dfloat dflotk dfloti dflotj digits dim dimag dint dlog dlog10 dmax1 dmin1 dmod dnint dot_product dprod dreal dsign dsin dsind dsinh dsqrt dtan dtand dtanh eoshift epsilon errsns exp exponent float floati floatj floatk floor fraction free huge iabs iachar iand ibclr ibits ibset ichar idate idim idint idnint ieor ifix iiabs iiand iibclr iibits iibset iidim iidint iidnnt iieor iifix iint iior iiqint iiqnnt iishft iishftc iisign ilen imax0 imax1 imin0 imin1 imod index inint inot int int1 int2 int4 int8 iqint iqnint ior ishft ishftc isign isnan izext jiand jibclr jibits jibset jidim jidint jidnnt jieor jifix jint jior jiqint jiqnnt jishft jishftc jisign jmax0 jmax1 jmin0 jmin1 jmod jnint jnot jzext kiabs kiand kibclr kibits kibset kidim kidint kidnnt kieor kifix kind kint kior kishft kishftc kisign kmax0 kmax1 kmin0 kmin1 kmod knint knot kzext lbound leadz len len_trim lenlge lge lgt lle llt log log10 logical lshift malloc matmul max max0 max1 maxexponent maxloc maxval merge min min0 min1 minexponent minloc minval mod modulo mvbits nearest nint not nworkers number_of_processors pack popcnt poppar precision present product radix random random_number random_seed range real repeat reshape rrspacing rshift scale scan secnds selected_int_kind selected_real_kind set_exponent shape sign sin sind sinh size sizeof sngl snglq spacing spread sqrt sum system_clock tan tand tanh tiny transfer transpose trim ubound unpack verify'
+    bistr2 = 'cdabs cdcos cdexp cdlog cdsin cdsqrt cotan cotand dcmplx dconjg dcotan dcotand decode dimag dll_export dll_import doublecomplex dreal dvchk encode find flen flush getarg getcharqq getcl getdat getenv gettim hfix ibchng identifier imag int1 int2 int4 intc intrup invalop iostat_msg isha ishc ishl jfix lacfar locking locnear map nargs nbreak ndperr ndpexc offset ovefl peekcharqq precfill prompt qabs qacos qacosd qasin qasind qatan qatand qatan2 qcmplx qconjg qcos qcosd qcosh qdim qexp qext qextd qfloat qimag qlog qlog10 qmax1 qmin1 qmod qreal qsign qsin qsind qsinh qsqrt qtan qtand qtanh ran rand randu rewrite segment setdat settim system timer undfl unlock union val virtual volatile zabs zcos zexp zlog zsin zsqrt'
+    kw = r"\b" + any("keyword", kwstr.split()) + r"\b"
+    builtin = r"\b" + any("builtin", bistr1.split()+bistr2.split()) + r"\b"
+    comment = any("comment", [r"\![^\n]*"])
+    number = any("number",
+                 [r"\b[+-]?[0-9]+[lL]?\b",
+                  r"\b[+-]?0[xX][0-9A-Fa-f]+[lL]?\b",
+                  r"\b[+-]?[0-9]+(?:\.[0-9]+)?(?:[eE][+-]?[0-9]+)?\b"])
+    sqstring = r"(\b[rRuU])?'[^'\\\n]*(\\.[^'\\\n]*)*'?"
+    dqstring = r'(\b[rRuU])?"[^"\\\n]*(\\.[^"\\\n]*)*"?'
+    string = any("string", [sqstring, dqstring])
+    return "|".join([kw, comment, string, number, builtin,
+                     any("SYNC", [r"\n"])])
+
+class FortranSH(BaseSH):
+    """Fortran Syntax Highlighter"""
+    # Syntax highlighting rules:
+    PROG = re.compile(make_fortran_patterns(), re.S|re.I)
+    IDPROG = re.compile(r"\s+(\w+)", re.S)
+    # Syntax highlighting states (from one text block to another):
+    NORMAL = 0
+    def __init__(self, parent, font=None, color_scheme=None):
+        BaseSH.__init__(self, parent, font, color_scheme)
+
+    def highlightBlock(self, text):
+        text = to_text_string(text)
+        self.setFormat(0, len(text), self.formats["normal"])
+        
+        match = self.PROG.search(text)
+        index = 0
+        while match:
+            for key, value in list(match.groupdict().items()):
+                if value:
+                    start, end = match.span(key)
+                    index += end-start
+                    self.setFormat(start, end-start, self.formats[key])
+                    if value.lower() in ("subroutine", "module", "function"):
+                        match1 = self.IDPROG.match(text, end)
+                        if match1:
+                            start1, end1 = match1.span(1)
+                            self.setFormat(start1, end1-start1,
+                                           self.formats["definition"])
+                    
+            match = self.PROG.search(text, match.end())
+
+class Fortran77SH(FortranSH):
+    """Fortran 77 Syntax Highlighter"""
+    def highlightBlock(self, text):
+        text = to_text_string(text)
+        if text.startswith(("c", "C")):
+            self.setFormat(0, len(text), self.formats["comment"])
+        else:
+            FortranSH.highlightBlock(self, text)
+            self.setFormat(0, 5, self.formats["comment"])
+            self.setFormat(73, max([73, len(text)]),
+                           self.formats["comment"])
+
+
+#==============================================================================
+# IDL highlighter
+#
+# Contribution from Stuart Mumford (Littlemumford) - 02/02/2012
+# See Issue #850: http://code.google.com/p/spyderlib/issues/detail?id=850
+#==============================================================================
+def make_idl_patterns():
+    "Strongly inspired from idlelib.ColorDelegator.make_pat"
+    kwstr = 'begin of pro function endfor endif endwhile endrep endcase endswitch end if then else for do while repeat until break case switch common continue exit return goto help message print read retall stop'
+    bistr1 = 'a_correlate abs acos adapt_hist_equal alog alog10 amoeba arg_present arra_equal array_indices ascii_template asin assoc atan beseli beselj besel k besely beta bilinear bin_date binary_template dinfgen dinomial blk_con broyden bytarr byte bytscl c_correlate call_external call_function ceil chebyshev check_math chisqr_cvf chisqr_pdf choldc cholsol cindgen clust_wts cluster color_quan colormap_applicable comfit complex complexarr complexround compute_mesh_normals cond congrid conj convert_coord convol coord2to3 correlate cos cosh cramer create_struct crossp crvlength ct_luminance cti_test curvefit cv_coord cvttobm cw_animate cw_arcball cw_bgroup cw_clr_index cw_colorsel cw_defroi cw_field cw_filesel cw_form cw_fslider cw_light_editor cw_orient cw_palette_editor cw_pdmenu cw_rgbslider cw_tmpl cw_zoom dblarr dcindgen dcomplexarr defroi deriv derivsig determ diag_matrix dialog_message dialog_pickfile pialog_printersetup dialog_printjob dialog_read_image dialog_write_image digital_filter dilate dindgen dist double eigenql eigenvec elmhes eof erode erf erfc erfcx execute exp expand_path expint extrac extract_slice f_cvf f_pdf factorial fft file_basename file_dirname file_expand_path file_info file_same file_search file_test file_which filepath findfile findgen finite fix float floor fltarr format_axis_values fstat fulstr fv_test fx_root fz_roots gamma gauss_cvf gauss_pdf gauss2dfit gaussfit gaussint get_drive_list get_kbrd get_screen_size getenv grid_tps grid3 griddata gs_iter hanning hdf_browser hdf_read hilbert hist_2d hist_equal histogram hough hqr ibeta identity idl_validname idlitsys_createtool igamma imaginary indgen int_2d int_3d int_tabulated intarr interpol interpolate invert ioctl ishft julday keword_set krig2d kurtosis kw_test l64indgen label_date label_region ladfit laguerre la_cholmprove la_cholsol la_Determ la_eigenproblem la_eigenql la_eigenvec la_elmhes la_gm_linear_model la_hqr la_invert la_least_square_equality la_least_squares la_linear_equation la_lumprove la_lusol la_trimprove la_trisol leefit legendre linbcg lindgen linfit ll_arc_distance lmfit lmgr lngamma lnp_test locale_get logical_and logical_or logical_true lon64arr lonarr long long64 lsode lu_complex lumprove lusol m_correlate machar make_array map_2points map_image map_patch map_proj_forward map_proj_init map_proj_inverse matrix_multiply matrix_power max md_test mean meanabsdev median memory mesh_clip mesh_decimate mesh_issolid mesh_merge mesh_numtriangles mesh_smooth mesh_surfacearea mesh_validate mesh_volume min min_curve_surf moment morph_close morph_distance morph_gradient morph_histormiss morph_open morph_thin morph_tophat mpeg_open msg_cat_open n_elements n_params n_tags newton norm obj_class obj_isa obj_new obj_valid objarr p_correlate path_sep pcomp pnt_line polar_surface poly poly_2d poly_area poly_fit polyfillv ployshade primes product profile profiles project_vol ptr_new ptr_valid ptrarr qgrid3 qromb qromo qsimp query_bmp query_dicom query_image query_jpeg query_mrsid query_pict query_png query_ppm query_srf query_tiff query_wav r_correlate r_test radon randomn randomu ranks read_ascii read_binary read_bmp read_dicom read_image read_mrsid read_png read_spr read_sylk read_tiff read_wav read_xwd real_part rebin recall_commands recon3 reform region_grow regress replicate reverse rk4 roberts rot rotate round routine_info rs_test s_test savgol search2d search3d sfit shift shmdebug shmvar simplex sin sindgen sinh size skewness smooth sobel sort sph_scat spher_harm spl_init spl_interp spline spline_p sprsab sprsax sprsin sprstp sqrt standardize stddev strarr strcmp strcompress stregex string strjoin strlen strlowcase strmatch strmessage strmid strpos strsplit strtrim strupcase svdfit svsol swap_endian systime t_cvf t_pdf tag_names tan tanh temporary tetra_clip tetra_surface tetra_volume thin timegen tm_test total trace transpose tri_surf trigrid trisol ts_coef ts_diff ts_fcast ts_smooth tvrd uindgen unit uintarr ul64indgen ulindgen ulon64arr ulonarr ulong ulong64 uniq value_locate variance vert_t3d voigt voxel_proj warp_tri watershed where widget_actevix widget_base widget_button widget_combobox widget_draw widget_droplist widget_event widget_info widget_label widget_list widget_propertsheet widget_slider widget_tab widget_table widget_text widget_tree write_sylk wtn xfont xregistered xsq_test'
+    bistr2 = 'annotate arrow axis bar_plot blas_axpy box_cursor breakpoint byteorder caldata calendar call_method call_procedure catch cd cir_3pnt close color_convert compile_opt constrained_min contour copy_lun cpu create_view cursor cw_animate_getp cw_animate_load cw_animate_run cw_light_editor_get cw_light_editor_set cw_palette_editor_get cw_palette_editor_set define_key define_msgblk define_msgblk_from_file defsysv delvar device dfpmin dissolve dlm_load doc_librar draw_roi efont empty enable_sysrtn erase errplot expand file_chmod file_copy file_delete file_lines file_link file_mkdir file_move file_readlink flick flow3 flush forward_function free_lun funct gamma_ct get_lun grid_input h_eq_ct h_eq_int heap_free heap_gc hls hsv icontour iimage image_cont image_statistics internal_volume iplot isocontour isosurface isurface itcurrent itdelete itgetcurrent itregister itreset ivolume journal la_choldc la_ludc la_svd la_tridc la_triql la_trired linkimage loadct ludc make_dll map_continents map_grid map_proj_info map_set mesh_obj mk_html_help modifyct mpeg_close mpeg_put mpeg_save msg_cat_close msg_cat_compile multi obj_destroy on_error on_ioerror online_help openr openw openu oplot oploterr particle_trace path_cache plot plot_3dbox plot_field ploterr plots point_lun polar_contour polyfill polywarp popd powell printf printd ps_show_fonts psafm pseudo ptr_free pushd qhull rdpix readf read_interfile read_jpeg read_pict read_ppm read_srf read_wave read_x11_bitmap reads readu reduce_colors register_cursor replicate_inplace resolve_all resolve_routine restore save scale3 scale3d set_plot set_shading setenv setup_keys shade_surf shade_surf_irr shade_volume shmmap show3 showfont skip_lun slicer3 slide_image socket spawn sph_4pnt streamline stretch strput struct_assign struct_hide surface surfr svdc swap_enian_inplace t3d tek_color threed time_test2 triangulate triql trired truncate_lun tv tvcrs tvlct tvscl usersym vector_field vel velovect voronoi wait wdelete wf_draw widget_control widget_displaycontextmenu window write_bmp write_image write_jpeg write_nrif write_pict write_png write_ppm write_spr write_srf write_tiff write_wav write_wave writeu wset wshow xbm_edit xdisplayfile xdxf xinteranimate xloadct xmanager xmng_tmpl xmtool xobjview xobjview_rotate xobjview_write_image xpalette xpcolo xplot3d xroi xsurface xvaredit xvolume xyouts zoom zoom_24'
+    kw = r"\b" + any("keyword", kwstr.split()) + r"\b"
+    builtin = r"\b" + any("builtin", bistr1.split()+bistr2.split()) + r"\b"
+    comment = any("comment", [r"\;[^\n]*"])
+    number = any("number",
+                 [r"\b[+-]?[0-9]+[lL]?\b",
+                  r"\b[+-]?0[xX][0-9A-Fa-f]+[lL]?\b",
+		  r"\b\.[0-9]d0|\.d0+[lL]?\b",
+                  r"\b[+-]?[0-9]+(?:\.[0-9]+)?(?:[eE][+-]?[0-9]+)?\b"])
+    sqstring = r"(\b[rRuU])?'[^'\\\n]*(\\.[^'\\\n]*)*'?"
+    dqstring = r'(\b[rRuU])?"[^"\\\n]*(\\.[^"\\\n]*)*"?'
+    string = any("string", [sqstring, dqstring])
+    return "|".join([kw, comment, string, number, builtin,
+                     any("SYNC", [r"\n"])])
+
+class IdlSH(GenericSH):
+    """IDL Syntax Highlighter"""
+    PROG = re.compile(make_idl_patterns(), re.S|re.I)
+
+
+#==============================================================================
+# Diff/Patch highlighter
+#==============================================================================
+
+class DiffSH(BaseSH):
+    """Simple Diff/Patch Syntax Highlighter Class"""
+    def highlightBlock(self, text):
+        text = to_text_string(text)
+        if text.startswith("+++"):
+            self.setFormat(0, len(text), self.formats["keyword"])
+        elif text.startswith("---"):
+            self.setFormat(0, len(text), self.formats["keyword"])
+        elif text.startswith("+"):
+            self.setFormat(0, len(text), self.formats["string"])
+        elif text.startswith("-"):
+            self.setFormat(0, len(text), self.formats["number"])
+        elif text.startswith("@"):
+            self.setFormat(0, len(text), self.formats["builtin"])
+
+
+#==============================================================================
+# NSIS highlighter
+#==============================================================================
+
+def make_nsis_patterns():
+    "Strongly inspired from idlelib.ColorDelegator.make_pat"
+    kwstr1 = 'Abort AddBrandingImage AddSize AllowRootDirInstall AllowSkipFiles AutoCloseWindow BGFont BGGradient BrandingText BringToFront Call CallInstDLL Caption ClearErrors CompletedText ComponentText CopyFiles CRCCheck CreateDirectory CreateFont CreateShortCut Delete DeleteINISec DeleteINIStr DeleteRegKey DeleteRegValue DetailPrint DetailsButtonText DirText DirVar DirVerify EnableWindow EnumRegKey EnumRegValue Exec ExecShell ExecWait Exch ExpandEnvStrings File FileBufSize FileClose FileErrorText FileOpen FileRead FileReadByte FileSeek FileWrite FileWriteByte FindClose FindFirst FindNext FindWindow FlushINI Function FunctionEnd GetCurInstType GetCurrentAddress GetDlgItem GetDLLVersion GetDLLVersionLocal GetErrorLevel GetFileTime GetFileTimeLocal GetFullPathName GetFunctionAddress GetInstDirError GetLabelAddress GetTempFileName Goto HideWindow ChangeUI CheckBitmap Icon IfAbort IfErrors IfFileExists IfRebootFlag IfSilent InitPluginsDir InstallButtonText InstallColors InstallDir InstallDirRegKey InstProgressFlags InstType InstTypeGetText InstTypeSetText IntCmp IntCmpU IntFmt IntOp IsWindow LangString LicenseBkColor LicenseData LicenseForceSelection LicenseLangString LicenseText LoadLanguageFile LogSet LogText MessageBox MiscButtonText Name OutFile Page PageCallbacks PageEx PageExEnd Pop Push Quit ReadEnvStr ReadINIStr ReadRegDWORD ReadRegStr Reboot RegDLL Rename ReserveFile Return RMDir SearchPath Section SectionEnd SectionGetFlags SectionGetInstTypes SectionGetSize SectionGetText SectionIn SectionSetFlags SectionSetInstTypes SectionSetSize SectionSetText SendMessage SetAutoClose SetBrandingImage SetCompress SetCompressor SetCompressorDictSize SetCtlColors SetCurInstType SetDatablockOptimize SetDateSave SetDetailsPrint SetDetailsView SetErrorLevel SetErrors SetFileAttributes SetFont SetOutPath SetOverwrite SetPluginUnload SetRebootFlag SetShellVarContext SetSilent ShowInstDetails ShowUninstDetails ShowWindow SilentInstall SilentUnInstall Sleep SpaceTexts StrCmp StrCpy StrLen SubCaption SubSection SubSectionEnd UninstallButtonText UninstallCaption UninstallIcon UninstallSubCaption UninstallText UninstPage UnRegDLL Var VIAddVersionKey VIProductVersion WindowIcon WriteINIStr WriteRegBin WriteRegDWORD WriteRegExpandStr WriteRegStr WriteUninstaller XPStyle'
+    kwstr2 = 'all alwaysoff ARCHIVE auto both bzip2 components current custom details directory false FILE_ATTRIBUTE_ARCHIVE FILE_ATTRIBUTE_HIDDEN FILE_ATTRIBUTE_NORMAL FILE_ATTRIBUTE_OFFLINE FILE_ATTRIBUTE_READONLY FILE_ATTRIBUTE_SYSTEM FILE_ATTRIBUTE_TEMPORARY force grey HIDDEN hide IDABORT IDCANCEL IDIGNORE IDNO IDOK IDRETRY IDYES ifdiff ifnewer instfiles instfiles lastused leave left level license listonly lzma manual MB_ABORTRETRYIGNORE MB_DEFBUTTON1 MB_DEFBUTTON2 MB_DEFBUTTON3 MB_DEFBUTTON4 MB_ICONEXCLAMATION MB_ICONINFORMATION MB_ICONQUESTION MB_ICONSTOP MB_OK MB_OKCANCEL MB_RETRYCANCEL MB_RIGHT MB_SETFOREGROUND MB_TOPMOST MB_YESNO MB_YESNOCANCEL nevershow none NORMAL off OFFLINE on READONLY right RO show silent silentlog SYSTEM TEMPORARY text textonly true try uninstConfirm windows zlib'
+    kwstr3 = 'MUI_ABORTWARNING MUI_ABORTWARNING_CANCEL_DEFAULT MUI_ABORTWARNING_TEXT MUI_BGCOLOR MUI_COMPONENTSPAGE_CHECKBITMAP MUI_COMPONENTSPAGE_NODESC MUI_COMPONENTSPAGE_SMALLDESC MUI_COMPONENTSPAGE_TEXT_COMPLIST MUI_COMPONENTSPAGE_TEXT_DESCRIPTION_INFO MUI_COMPONENTSPAGE_TEXT_DESCRIPTION_TITLE MUI_COMPONENTSPAGE_TEXT_INSTTYPE MUI_COMPONENTSPAGE_TEXT_TOP MUI_CUSTOMFUNCTION_ABORT MUI_CUSTOMFUNCTION_GUIINIT MUI_CUSTOMFUNCTION_UNABORT MUI_CUSTOMFUNCTION_UNGUIINIT MUI_DESCRIPTION_TEXT MUI_DIRECTORYPAGE_BGCOLOR MUI_DIRECTORYPAGE_TEXT_DESTINATION MUI_DIRECTORYPAGE_TEXT_TOP MUI_DIRECTORYPAGE_VARIABLE MUI_DIRECTORYPAGE_VERIFYONLEAVE MUI_FINISHPAGE_BUTTON MUI_FINISHPAGE_CANCEL_ENABLED MUI_FINISHPAGE_LINK MUI_FINISHPAGE_LINK_COLOR MUI_FINISHPAGE_LINK_LOCATION MUI_FINISHPAGE_NOAUTOCLOSE MUI_FINISHPAGE_NOREBOOTSUPPORT MUI_FINISHPAGE_REBOOTLATER_DEFAULT MUI_FINISHPAGE_RUN MUI_FINISHPAGE_RUN_FUNCTION MUI_FINISHPAGE_RUN_NOTCHECKED MUI_FINISHPAGE_RUN_PARAMETERS MUI_FINISHPAGE_RUN_TEXT MUI_FINISHPAGE_SHOWREADME MUI_FINISHPAGE_SHOWREADME_FUNCTION MUI_FINISHPAGE_SHOWREADME_NOTCHECKED MUI_FINISHPAGE_SHOWREADME_TEXT MUI_FINISHPAGE_TEXT MUI_FINISHPAGE_TEXT_LARGE MUI_FINISHPAGE_TEXT_REBOOT MUI_FINISHPAGE_TEXT_REBOOTLATER MUI_FINISHPAGE_TEXT_REBOOTNOW MUI_FINISHPAGE_TITLE MUI_FINISHPAGE_TITLE_3LINES MUI_FUNCTION_DESCRIPTION_BEGIN MUI_FUNCTION_DESCRIPTION_END MUI_HEADER_TEXT MUI_HEADER_TRANSPARENT_TEXT MUI_HEADERIMAGE MUI_HEADERIMAGE_BITMAP MUI_HEADERIMAGE_BITMAP_NOSTRETCH MUI_HEADERIMAGE_BITMAP_RTL MUI_HEADERIMAGE_BITMAP_RTL_NOSTRETCH MUI_HEADERIMAGE_RIGHT MUI_HEADERIMAGE_UNBITMAP MUI_HEADERIMAGE_UNBITMAP_NOSTRETCH MUI_HEADERIMAGE_UNBITMAP_RTL MUI_HEADERIMAGE_UNBITMAP_RTL_NOSTRETCH MUI_HWND MUI_ICON MUI_INSTALLCOLORS MUI_INSTALLOPTIONS_DISPLAY MUI_INSTALLOPTIONS_DISPLAY_RETURN MUI_INSTALLOPTIONS_EXTRACT MUI_INSTALLOPTIONS_EXTRACT_AS MUI_INSTALLOPTIONS_INITDIALOG MUI_INSTALLOPTIONS_READ MUI_INSTALLOPTIONS_SHOW MUI_INSTALLOPTIONS_SHOW_RETURN MUI_INSTALLOPTIONS_WRITE MUI_INSTFILESPAGE_ABORTHEADER_SUBTEXT MUI_INSTFILESPAGE_ABORTHEADER_TEXT MUI_INSTFILESPAGE_COLORS MUI_INSTFILESPAGE_FINISHHEADER_SUBTEXT MUI_INSTFILESPAGE_FINISHHEADER_TEXT MUI_INSTFILESPAGE_PROGRESSBAR MUI_LANGDLL_ALLLANGUAGES MUI_LANGDLL_ALWAYSSHOW MUI_LANGDLL_DISPLAY MUI_LANGDLL_INFO MUI_LANGDLL_REGISTRY_KEY MUI_LANGDLL_REGISTRY_ROOT MUI_LANGDLL_REGISTRY_VALUENAME MUI_LANGDLL_WINDOWTITLE MUI_LANGUAGE MUI_LICENSEPAGE_BGCOLOR MUI_LICENSEPAGE_BUTTON MUI_LICENSEPAGE_CHECKBOX MUI_LICENSEPAGE_CHECKBOX_TEXT MUI_LICENSEPAGE_RADIOBUTTONS MUI_LICENSEPAGE_RADIOBUTTONS_TEXT_ACCEPT MUI_LICENSEPAGE_RADIOBUTTONS_TEXT_DECLINE MUI_LICENSEPAGE_TEXT_BOTTOM MUI_LICENSEPAGE_TEXT_TOP MUI_PAGE_COMPONENTS MUI_PAGE_CUSTOMFUNCTION_LEAVE MUI_PAGE_CUSTOMFUNCTION_PRE MUI_PAGE_CUSTOMFUNCTION_SHOW MUI_PAGE_DIRECTORY MUI_PAGE_FINISH MUI_PAGE_HEADER_SUBTEXT MUI_PAGE_HEADER_TEXT MUI_PAGE_INSTFILES MUI_PAGE_LICENSE MUI_PAGE_STARTMENU MUI_PAGE_WELCOME MUI_RESERVEFILE_INSTALLOPTIONS MUI_RESERVEFILE_LANGDLL MUI_SPECIALINI MUI_STARTMENU_GETFOLDER MUI_STARTMENU_WRITE_BEGIN MUI_STARTMENU_WRITE_END MUI_STARTMENUPAGE_BGCOLOR MUI_STARTMENUPAGE_DEFAULTFOLDER MUI_STARTMENUPAGE_NODISABLE MUI_STARTMENUPAGE_REGISTRY_KEY MUI_STARTMENUPAGE_REGISTRY_ROOT MUI_STARTMENUPAGE_REGISTRY_VALUENAME MUI_STARTMENUPAGE_TEXT_CHECKBOX MUI_STARTMENUPAGE_TEXT_TOP MUI_UI MUI_UI_COMPONENTSPAGE_NODESC MUI_UI_COMPONENTSPAGE_SMALLDESC MUI_UI_HEADERIMAGE MUI_UI_HEADERIMAGE_RIGHT MUI_UNABORTWARNING MUI_UNABORTWARNING_CANCEL_DEFAULT MUI_UNABORTWARNING_TEXT MUI_UNCONFIRMPAGE_TEXT_LOCATION MUI_UNCONFIRMPAGE_TEXT_TOP MUI_UNFINISHPAGE_NOAUTOCLOSE MUI_UNFUNCTION_DESCRIPTION_BEGIN MUI_UNFUNCTION_DESCRIPTION_END MUI_UNGETLANGUAGE MUI_UNICON MUI_UNPAGE_COMPONENTS MUI_UNPAGE_CONFIRM MUI_UNPAGE_DIRECTORY MUI_UNPAGE_FINISH MUI_UNPAGE_INSTFILES MUI_UNPAGE_LICENSE MUI_UNPAGE_WELCOME MUI_UNWELCOMEFINISHPAGE_BITMAP MUI_UNWELCOMEFINISHPAGE_BITMAP_NOSTRETCH MUI_UNWELCOMEFINISHPAGE_INI MUI_WELCOMEFINISHPAGE_BITMAP MUI_WELCOMEFINISHPAGE_BITMAP_NOSTRETCH MUI_WELCOMEFINISHPAGE_CUSTOMFUNCTION_INIT MUI_WELCOMEFINISHPAGE_INI MUI_WELCOMEPAGE_TEXT MUI_WELCOMEPAGE_TITLE MUI_WELCOMEPAGE_TITLE_3LINES'
+    bistr = 'addincludedir addplugindir AndIf cd define echo else endif error execute If ifdef ifmacrodef ifmacrondef ifndef include insertmacro macro macroend onGUIEnd onGUIInit onInit onInstFailed onInstSuccess onMouseOverSection onRebootFailed onSelChange onUserAbort onVerifyInstDir OrIf packhdr system undef verbose warning'
+    instance = any("instance", [r'\$\{.*?\}', r'\$[A-Za-z0-9\_]*'])
+    define = any("define", [r"\![^\n]*"])
+    comment = any("comment", [r"\;[^\n]*", r"\#[^\n]*", r"\/\*(.*?)\*\/"])
+    return make_generic_c_patterns(kwstr1+' '+kwstr2+' '+kwstr3, bistr,
+                                   instance=instance, define=define,
+                                   comment=comment)
+
+class NsisSH(CppSH):
+    """NSIS Syntax Highlighter"""
+    # Syntax highlighting rules:
+    PROG = re.compile(make_nsis_patterns(), re.S)
+
+
+#==============================================================================
+# gettext highlighter
+#==============================================================================
+
+def make_gettext_patterns():
+    "Strongly inspired from idlelib.ColorDelegator.make_pat"
+    kwstr = 'msgid msgstr'
+    kw = r"\b" + any("keyword", kwstr.split()) + r"\b"
+    fuzzy = any("builtin", [r"#,[^\n]*"])
+    links = any("normal", [r"#:[^\n]*"])
+    comment = any("comment", [r"#[^\n]*"])
+    number = any("number",
+                 [r"\b[+-]?[0-9]+[lL]?\b",
+                  r"\b[+-]?0[xX][0-9A-Fa-f]+[lL]?\b",
+                  r"\b[+-]?[0-9]+(?:\.[0-9]+)?(?:[eE][+-]?[0-9]+)?\b"])
+    sqstring = r"(\b[rRuU])?'[^'\\\n]*(\\.[^'\\\n]*)*'?"
+    dqstring = r'(\b[rRuU])?"[^"\\\n]*(\\.[^"\\\n]*)*"?'
+    string = any("string", [sqstring, dqstring])
+    return "|".join([kw, string, number, fuzzy, links, comment,
+                     any("SYNC", [r"\n"])])
+
+class GetTextSH(GenericSH):
+    """gettext Syntax Highlighter"""
+    # Syntax highlighting rules:
+    PROG = re.compile(make_gettext_patterns(), re.S)
+
+
+#==============================================================================
+# HTML highlighter
+#==============================================================================
+
+class BaseWebSH(BaseSH):
+    """Base class for CSS and HTML syntax highlighters"""
+    NORMAL  = 0
+    COMMENT = 1
+    
+    def __init__(self, parent, font=None, color_scheme=None):
+        BaseSH.__init__(self, parent, font, color_scheme)
+    
+    def highlightBlock(self, text):
+        text = to_text_string(text)
+        previous_state = self.previousBlockState()
+        
+        if previous_state == self.COMMENT:
+            self.setFormat(0, len(text), self.formats["comment"])
+        else:
+            previous_state = self.NORMAL
+            self.setFormat(0, len(text), self.formats["normal"])
+        
+        self.setCurrentBlockState(previous_state)
+        match = self.PROG.search(text)        
+
+        match_count = 0
+        n_characters = len(text)
+        # There should never be more matches than characters in the text.
+        while match and match_count < n_characters:
+            match_dict = match.groupdict()
+            for key, value in list(match_dict.items()):
+                if value:
+                    start, end = match.span(key)
+                    if previous_state == self.COMMENT:
+                        if key == "multiline_comment_end":
+                            self.setCurrentBlockState(self.NORMAL)
+                            self.setFormat(end, len(text),
+                                           self.formats["normal"])
+                        else:
+                            self.setCurrentBlockState(self.COMMENT)
+                            self.setFormat(0, len(text),
+                                           self.formats["comment"])
+                    else:
+                        if key == "multiline_comment_start":
+                            self.setCurrentBlockState(self.COMMENT)
+                            self.setFormat(start, len(text),
+                                           self.formats["comment"])
+                        else:
+                            self.setCurrentBlockState(self.NORMAL)
+                            self.setFormat(start, end-start,
+                                           self.formats[key])
+            
+            match = self.PROG.search(text, match.end())
+            match_count += 1
+
+def make_html_patterns():
+    """Strongly inspired from idlelib.ColorDelegator.make_pat """
+    tags = any("builtin", [r"<", r"[\?/]?>", r"(?<=<).*?(?=[ >])"])
+    keywords = any("keyword", [r" [\w:-]*?(?==)"])
+    string = any("string", [r'".*?"'])
+    comment = any("comment", [r"<!--.*?-->"])
+    multiline_comment_start = any("multiline_comment_start", [r"<!--"])
+    multiline_comment_end = any("multiline_comment_end", [r"-->"])
+    return "|".join([comment, multiline_comment_start,
+                     multiline_comment_end, tags, keywords, string]) 
+    
+class HtmlSH(BaseWebSH):
+    """HTML Syntax Highlighter"""
+    PROG = re.compile(make_html_patterns(), re.S)
+
+
+#==============================================================================
+# Pygments based omni-parser
+#==============================================================================
+
+# IMPORTANT NOTE:
+# --------------
+# Do not be tempted to generalize the use of PygmentsSH (that is tempting 
+# because it would lead to more generic and compact code, and not only in 
+# this very module) because this generic syntax highlighter is far slower
+# than the native ones (all classes above). For example, a Python syntax
+# highlighter based on PygmentsSH would be 2 to 3 times slower than the 
+# current native PythonSH syntax highlighter.
+
+class PygmentsSH(BaseSH):
+    """ Generic Pygments syntax highlighter """
+    # Store the language name and a ref to the lexer
+    _lang_name = None
+    _lexer = None
+    # Syntax highlighting states (from one text block to another):
+    NORMAL = 0
+    def __init__(self, parent, font=None, color_scheme=None):
+        # Warning: do not move out those import statements
+        # (pygments is an optional dependency)
+        from pygments.lexers import get_lexer_by_name
+        from pygments.token import (Text, Other, Keyword, Name, String, Number,
+                                    Comment, Generic, Token)
+        # Map Pygments tokens to Spyder tokens
+        self._tokmap = {Text: "normal", 
+                        Generic: "normal", 
+                        Other: "normal",
+                        Keyword: "keyword",
+                        Token.Operator: "normal",
+                        Name.Builtin: "builtin",
+                        Name: "normal",
+                        Comment: "comment",
+                        String: "string",
+                        Number: "number"}
+        # Load Pygments' Lexer
+        if self._lang_name is not None:
+            self._lexer = get_lexer_by_name(self._lang_name)
+        BaseSH.__init__(self, parent, font, color_scheme)
+
+    def get_fmt(self, typ):
+        """ Get the format code for this type """
+        # Exact matches first
+        for key in self._tokmap:
+            if typ is key:
+                return self._tokmap[key]            
+        # Partial (parent-> child) matches
+        for key in self._tokmap:
+            if typ in key.subtypes:
+                return self._tokmap[key]
+        return 'normal'
+
+    def highlightBlock(self, text):
+        """ Actually highlight the block """        
+        text = to_text_string(text)                
+        lextree = self._lexer.get_tokens(text)        
+        ct = 0
+        for item in lextree:            
+            typ, val = item            
+            key = self.get_fmt(typ)
+            start = ct
+            ct += len(val)        
+            self.setFormat(start, ct-start, self.formats[key])
+
+class BatchSH(PygmentsSH):
+    """Batch highlighter"""
+    _lang_name = 'bat'
+
+class IniSH(PygmentsSH):
+    """INI highlighter"""
+    _lang_name = 'ini'
+
+class XmlSH(PygmentsSH):
+    """XML highlighter"""
+    _lang_name = 'xml'
+
+class JsSH(PygmentsSH):
+    """XML highlighter"""
+    _lang_name = 'js'
+    
+class CssSH(PygmentsSH):
+    """CSS Syntax Highlighter"""
+    _lang_name = 'css'
+
+class MatlabSH(PygmentsSH):
+    """Matlab highlighter"""
+    _lang_name = 'matlab'
+
+
+if __name__ == '__main__':
+    # Test Python Outline Explorer comment regexps
+    valid_comments = [
+      '# --- First variant',
+      '#------ 2nd variant',
+      '### 3rd variant'
+    ]
+    invalid_comments = [
+      '#---', '#--------', '#---   ', '# -------'
+    ]
+    for line in valid_comments:
+        if not PythonSH.OECOMMENT.match(line):
+            print("Error matching '%s' as outline comment" % line)
+    for line in invalid_comments:
+        if PythonSH.OECOMMENT.match(line):
+            print("Error: '%s' is matched as outline comment" % line)
+        